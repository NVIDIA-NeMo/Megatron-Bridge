--- conflicted
+++ resolved
@@ -14,53 +14,8 @@
 
 FROM nvidia/cuda:12.8.1-cudnn-devel-ubuntu24.04
 WORKDIR /workspace
-<<<<<<< HEAD
-
-# Copy necessary files for installation
-COPY pyproject.toml /workspace/
-COPY src /workspace/src
-COPY README.md /workspace/
-COPY uv.lock /workspace/
-COPY docker/common/install_conflicting_deps.sh /workspace/docker/common/install_conflicting_deps.sh
-ARG EXPORT_DEPLOY_REF=ko3n1g/build/update-lock-file
-RUN --mount=type=secret,id=GH_TOKEN bash -ex -c '\
-    uv venv ${UV_PROJECT_ENVIRONMENT} --system-site-packages && \
-    PAT=$(cat /run/secrets/GH_TOKEN) && \
-    echo -e "machine github.com\n  login token\n  password $PAT" > ~/.netrc && \
-    chmod 600 ~/.netrc && \
-    uv sync \
-    --link-mode copy \
-    --locked \
-    --all-groups \
-    --no-install-package torch \
-    --no-install-package torchvision \
-    --no-install-package triton \
-    --no-install-package nvidia-cublas-cu12 \
-    --no-install-package nvidia-cuda-cupti-cu12 \
-    --no-install-package nvidia-cuda-nvrtc-cu12 \
-    --no-install-package nvidia-cuda-runtime-cu12 \
-    --no-install-package nvidia-cudnn-cu12 \
-    --no-install-package nvidia-cufft-cu12 \
-    --no-install-package nvidia-cufile-cu12 \
-    --no-install-package nvidia-curand-cu12 \
-    --no-install-package nvidia-cusolver-cu12 \
-    --no-install-package nvidia-cusparse-cu12 \
-    --no-install-package nvidia-cusparselt-cu12 \
-    --no-install-package nvidia-nccl-cu12 && \
-    bash /workspace/docker/common/install_conflicting_deps.sh --export-deploy-ref $EXPORT_DEPLOY_REF && \
-    rm ~/.netrc'
-
-# Fix for triton 3.3 (part of NGC PyT25.05, presumably until 25.07)
-COPY external/patches/triton-lang_triton_6570_lazy_init.patch /workspace/external/patches/triton-lang_triton_6570_lazy_init.patch
-RUN patch \
-    -p1 \
-    --force \
-    $(python -c "import triton; print(triton.__path__[0])")/runtime/autotuner.py \
-    /workspace/external/patches/triton-lang_triton_6570_lazy_init.patch     
-=======
 COPY . .
 RUN --mount=type=secret,id=GH_TOKEN bash -ex <<"EOF"
     export PAT=$(cat /run/secrets/GH_TOKEN)
     bash docker/common/install.sh --base-image cuda
-EOF
->>>>>>> 7f31d173
+EOF