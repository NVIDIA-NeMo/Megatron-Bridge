#!/bin/bash
set -xeuo pipefail # Exit immediately if a command exits with a non-zero status

# Parse command line arguments
while [[ $# -gt 0 ]]; do
    case $1 in
    --base-image)
        BASE_IMAGE="$2"
        shift 2
        ;;
    --python-version)
        PYTHON_VERSION="$2"
        shift 2
        ;;
    --use-uv)
        USE_UV="true"
        shift 1
        ;;
    *)
        echo "Unknown option: $1"
<<<<<<< HEAD
        echo "Usage: $0 --base-image {pytorch|ubuntu} [--use-uv] [--python-version]"
=======
        echo "Usage: $0 --base-image {pytorch|cuda|ubuntu} [--use-uv] [--python-version]"
>>>>>>> 91967d13
        exit 1
        ;;
    esac
done

if [[ -z "${PYTHON_VERSION:-}" ]]; then
    PYTHON_VERSION="3.12"
fi

if [[ -z "${USE_UV:-}" ]]; then
    USE_UV="false"
fi

# Validate base image argument
if [[ -z "${BASE_IMAGE:-}" ]]; then
    echo "Error: --base-image argument is required"
    echo "Usage: $0 --base-image {pytorch|ubuntu}"
    exit 1
fi

if [[ "$BASE_IMAGE" != "pytorch" && "$BASE_IMAGE" != "ubuntu" ]]; then
    echo "Error: --base-image must be either 'pytorch' or 'ubuntu'"
    echo "Usage: $0 --base-image {pytorch|ubuntu}"
    exit 1
fi

main() {
    if [[ -n "${PAT:-}" ]]; then
        echo -e "machine github.com\n  login token\n  password $PAT" >~/.netrc
        chmod 600 ~/.netrc
    fi

    # Install dependencies
    export DEBIAN_FRONTEND=noninteractive

    # Install Python
    apt-get update
    apt-get install -y software-properties-common
    add-apt-repository ppa:deadsnakes/ppa -y
    apt-get install -y python$PYTHON_VERSION-dev python$PYTHON_VERSION-venv
    update-alternatives --install /usr/bin/python3 python3 /usr/bin/python$PYTHON_VERSION 1
    
    # Install tools
    apt-get update
    apt-get install -y wget curl git cmake

    # Install CUDA
<<<<<<< HEAD
    if [[ "$BASE_IMAGE" = "ubuntu" ]]; then
=======
    if [[ "$BASE_IMAGE" == "ubuntu" ]]; then
>>>>>>> 91967d13
        rm /etc/apt/sources.list.d/cuda*.list || true
        rm /etc/apt/sources.list.d/nvidia-cuda.list || true
        wget https://developer.download.nvidia.com/compute/cuda/repos/ubuntu2404/x86_64/cuda-keyring_1.1-1_all.deb
        dpkg -i cuda-keyring_1.1-1_all.deb
        rm cuda-keyring_1.1-1_all.deb
        apt-get update
        apt-get install -y cuda-toolkit-12-8 cudnn-cuda-12 libcudnn9-cuda-12 libcutlass-dev 
    fi

    # Clean up
    apt-get clean

    unset PIP_CONSTRAINT

    if [[ "$USE_UV" == "true" ]]; then
<<<<<<< HEAD
=======
        UV_ARGS=()
>>>>>>> 91967d13
        if [[ "$BASE_IMAGE" == "pytorch" ]]; then
            UV_ARGS=(
                "--no-install-package" "torch"
                "--no-install-package" "torchvision"
                "--no-install-package" "triton"
                "--no-install-package" "nvidia-cublas-cu12"
                "--no-install-package" "nvidia-cuda-cupti-cu12"
                "--no-install-package" "nvidia-cuda-nvrtc-cu12"
                "--no-install-package" "nvidia-cuda-runtime-cu12"
                "--no-install-package" "nvidia-cudnn-cu12"
                "--no-install-package" "nvidia-cufft-cu12"
                "--no-install-package" "nvidia-cufile-cu12"
                "--no-install-package" "nvidia-curand-cu12"
                "--no-install-package" "nvidia-cusolver-cu12"
                "--no-install-package" "nvidia-cusparse-cu12"
                "--no-install-package" "nvidia-cusparselt-cu12"
                "--no-install-package" "nvidia-nccl-cu12"
            )
        else
<<<<<<< HEAD
            UV_ARGS=()
=======
            UV_ARGS=(
            )
>>>>>>> 91967d13
        fi
    
        # Install uv
        UV_VERSION="0.7.2"
        curl -LsSf https://astral.sh/uv/${UV_VERSION}/install.sh | sh

        # Create virtual environment and install dependencies
        uv venv ${UV_PROJECT_ENVIRONMENT} --system-site-packages

        # Install dependencies
        uv sync --locked --only-group build ${UV_ARGS[@]}
        uv sync \
            --link-mode copy \
            --locked \
            --all-extras \
            --all-groups ${UV_ARGS[@]}

        # Install the package
        uv pip install --no-deps -e .
    else
        python3 -m venv $UV_PROJECT_ENVIRONMENT
        . $UV_PROJECT_ENVIRONMENT/bin/activate

        pip install --pre --no-cache-dir --upgrade pip
<<<<<<< HEAD
        pip install --pre --no-cache-dir torch pybind11 wheel_stub ninja wheel packaging
=======
        pip install --pre --no-cache-dir torch pybind11 wheel_stub ninja wheel
>>>>>>> 91967d13
        pip install --pre --no-cache-dir --no-build-isolation .
    fi

}

# Call the main function
main "$@"<|MERGE_RESOLUTION|>--- conflicted
+++ resolved
@@ -18,11 +18,7 @@
         ;;
     *)
         echo "Unknown option: $1"
-<<<<<<< HEAD
         echo "Usage: $0 --base-image {pytorch|ubuntu} [--use-uv] [--python-version]"
-=======
-        echo "Usage: $0 --base-image {pytorch|cuda|ubuntu} [--use-uv] [--python-version]"
->>>>>>> 91967d13
         exit 1
         ;;
     esac
@@ -70,11 +66,7 @@
     apt-get install -y wget curl git cmake
 
     # Install CUDA
-<<<<<<< HEAD
-    if [[ "$BASE_IMAGE" = "ubuntu" ]]; then
-=======
     if [[ "$BASE_IMAGE" == "ubuntu" ]]; then
->>>>>>> 91967d13
         rm /etc/apt/sources.list.d/cuda*.list || true
         rm /etc/apt/sources.list.d/nvidia-cuda.list || true
         wget https://developer.download.nvidia.com/compute/cuda/repos/ubuntu2404/x86_64/cuda-keyring_1.1-1_all.deb
@@ -90,10 +82,6 @@
     unset PIP_CONSTRAINT
 
     if [[ "$USE_UV" == "true" ]]; then
-<<<<<<< HEAD
-=======
-        UV_ARGS=()
->>>>>>> 91967d13
         if [[ "$BASE_IMAGE" == "pytorch" ]]; then
             UV_ARGS=(
                 "--no-install-package" "torch"
@@ -113,12 +101,7 @@
                 "--no-install-package" "nvidia-nccl-cu12"
             )
         else
-<<<<<<< HEAD
             UV_ARGS=()
-=======
-            UV_ARGS=(
-            )
->>>>>>> 91967d13
         fi
     
         # Install uv
@@ -143,11 +126,7 @@
         . $UV_PROJECT_ENVIRONMENT/bin/activate
 
         pip install --pre --no-cache-dir --upgrade pip
-<<<<<<< HEAD
         pip install --pre --no-cache-dir torch pybind11 wheel_stub ninja wheel packaging
-=======
-        pip install --pre --no-cache-dir torch pybind11 wheel_stub ninja wheel
->>>>>>> 91967d13
         pip install --pre --no-cache-dir --no-build-isolation .
     fi
 
