# Copyright (c) 2025, NVIDIA CORPORATION.  All rights reserved.
#
# Licensed under the Apache License, Version 2.0 (the "License");
# you may not use this file except in compliance with the License.
# You may obtain a copy of the License at
#
#     http://www.apache.org/licenses/LICENSE-2.0
#
# Unless required by applicable law or agreed to in writing, software
# distributed under the License is distributed on an "AS IS" BASIS,
# WITHOUT WARRANTIES OR CONDITIONS OF ANY KIND, either express or implied.
# See the License for the specific language governing permissions and
# limitations under the License.

"""
Note: This file is a copy from megatron/bridge/recipes/run_plugins.py.
      This is being cloned to not require installing Megatron-Bridge to run the perf scripts.



This file contains plugins based on NeMo-Run's run.Plugin API.
Plugins operate both on a configured task and an executor at the same time, and are specific to NeMo-Run.
These plugins work by modifying the ConfigContainer configuration overrides.

For run.Script tasks, each plugin supports custom argument conversion via the `script_args_converter_fn`
parameter. This allows users to specify their own conversion function if their training scripts don't
use hydra-style overrides.
"""

import logging
import os
from dataclasses import dataclass
from typing import Callable, List, Optional, Union

import nemo_run as run
from nemo_run import Plugin, Script, SlurmExecutor


try:
    from utils.utils import get_workload_base_config
except (ImportError, ModuleNotFoundError):
    from .utils.utils import get_workload_base_config

logger: logging.Logger = logging.getLogger(__name__)


def _format_list_for_override(values: List | int):
    """Render a Python list into a Hydra/CLI-safe list string without spaces.

    Example: [0, 3] -> "[0,3]"
    """
    if isinstance(values, int):
        values = [values]
    return "[" + ",".join(str(v) for v in values) + "]"


@dataclass
class NsysPluginScriptArgs:
    """Arguments for NsysPlugin to pass to run.Script."""

    profile_step_start: int
    profile_step_end: int
    profile_ranks: List[int]
    record_shapes: bool


def _default_nsys_converter(args: NsysPluginScriptArgs) -> List[str]:
    """Default converter for NsysPlugin that generates hydra-style overrides."""
    return [
        "profiling.use_nsys_profiler=true",
        f"profiling.profile_step_start={args.profile_step_start}",
        f"profiling.profile_step_end={args.profile_step_end}",
        f"profiling.profile_ranks={_format_list_for_override(args.profile_ranks)}",
        f"profiling.record_shapes={str(args.record_shapes).lower()}",
    ]


@dataclass(kw_only=True)
class NsysPlugin(Plugin):
    """
    A plugin for nsys profiling configuration.

    The NsysPlugin allows you to profile your run using nsys.
    You can specify when to start and end the profiling, on which ranks to run the profiling,
    and what to trace during profiling.

    Args:
        profile_step_start (int): The step at which to start the nsys profiling.
        profile_step_end (int): The step at which to end the nsys profiling.
        profile_ranks (Optional[list[int]]): The ranks on which to run the nsys profiling. If not specified,
            profiling will be run on rank 0.
        nsys_trace (Optional[list[str]]): The events to trace during profiling. If not specified,
            'nvtx' and 'cuda' events will be traced.
        record_shapes (bool): Whether to record tensor shapes. Default is False.
        nsys_gpu_metrics (bool): Whether to enable GPU metrics collection. Default is False.
        script_args_converter_fn (Optional[Callable]): A function that takes NsysPluginScriptArgs
                                                        and returns a list of CLI arguments. If not provided,
                                                        uses the default hydra-style converter.

    Note:
        This plugin is incompatible with fault tolerance. Nsys profiling cannot be used when
        fault tolerance is enabled, as the profiler interferes with the fault tolerance mechanisms.

    """

    profile_step_start: int
    profile_step_end: int
    profile_ranks: Optional[list[int]] = None
    nsys_trace: Optional[list[str]] = None
    nsys_extra_args: Optional[list[str]] = None
    record_shapes: bool = False
    nsys_gpu_metrics: bool = False
    script_args_converter_fn: Optional[Callable[[NsysPluginScriptArgs], List[str]]] = None

    def setup(self, task: Union["run.Partial", "run.Script"], executor: "run.Executor"):
        """Set up the nsys profiling plugin."""
        launcher = executor.get_launcher()
        launcher.nsys_profile = True
        launcher.nsys_trace = self.nsys_trace or ["nvtx", "cuda"]
        launcher.nsys_extra_args = self.nsys_extra_args or launcher.nsys_extra_args

        if isinstance(executor, SlurmExecutor):
            # NOTE: DO NOT change to f-string, `%q{}` is Slurm placeholder
            launcher.nsys_filename = "profile_%p_%q{SLURM_JOB_ID}_node%q{SLURM_NODEID}_rank%q{SLURM_PROCID}"

        if self.nsys_gpu_metrics:
            if hasattr(launcher, "nsys_gpu_metrics"):
                launcher.nsys_gpu_metrics = self.nsys_gpu_metrics
            else:
                logger.warning(
                    "Unable to enable nsys gpu metrics collection. Please upgrade Nemo-Run to include commit 70a0df4."
                )

        # Configure profiling in task config
        if isinstance(task, Script):
            # For run.Script, append CLI overrides to the script arguments
            # Create args dataclass
            script_args = NsysPluginScriptArgs(
                profile_step_start=self.profile_step_start,
                profile_step_end=self.profile_step_end,
                profile_ranks=self.profile_ranks or [0],
                record_shapes=self.record_shapes,
            )

            # Use custom converter or default
            converter = self.script_args_converter_fn or _default_nsys_converter
            cli_overrides = converter(script_args)

            task.args.extend(cli_overrides)
            logger.info(f"{self.__class__.__name__} added CLI overrides: {', '.join(cli_overrides)}")
        else:
            raise NotImplementedError("NsysPlugin is only supported for run.Script tasks")


@dataclass
class PerfEnvPluginScriptArgs:
    """Arguments for PerfEnvPlugin to pass to run.Script."""

    enable_manual_gc: bool
    manual_gc_interval: int


def _default_perf_env_converter(args: PerfEnvPluginScriptArgs) -> List[str]:
    """Default converter for PerfEnvPlugin that generates hydra-style overrides."""
    return [
        f"train.manual_gc={str(args.enable_manual_gc).lower()}",
        f"train.manual_gc_interval={args.manual_gc_interval}",
    ]


@dataclass(kw_only=True)
class PerfEnvPlugin(Plugin):
    """
    A plugin for setting up performance optimized environments.

    Attributes:
        enable_layernorm_sm_margin (bool): Set SM margin for TransformerEngine's Layernorm, so
            in order to not block DP level communication overlap.
        enable_vboost (bool): Whether to steer more power towards tensor cores via
            `sudo nvidia-smi boost-slider --vboost 1`. May not work on all systems.
        enable_manual_gc (bool): Enable manual garbage collection for better performance.
        manual_gc_interval (int): Interval for manual garbage collection. Default is 100.
        tp_size (int): Tensor parallelism size. Default is 1.
        cp_size (int): Context parallelism size. Default is 1.
        pp_size (int): Pipeline parallelism size. Default is 1.
        script_args_converter_fn (Optional[Callable]): A function that takes PerfEnvPluginScriptArgs
                                                        and returns a list of CLI arguments. If not provided,
                                                        uses the default hydra-style converter.
    """

    enable_layernorm_sm_margin: bool = True
    enable_vboost: bool = False
    enable_manual_gc: bool = True
    manual_gc_interval: int = 100
    tp_size: int = 1
    cp_size: int = 1
    pp_size: int = 1
    script_args_converter_fn: Optional[Callable[[PerfEnvPluginScriptArgs], List[str]]] = None
    moe_a2a_overlap: bool = False
<<<<<<< HEAD
    model_family_name: str
    model_recipe_name: str
    moe_flex_dispatcher_backend: str
=======
    model_name: str
    model_size: str
>>>>>>> 06009a69
    gpu: str
    compute_dtype: str
    task: str

    def _set_num_cuda_device_max_connections(
        self,
        task: Union["run.Partial", "run.Script"],
        executor: "run.Executor",
        tp_size: int,
        cp_size: int,
        moe_a2a_overlap: bool,
        moe_flex_dispatcher_backend: str,
        gpu_sm100_or_newer: bool,
    ):
        cuda_device_max_connections = 8
        if moe_flex_dispatcher_backend in ["deepep", "hybridep"]:
            cuda_device_max_connections = 32
        if gpu_sm100_or_newer:
            """
            We need extra connections to avoid serialization of streams, so we use max connections of 32 instead
            of the default device connection of 8.
            """
            cuda_device_max_connections = 32
        else:
            # Hopper or earlier generation GPUs
            if (tp_size > 1 or cp_size > 1) and not moe_a2a_overlap:
                """
                Set the device connection to 1 to enforce kernel queuing order from host to execution order on GPU.
                This is needed to schedule a communication kernel before the overlapping persistent GEMM kernel.
                Otherwise, communication kernel will be pushed to the end of the GEMM kernel, failing to overlap the
                kernels.
                """
                cuda_device_max_connections = 1

        executor.env_vars["CUDA_DEVICE_MAX_CONNECTIONS"] = str(cuda_device_max_connections)
        logger.info(f"Set CUDA_DEVICE_MAX_CONNECTIONS to {cuda_device_max_connections}")

    def _set_model_specific_environment_variables(
        self,
        task: Union["run.Partial", "run.Script"],
        executor: "run.Executor",
        model_family_name: str,
        model_recipe_name: str,
        gpu: str,
        compute_dtype: str,
    ):
        """Set model-specific environment variables"""
        if (
            model_family_name in ["llama31"]
            and model_recipe_name in ["llama31_405b_pretrain_config"]
            and gpu in ["gb200"]
        ):
            if compute_dtype in ["fp8_cs", "fp8_mx"]:
                executor.env_vars["PYTORCH_CUDA_ALLOC_CONF"] = "expandable_segments:True"
        del_cudnn_ln = True
        if gpu in ["h100"]:
            if model_family_name == "llama3" and model_recipe_name == "llama3_8b_pretrain_config":
                if compute_dtype == "fp8_cs":
                    # executor.env_vars["NCCL_NVLS_ENABLE"] = "1" # This causes OOM; worked fine with NeMo2 and 25.09
                    executor.env_vars["NCCL_CTA_POLICY"] = "1"
                    del_cudnn_ln = False
        if gpu in ["gb200", "gb300"]:
            if model_family_name == "llama3" and model_recipe_name == "llama3_70b_pretrain_config":
                if compute_dtype == "bf16" or (compute_dtype == "fp8_cs"):
                    del_cudnn_ln = False
            if model_family_name == "llama31" and model_recipe_name == "llama31_405b_pretrain_config":
                if compute_dtype == "fp8_cs":
                    del_cudnn_ln = False
        if del_cudnn_ln:
            if "NVTE_NORM_FWD_USE_CUDNN" in executor.env_vars:
                executor.env_vars.pop("NVTE_NORM_FWD_USE_CUDNN")
            if "NVTE_NORM_BWD_USE_CUDNN" in executor.env_vars:
                executor.env_vars.pop("NVTE_NORM_BWD_USE_CUDNN")

    def _set_layernorm_sm_margin(
        self,
        task: Union["run.Partial", "run.Script"],
        executor: "run.Executor",
        enable_layernorm_sm_margin: bool,
        layernorm_sm_margin: int,
    ):
        if enable_layernorm_sm_margin:
            executor.env_vars["NVTE_FWD_LAYERNORM_SM_MARGIN"] = str(layernorm_sm_margin)
            executor.env_vars["NVTE_BWD_LAYERNORM_SM_MARGIN"] = str(layernorm_sm_margin)

    def _set_nvl_domain_size(
        self,
        task: Union["run.Partial", "run.Script"],
        executor: "run.Executor",
        moe_flex_dispatcher_backend: str,
        gpu: str,
    ):
        if moe_flex_dispatcher_backend == "hybridep" and gpu in ["gb200", "gb300"]:
            executor.env_vars["NVLINK_DOMAIN_SIZE"] = "72"

    def _set_nccl_pp_comm_chunksize(
        self,
        task: Union["run.Partial", "run.Script"],
        executor: "run.Executor",
        nccl_pp_comm_chunksize: int,
        pp_size: int,
    ):
        if pp_size > 1 and nccl_pp_comm_chunksize is not None:
            assert isinstance(nccl_pp_comm_chunksize, int) and nccl_pp_comm_chunksize > 1
            executor.env_vars["NCCL_P2P_NET_CHUNKSIZE"] = str(nccl_pp_comm_chunksize)

    def _set_manual_gc(
        self,
        task: Union["run.Partial", "run.Script"],
        executor: "run.Executor",
        enable_manual_gc: bool,
        manual_gc_interval: int,
    ):
        if enable_manual_gc:
            if isinstance(task, Script):
                # For run.Script, append CLI overrides
                # Create args dataclass
                script_args = PerfEnvPluginScriptArgs(
                    enable_manual_gc=enable_manual_gc,
                    manual_gc_interval=manual_gc_interval,
                )

                # Use custom converter or default
                converter = self.script_args_converter_fn or _default_perf_env_converter
                cli_overrides = converter(script_args)

                task.args.extend(cli_overrides)
                logger.info(f"{self.__class__.__name__} added CLI overrides: {', '.join(cli_overrides)}")
            else:
                raise NotImplementedError("PerfEnvPlugin is only supported for run.Script tasks")

    def _set_vboost(self, task: Union["run.Partial", "run.Script"], executor: "run.Executor", enable_vboost: bool):
        def get_vboost_srun_cmd(nodes, job_dir):
            """Create the vboost `sudo nvidia-smi boost-slider --vboost 1` command"""
            import shlex

            vboost_cmd = " ".join(
                [
                    "\n# Command 0: enable vboost\n\n",
                    "srun",
                    f"--ntasks={nodes}",
                    "--output",
                    os.path.join(job_dir, "vboost.out"),
                    "--error",
                    os.path.join(job_dir, "vboost.err"),
                    "bash -c ",
                    shlex.quote("sudo nvidia-smi boost-slider --vboost 1"),
                ],
            )

            return vboost_cmd

        if enable_vboost and isinstance(executor, SlurmExecutor):
            vboost_cmd = get_vboost_srun_cmd(executor.nodes, executor.tunnel.job_dir)
            executor.setup_lines = (
                executor.setup_lines + vboost_cmd
                if (executor.setup_lines and len(executor.setup_lines) > 0)
                else vboost_cmd
            )

    def setup(self, task: Union["run.Partial", "run.Script"], executor: "run.Executor"):
        """Enable the performance environment settings"""
        workload_base_config = get_workload_base_config(
            self.model_family_name, self.model_recipe_name, self.gpu, self.compute_dtype, self.task
        )
        tp_size = self.tp_size if self.tp_size is not None else workload_base_config.tensor_model_parallel_size
        pp_size = self.pp_size if self.pp_size is not None else workload_base_config.pipeline_model_parallel_size
        cp_size = self.cp_size if self.cp_size is not None else workload_base_config.context_parallel_size

        # Force program order kernel launch for TP, CP overlap
        moe_flex_dispatcher_backend = getattr(workload_base_config, "moe_flex_dispatcher_backend", None)
        moe_a2a_overlap = (
            self.moe_a2a_overlap
            if self.moe_a2a_overlap is not None
            else getattr(workload_base_config, "moe_a2a_overlap", False)
        )
        self._set_num_cuda_device_max_connections(
            task,
            executor,
            tp_size,
            cp_size,
            moe_a2a_overlap=moe_a2a_overlap,
            moe_flex_dispatcher_backend=moe_flex_dispatcher_backend,
            gpu_sm100_or_newer=self.gpu in ["b200", "gb200", "gb300"],
        )

        # Set LayerNorm SM margin to support the overlap with LayerNorm kernel
        layernorm_sm_margin = 20 if moe_flex_dispatcher_backend in ["deepep", "hybridep"] else 16
        self._set_layernorm_sm_margin(
            task, executor, self.enable_layernorm_sm_margin, layernorm_sm_margin=layernorm_sm_margin
        )

        # Set NVL domain size when using HybridEP
        self._set_nvl_domain_size(task, executor, moe_flex_dispatcher_backend, self.gpu)

        # Set the chunk size of P2P communications
        nccl_pp_comm_chunksize = (
            2097152
            if self.model_recipe_name in ["llama3_70b_pretrain_config", "llama31_405b_pretrain_config"]
            else None
        )
        self._set_nccl_pp_comm_chunksize(task, executor, nccl_pp_comm_chunksize, pp_size)

        # Configure manual garbage collection
        self._set_manual_gc(task, executor, self.enable_manual_gc, self.manual_gc_interval)

        # Improve perf by steering power to tensor cores, may not work on all systems
        self._set_vboost(task, executor, self.enable_vboost)

        # Set model-specific environment variables
        self._set_model_specific_environment_variables(
            task,
            executor,
            self.model_family_name,
            self.model_recipe_name,
            self.gpu,
            self.compute_dtype,
        )<|MERGE_RESOLUTION|>--- conflicted
+++ resolved
@@ -197,14 +197,8 @@
     pp_size: int = 1
     script_args_converter_fn: Optional[Callable[[PerfEnvPluginScriptArgs], List[str]]] = None
     moe_a2a_overlap: bool = False
-<<<<<<< HEAD
     model_family_name: str
     model_recipe_name: str
-    moe_flex_dispatcher_backend: str
-=======
-    model_name: str
-    model_size: str
->>>>>>> 06009a69
     gpu: str
     compute_dtype: str
     task: str
