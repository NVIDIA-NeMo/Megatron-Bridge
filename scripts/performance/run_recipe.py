--- conflicted
+++ resolved
@@ -172,18 +172,6 @@
     parser = parse_cli_args()
     args, _ = parser.parse_known_args()
 
-<<<<<<< HEAD
-    args.model_recipe_name = (
-        f"{args.model_recipe_name}_pretrain_config"
-        if args.task == "pretrain"
-        else f"{args.model_recipe_name}_finetune_config"
-    )
-
-    if args.model_recipe_name == "deepseek_v3_32nodes_pretrain_config":
-        args.model_recipe_name = "deepseek_v3_pretrain_config_32nodes"
-
-=======
->>>>>>> 6d46b90a
     recipe = get_library_recipe(
         model_family_name=args.model_family_name,
         model_recipe_name=args.model_recipe_name,
