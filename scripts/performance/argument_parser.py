#
# Copyright (c) 2025, NVIDIA CORPORATION.  All rights reserved.
# Licensed under the Apache License, Version 2.0 (the "License");
# you may not use this file except in compliance with the License.
# You may obtain a copy of the License at
#
#     http://www.apache.org/licenses/LICENSE-2.0
#
# Unless required by applicable law or agreed to in writing, software
# distributed under the License is distributed on an "AS IS" BASIS,
# WITHOUT WARRANTIES OR CONDITIONS OF ANY KIND, either express or implied.
# See the License for the specific language governing permissions and
# limitations under the License.

import argparse
import logging
import os
from pathlib import Path

from nemo_run.config import get_nemorun_home


logger: logging.Logger = logging.getLogger(__name__)

DEFAULT_NEMO_HOME = os.getenv("NEMO_HOME", Path.home() / ".cache" / "nemo")
VALID_CUDA_GRAPH_IMPLS = ["none", "local", "transformer_engine"]
VALID_CUDA_GRAPH_SCOPES = ["full_iteration", "attn", "mlp", "moe", "moe_router", "moe_preprocess", "mamba"]


def list_of_strings(arg):
    """Split a comma-separated string into a list of substrings."""
    return arg.split(",")


def to_dict(arg):
    """Split a comma-separated string into a dictionary of key-value pairs."""
    return dict(item.split("=") for item in arg.split(";"))


def lower_str(arg):
    """Lowercase a CLI string argument with a runtime type check."""
    assert isinstance(arg, str), f"Argument {arg} is not a string"
    return arg.lower()


def bool_arg(arg):
    """Convert a string CLI value to a boolean."""
    if arg.lower() in ["true", "1", "t", "yes", "y"]:
        return True
    elif arg.lower() in ["false", "0", "f", "no", "n"]:
        return False
    else:
        raise ValueError(f"Invalid value for boolean argument: {arg}")


def is_cuda_graph_impl_valid(arg):
    """Validate and normalize the CUDA graph implementation argument."""
    if arg in VALID_CUDA_GRAPH_IMPLS:
        return arg
    else:
        raise ValueError(f"Invalid value for cuda_graph_impl: {arg}. Valid options are: {VALID_CUDA_GRAPH_IMPLS}")


def is_cuda_graph_scope_valid(arg):
    """Validate the CUDA graph scope argument."""
    args = arg.split(",")
    if all(a in VALID_CUDA_GRAPH_SCOPES for a in args):
        return args
    else:
        raise ValueError(
            f"Invalid value for cuda_graph_scope: {arg}. Valid options are: {VALID_CUDA_GRAPH_SCOPES}. "
            "Comma separated list of scopes is allowed."
        )


def parse_additional_slurm_params(params_str):
    """
    Parse additional SLURM parameters from a string of key=value pairs.
    This function handles different separator formats:
    1. Semicolon-separated: "key1=value1;key2=value2" (recommended for multiple parameters)
    2. Space-separated: "key1=value1 key2=value2"
    3. Single parameter: "key1=value1,value2" (no separators = single parameter)
    Args:
        params_str (str): String with parameters
    Returns:
        dict: Dictionary of parameters, or None if params_str is None/empty
    Example:
        parse_additional_slurm_params("nodelist=node001,node002")
        returns {"nodelist": "node001,node002"}
        parse_additional_slurm_params("nodelist=node001,node002;constraint=gpu")
        returns {"nodelist": "node001,node002", "constraint": "gpu"}
        parse_additional_slurm_params("reservation=my_res;constraint=gpu")
        returns {"reservation": "my_res", "constraint": "gpu"}
    """
    if not params_str:
        return None

    params = {}

    # Try semicolon separation first (most reliable for complex values)
    if ";" in params_str:
        parts = params_str.split(";")
    # Try space separation next
    elif " " in params_str:
        parts = params_str.split()
    # No separators found - treat as single parameter
    else:
        parts = [params_str]

    for part in parts:
        part = part.strip()
        if not part:
            continue

        if "=" in part:
            key, value = part.split("=", 1)
            params[key.strip()] = value.strip()
        else:
            # Boolean flag (no value)
            params[part] = True

    return params if params else None


def parse_cli_args():
    """
    Command line arguments for running pre-training and fine-tuning experiments.
    """
    parser = argparse.ArgumentParser(
        description="Megatron-Bridge Pretraining and Fine-Tuning",
        argument_default=None,
    )
    parser.add_argument(
        "-m",
        "--model_family_name",
        type=lower_str,
        help="Model family name to use for experiment. E.g. `--model_family_name llama` (not llama3)",
        required=True,
    )
    parser.add_argument(
        "-mr",
        "--model_recipe_name",
        type=lower_str,
        help="Model recipe name to use for experiment. E.g. `--model_recipe_name llama31_405b`",
        required=True,
    )
    parser.add_argument(
        "--use_recipes",
        action="store_true",
        help="Use library recipes. Disabled by default.",
        default=False,
    )
    parser.add_argument(
        "-hf",
        "--hf_token",
        type=str,
        help="HuggingFace token. Defaults to None. Required for accessing tokenizers and checkpoints.",
    )
    parser.add_argument(
        "-nh",
        "--nemo_home",
        type=str,
        help=" ".join(
            [
                "Sets env var `NEMO_HOME` (on compute node using sbatch script)- directory where NeMo searches",
                "for models and checkpoints. This saves a lot of time (especially for bigger models) if checkpoints already",
                f"exist here. Missing files will be downloaded here from HuggingFace. Defaults to {DEFAULT_NEMO_HOME}",
            ]
        ),
        default=DEFAULT_NEMO_HOME,
    )
    parser.add_argument(
        "--detach",
        help="Detach the experiment from the terminal. Enabled by default",
        type=bool_arg,
        default=True,
    )
    parser.add_argument(
        "--max_retries",
        type=int,
        help="Maximum number of retries. Defaults to 2",
        default=2,
    )
    parser.add_argument(
        "-ng",
        "--num_gpus",
        type=int,
        help="Number of gpus.",
        required=True,
    )

    # Training
    training_args = parser.add_argument_group("Training arguments")
    training_args.add_argument(
        "--task",
        choices=["pretrain", "sft", "lora"],
        help="Task to run. Defaults to 'pretrain'",
        default="pretrain",
    )
    training_args.add_argument(
        "-ms",
        "--max_steps",
        type=int,
        help="Maximum number of steps to run the experiment for. Defaults to 50.",
    )
    training_args.add_argument(
        "-gb",
        "--global_batch_size",
        type=int,
    )
    training_args.add_argument(
        "-mb",
        "--micro_batch_size",
        type=int,
    )
    training_args.add_argument(
        "-sl",
        "--seq_length",
        type=int,
    )

    # Optimizer
    optimizer_args = parser.add_argument_group("Optimizer arguments")
    optimizer_args.add_argument("--lr", type=float, help="Learning rate")
    optimizer_args.add_argument("--min_lr", type=float, help="Minimum learning rate")
    optimizer_args.add_argument("--warmup_iters", type=int, help="Warmup iterations", default=10)

    # Checkpointing
    checkpointing_args = parser.add_argument_group("Checkpointing arguments")
    checkpointing_args.add_argument("--pretrained_checkpoint", type=str, help="Path to pretrained checkpoint")
    checkpointing_args.add_argument("--save_dir", type=str, help="Directory to save checkpoints")
    checkpointing_args.add_argument("--load_dir", type=str, help="Directory to load checkpoints")
    checkpointing_args.add_argument("--save_interval", type=int, help="Number of iterations between checkpoint saves")
    checkpointing_args.add_argument("--most_recent_k", type=int, help="Number of latest checkpoints to keep")
    checkpointing_args.add_argument(
        "--save_config_filepath", type=str, help="Path to save the task configuration file"
    )

    # Data
    data_args = parser.add_argument_group("Data arguments")
    data_args.add_argument(
        "--data",
        type=str,
        default="mock",
        choices=["mock", "rp2", "squad", "squad_packed"],
        help="Dataset type to use",
    )
    data_args.add_argument("--dataset_paths", nargs="*", help="Dataset paths (for rp2 dataset)")
    data_args.add_argument("--dataset_root", type=str, help="Dataset root directory (for squad datasets)")
    parser.add_argument("--index_mapping_dir", type=str, help="Index mapping directory (for rp2 dataset)")
    data_args.add_argument("--dataset_name", type=str, help="Dataset name (deprecated)")
    data_args.add_argument("--packed_sequence", action="store_true", help="Use packed sequences")
    data_args.add_argument("--head_only", action="store_true", help="Use only head data (for rp2 dataset)")

    # Tokenizer configuration
    tokenizer_args = parser.add_argument_group("Tokenizer arguments")
    data_args.add_argument(
        "--tokenizer_type",
        type=str,
        choices=["NullTokenizer", "HuggingFaceTokenizer", "SentencePieceTokenizer"],
    )
    tokenizer_args.add_argument(
        "--tokenizer_model", type=str, help="Path to tokenizer model (automatically provided by launcher)"
    )
    tokenizer_args.add_argument("--vocab_size", type=int, default=32000, help="Vocabulary size for NullTokenizer")

    # Parallelism
    parallelism_args = parser.add_argument_group("Parallelism arguments")
    parallelism_args.add_argument(
        "-tp",
        "--tensor_model_parallel_size",
        type=int,
        help="Intra-layer model parallelism. Splits tensors across GPU ranks.",
    )
    parallelism_args.add_argument(
        "-pp",
        "--pipeline_model_parallel_size",
        type=int,
        help="Inter-layer model parallelism. Splits transformer layers across GPU ranks.",
    )
    parallelism_args.add_argument(
        "-cp",
        "--context_parallel_size",
        type=int,
        help="Splits network input along sequence dimension across GPU ranks.",
    )
    parallelism_args.add_argument(
        "-vp",
        "--virtual_pipeline_model_parallel_size",
        type=lambda x: None if x == "None" else int(x),
        help="Number of virtual blocks per pipeline model parallel rank is the virtual model parallel size.",
        default=-1,
    )
    parallelism_args.add_argument(
        "-ep",
        "--expert_model_parallel_size",
        type=int,
        help="Distributes Moe Experts across sub data parallel dimension.",
    )
    parallelism_args.add_argument(
        "-et",
        "--expert_tensor_parallel_size",
        type=lambda x: int(x) if x is not None else None,
        nargs="?",
        const=None,
        help="Intra-layer tensor model parallelsm for expert layer. Splits tensors across GPU ranks.\
            Use -et/--expert_tensor_parallel_size <space> for None or -et/--expert_tensor_parallel_size <int>",
    )

    # Slurm
    slurm_args = parser.add_argument_group("Slurm arguments")
    slurm_args.add_argument(
        "-a",
        "--account",
        type=str,
        help="Slurm account to use for experiment",
    )
    slurm_args.add_argument(
        "-p",
        "--partition",
        type=str,
        help="Slurm partition to use for experiment",
    )
    slurm_args.add_argument(
        "-t",
        "--time_limit",
        type=str,
        help="Maximum time limit to run experiment for. Defaults to 30 minutes (format- 'HH:MM:SS')",
        default="00:30:00",
    )
    slurm_args.add_argument(
        "-gn",
        "--gpus_per_node",
        type=int,
        help="Number of gpus per node. Defaults to 8",
        default=8,
    )
<<<<<<< HEAD
    parser.add_argument(
        "--gres",
        type=str,
        help="Slurm generic resources to request (e.g., 'gpu:4').",
        required=False,
        default=None,
    )

    parser.add_argument(
=======
    slurm_args.add_argument(
        "-i",
        "--container_image",
        type=str,
        help=" ".join(
            [
                "NeMo container to use for experiment. Defaults to latest dev container- 'nvcr.io/nvidia/nemo:dev'",
                "Make sure your NGC credentials are accessible in your environment.",
            ]
        ),
        default="nvcr.io/nvidia/nemo:dev",
    )
    slurm_args.add_argument(
>>>>>>> 76a5b536
        "-cm",
        "--custom_mounts",
        type=list_of_strings,
        help="Comma separated string of mounts",
        default=[],
    )
    slurm_args.add_argument(
        "-ce",
        "--custom_env_vars",
        type=to_dict,
        help="Comma separated string of environment variables",
        default=[],
    )
    slurm_args.add_argument(
        "-cs",
        "--custom_srun_args",
        type=list_of_strings,
        help="Comma separated string of srun arguments",
        default=[],
    )
    slurm_args.add_argument(
        "--additional_slurm_params",
        type=parse_additional_slurm_params,
        help="Additional SLURM parameters as key=value pairs. "
        "Use semicolons (;) to separate parameters when values contain commas. "
        "Examples: 'nodelist=node001,node002;constraint=gpu' or 'reservation=my_res;exclusive'",
        required=False,
    )

    # DGXCloud
    dgxc_args = parser.add_argument_group("DGXCloud arguments")
    dgxc_args.add_argument(
        "--dgxc_cluster",
        type=str,
        help="DGXCloud cluster to use for experiment",
        required=False,
    )
    dgxc_args.add_argument(
        "--dgxc_base_url",
        type=str,
        help="DGXCloud base url",
        required=False,
    )
    dgxc_args.add_argument(
        "--dgxc_kube_apiserver_url",
        type=str,
        help="DGXCloud kube apiserver url",
        required=False,
    )
    dgxc_args.add_argument(
        "--dgxc_app_id",
        type=str,
        help="DGXCloud app id",
        required=False,
    )
    dgxc_args.add_argument(
        "--dgxc_app_secret",
        type=str,
        help="DGXCloud app secret",
        required=False,
    )
    dgxc_args.add_argument(
        "--dgxc_project_name",
        type=str,
        help="DGXCloud project name",
        required=False,
    )
    dgxc_args.add_argument(
        "--dgxc_pvc_claim_name",
        type=str,
        help="DGXCloud pvc claim name",
        required=False,
    )
    dgxc_args.add_argument(
        "--dgxc_pvc_mount_path",
        type=str,
        help="DGXCloud pvc mount path",
        required=False,
    )

    # For performance
    performance_args = parser.add_argument_group("Performance arguments")
    performance_args.add_argument(
        "-g",
        "--gpu",
        type=str,
        choices=["h100", "b200", "gb200", "gb300"],
        help="Target gpu type.",
        required=False,
    )
    performance_args.add_argument(
        "-c",
        "--compute_dtype",
        type=str,
        choices=["bf16", "fp8_cs", "fp8_mx", "fp8_sc", "nvfp4"],
        help="Compute precision. Options- bf16 or fp8. Defaults to bf16",
        required=False,
        default="bf16",
    )
    performance_args.add_argument(
        "-vb",
        "--enable_vboost",
        help="Enable VBoost which steers more power towards tensor cores. Disabled by default",
        type=bool_arg,
        required=False,
    )
    performance_args.add_argument(
        "-en",
        "--enable_nsys",
        help="Enable Nsys profiling. Disabled by default",
        action="store_true",
    )
    performance_args.add_argument(
        "--profiling_start_step", type=int, help="Defines start step for profiling", required=False, default=10
    )
    performance_args.add_argument(
        "--profiling_stop_step", type=int, help="Defines stop step for profiling", required=False, default=11
    )
    performance_args.add_argument(
        "--profiling_gpu_metrics",
        help="Enable nsys gpu metrics. Disabled by default.",
        action="store_true",
    )
    performance_args.add_argument(
        "--use_tokendrop",
        help="Use token drop. Disabled by default. Currently only supported for DeepSeek v3",
        type=bool_arg,
        required=False,
    )
    performance_args.add_argument(
        "--use_megatron_fsdp",
        help="Use Megatron FSDP. Disabled by default.",
        type=bool_arg,
        required=False,
    )
    performance_args.add_argument(
        "--cuda_graph_impl",
        help=f"Cuda graph implementation. Options- {', '.join(VALID_CUDA_GRAPH_IMPLS)}.",
        type=is_cuda_graph_impl_valid,
        required=False,
    )
    performance_args.add_argument(
        "--cuda_graph_scope",
        help=f"Cuda graph scope. Options- {VALID_CUDA_GRAPH_SCOPES}. Comma separated list of scopes is allowed.",
        type=is_cuda_graph_scope_valid,
        required=False,
    )
    performance_args.add_argument(
        "--moe_a2a_overlap",
        type=bool_arg,
        required=False,
    )
    performance_args.add_argument(
        "-rl",
        "--recompute_num_layers",
        type=int,
        help="Number of Transformer layers to recompute, where all the intermediate "
        "activations of a Transformer layer are computed. Defaults to None",
        required=False,
    )
    performance_args.add_argument(
        "-ol",
        "--activation_offload_layers",
        type=int,
        help="Number of Transformer layers to offload to the CPU memory. Defaults to None",
        required=False,
    )
    performance_args.add_argument(
        "--recompute_modules",
        type=list_of_strings,
        help="Comma separated list of modules to recompute. Defaults to None",
        required=False,
    )

    # Logging
    logging_args = parser.add_argument_group("Logging arguments")
    logging_args.add_argument(
        "-wdk",
        "--wandb_key",
        type=str,
        help="wandb key. Needed for wandb logger projetion to server",
        required=False,
    )
    logging_args.add_argument(
        "-wdp",
        "--wandb_project_name",
        type=str,
        help="wandb project name",
        required=False,
    )
    logging_args.add_argument(
        "-wde",
        "--wandb_entity_name",
        type=str,
        help="wandb project name",
        required=False,
    )
    logging_args.add_argument(
        "-wdj",
        "--wandb_experiment_name",
        type=str,
        help="wandb job name",
        required=False,
    )
    logging_args.add_argument(
        "-wds",
        "--wandb_save_dir",
        type=str,
        help="wandb save directory",
        required=False,
    )
    logging_args.add_argument(
        "-l",
        "--log_dir",
        type=str,
        help=f"Directory for logging experiment results. Defaults to {get_nemorun_home()}",
        required=False,
        default=get_nemorun_home(),
    )

    parser.add_argument(
        "-d",
        "--dryrun",
        help="If true, prints sbatch script to terminal without launching experiment.",
        required=False,
        action="store_true",
    )

    # Testing parameters
    testing_args = parser.add_argument_group("Testing arguments")
    testing_args.add_argument(
        "--is_long_convergence_run",
        action="store_true",
        help="If true, runs a long convergence run.",
        required=False,
        default=False,
    )
    testing_args.add_argument(
        "--golden_values_path",
        type=str,
        help="Path to golden values file",
        required=False,
    )
    testing_args.add_argument(
        "--timing_threshold", type=float, default=0.05, help="Step timing validation threshold (default: 0.05 = 5%%)"
    )
    testing_args.add_argument(
        "--skip_first_percent_time",
        type=float,
        default=0.70,
        help="Percentage of iterations to skip for timing comparison (default: 0.75 = 75%%)",
    )

    # Convergence loss validation parameters
    testing_args.add_argument(
        "--correlation_threshold", type=float, default=0.95, help="Correlation threshold for loss curve validation"
    )
    testing_args.add_argument(
        "--high_loss_tolerance", type=float, default=0.10, help="Tolerance for high loss values (>2.0)"
    )
    testing_args.add_argument(
        "--medium_loss_tolerance", type=float, default=0.05, help="Tolerance for medium loss values (0.5-2.0)"
    )
    testing_args.add_argument(
        "--low_loss_tolerance", type=float, default=0.02, help="Tolerance for low loss values (<0.5)"
    )
    testing_args.add_argument(
        "--final_loss_tolerance", type=float, default=0.05, help="Tolerance for final loss value"
    )
    testing_args.add_argument("--max_outlier_ratio", type=float, default=0.1, help="Maximum ratio of outliers allowed")
    testing_args.add_argument(
        "--outlier_threshold", type=float, default=3.0, help="Outlier detection threshold (sigma)"
    )
    testing_args.add_argument(
        "--skip_first_percent_loss",
        type=float,
        default=0.20,
        help="Percentage of loss points to skip from beginning for convergence analysis",
    )

    return parser<|MERGE_RESOLUTION|>--- conflicted
+++ resolved
@@ -335,17 +335,6 @@
         help="Number of gpus per node. Defaults to 8",
         default=8,
     )
-<<<<<<< HEAD
-    parser.add_argument(
-        "--gres",
-        type=str,
-        help="Slurm generic resources to request (e.g., 'gpu:4').",
-        required=False,
-        default=None,
-    )
-
-    parser.add_argument(
-=======
     slurm_args.add_argument(
         "-i",
         "--container_image",
@@ -359,7 +348,6 @@
         default="nvcr.io/nvidia/nemo:dev",
     )
     slurm_args.add_argument(
->>>>>>> 76a5b536
         "-cm",
         "--custom_mounts",
         type=list_of_strings,
@@ -381,6 +369,14 @@
         default=[],
     )
     slurm_args.add_argument(
+        "--gres",
+        type=str,
+        help="Slurm generic resources to request (e.g., 'gpu:4').",
+        required=False,
+        default=None,
+    )
+
+    slurm_args.add_argument(
         "--additional_slurm_params",
         type=parse_additional_slurm_params,
         help="Additional SLURM parameters as key=value pairs. "
