#
# Copyright (c) 2025, NVIDIA CORPORATION.  All rights reserved.
# Licensed under the Apache License, Version 2.0 (the "License");
# you may not use this file except in compliance with the License.
# You may obtain a copy of the License at
#
#     http://www.apache.org/licenses/LICENSE-2.0
#
# Unless required by applicable law or agreed to in writing, software
# distributed under the License is distributed on an "AS IS" BASIS,
# WITHOUT WARRANTIES OR CONDITIONS OF ANY KIND, either express or implied.
# See the License for the specific language governing permissions and
# limitations under the License.

import argparse
import logging
import os
from pathlib import Path

from nemo_run.config import get_nemorun_home


logger: logging.Logger = logging.getLogger(__name__)

DEFAULT_NEMO_CACHE_HOME = Path.home() / ".cache" / "nemo"
DEFAULT_NEMO_HOME = os.getenv("NEMO_HOME", DEFAULT_NEMO_CACHE_HOME)


def bool_arg(arg):
    """Convert a string CLI value to a boolean."""
    if arg.lower() in ["true", "1", "t", "yes", "y"]:
        return True
    elif arg.lower() in ["false", "0", "f", "no", "n"]:
        return False
    else:
        raise ValueError(f"Invalid value for boolean argument: {arg}")


def list_of_strings(arg):
    """Split a comma-separated string into a list of substrings."""
    return arg.split(",")


def is_cuda_graph_impl_valid(arg):
    """Validate and normalize the CUDA graph implementation argument."""
    choices = ["local", "te", "TE", "transformer_engine"]
    if arg.lower() in choices:
        arg = arg.lower()
        if arg == "te":
            arg = "transformer_engine"
        return arg
    else:
        raise ValueError(f"Invalid value for cuda_graph_impl: {arg}. Valid options are: {choices}")


def is_cuda_graph_scope_valid(arg):
    """Validate the CUDA graph scope argument."""
    choices = ["full_iteration", "full", "attn"]
    if arg.lower() in choices:
        if arg.lower() == "full_iteration":
            logger.warning("Make sure cuda_graph_impl is `local`. You can set it using `--cuda_graph_impl local`")
        return arg
    else:
        raise ValueError(f"Invalid value for cuda_graph_scope: {arg}. Valid options are: {choices}")


def lower_str(arg):
    """Lowercase a CLI string argument with a runtime type check."""
    assert isinstance(arg, str), f"Argument {arg} is not a string"
    return arg.lower()


def parse_cli_args():
    """
    Command line arguments correspong to Slurm cluster and NeMo2.0 for running pre-training and
    fine-tuning experiments.
    """
    parser = argparse.ArgumentParser(
        description="NeMo2.0 Performance Pretraining and Fine-Tuning",
        formatter_class=argparse.RawTextHelpFormatter,
    )

    parser.add_argument(
        "-a",
        "--account",
        type=str,
        help="Slurm account to use for experiment",
        required=True,
    )
    parser.add_argument(
        "-p",
        "--partition",
        type=str,
        help="Slurm partition to use for experiment",
        required=True,
    )
    parser.add_argument(
        "-g",
        "--gpu",
        type=str,
        choices=["h100", "b200", "gb200", "gb300"],
        help="Target gpu type.",
        required=True,
    )
    parser.add_argument(
        "-l",
        "--log_dir",
        type=str,
        help=f"Directory for logging experiment results. Defaults to {get_nemorun_home()}",
        required=False,
        default=get_nemorun_home(),
    )
    parser.add_argument(
        "-t",
        "--time_limit",
        type=str,
        help="Maximum time limit to run experiment for. Defaults to 30 minutes (format- 'HH:MM:SS')",
        required=False,
        default="00:30:00",
    )
    container_img_msg = [
        "NeMo container to use for experiment. Defaults to latest dev container- 'nvcr.io/nvidia/nemo:dev'",
        "Make sure your NGC credentials are accessible in your environment.",
    ]
    parser.add_argument(
        "-i",
        "--container_image",
        type=str,
        help=" ".join(container_img_msg),
        required=False,
        default="nvcr.io/nvidia/nemo:dev",
    )
    parser.add_argument(
        "-c",
        "--compute_dtype",
        type=str,
        choices=["bf16", "fp8"],
        help="Compute precision. Options- bf16 or fp8. Defaults to bf16",
        required=False,
        default="bf16",
    )
    fp8_recipe_msg = (
        "FP8 recipe. Options- ds (per-tensor delayed scaling), cs (per-tensor current scaling), "
        "mxfp8, ss (subchannel scaling). Defaults to ds"
    )
    parser.add_argument(
        "-fr",
        "--fp8_recipe",
        type=str,
        choices=["ds", "cs", "mx", "ss"],
        help=fp8_recipe_msg,
        required=False,
        default="ds",
    )
    parser.add_argument(
        "--task",
        choices=["pretrain", "sft", "lora"],
        help="Task to run. Defaults to 'pretrain'",
        default="pretrain",
    )
    parser.add_argument(
        "-hf",
        "--hf_token",
        type=str,
        help="HuggingFace token. Defaults to None. Required for accessing tokenizers and checkpoints.",
        default=None,
    )
    nemo_home_msg = [
        "Sets env var `NEMO_HOME` (on compute node using sbatch script)- directory where NeMo searches",
        "for models and checkpoints. This saves a lot of time (especially for bigger models) if checkpoints already",
        f"exist here. Missing files will be downloaded here from HuggingFace. Defaults to {DEFAULT_NEMO_HOME}",
    ]
    parser.add_argument(
        "-nh",
        "--nemo_home",
        type=str,
        help=" ".join(nemo_home_msg),
        default=DEFAULT_NEMO_HOME,
    )
    parser.add_argument(
        "-wdk",
        "--wandb_key",
        type=str,
        help="wandb key. Needed for wandb logger projetion to server",
        required=False,
        default=None,
    )
    parser.add_argument(
        "-d",
        "--dryrun",
        help="If true, prints sbatch script to terminal without launching experiment.",
        required=False,
        action="store_true",
    )
    parser.add_argument(
        "-ng",
        "--num_gpus",
        type=int,
        help="Number of gpus.",
        required=True,
    )
    parser.add_argument(
        "-gn",
        "--gpus_per_node",
        type=int,
        help="Number of gpus per node. Defaults to 8",
        required=False,
        default=8,
    )

    parser.add_argument(
        "-cm",
        "--custom_mounts",
        type=list_of_strings,
        help="Comma separated string of mounts",
        required=False,
        default=[],
    )
    parser.add_argument(
        "-vb",
        "--enable_vboost",
        help="Enable VBoost which steers more power towards tensor cores. Disabled by default",
        type=bool_arg,
        required=False,
        default=None,
    )
    parser.add_argument(
        "-m",
        "--model_name",
        type=lower_str,
        help="Model to use for experiment.",
        required=True,
    )
    parser.add_argument(
        "-s",
        "--model_size",
        type=lower_str,
        help="Model size to use for experiment.",
        required=True,
    )
    parser.add_argument(
        "-en",
        "--enable_nsys",
        help="Enable Nsys profiling. Disabled by default",
        action="store_true",
    )
    parser.add_argument(
        "--config_file",
        type=str,
        help="Path to the config yaml file to use for the experiment.",
        required=False,
        default=None,
    )
    parser.add_argument(
        "--domain",
        type=str,
        help="Domain to use for the experiment- llm, vlm, diffusion. Default: llm",
        required=False,
        default="llm",
    )
    parser.add_argument(
        "--use_tokendrop",
        help="Use token drop. Disabled by default. Currently only supported for DeepSeek v3",
        type=bool_arg,
        required=False,
        default=None,
    )
    parser.add_argument(
<<<<<<< HEAD
        "--use_megatron_fsdp",
        help="Use Megatron FSDP. Disabled by default.",
        type=bool_arg,
        required=False,
        default=None,
    )
    parser.add_argument(
        "--cuda_graph_impl",
        help="Cuda graph implementation. Options- 'local', 'te', 'TE', 'transformer_engine'.",
        type=is_cuda_graph_impl_valid,
        choices=["local", "te", "TE", "transformer_engine"],
        required=False,
        default=None,
    )
    parser.add_argument(
        "--cuda_graph_scope",
        help="Cuda graph scope. Options- 'full_iteration', 'full', 'attn'.",
        type=is_cuda_graph_scope_valid,
        choices=["full_iteration", "full", "attn"],
        required=False,
        default=None,
    )
    parser.add_argument(
        "-tp",
        "--tensor_model_parallel_size",
        type=int,
        help="Intra-layer model parallelism. Splits tensors across GPU ranks.",
        required=False,
        default=None,
    )
    parser.add_argument(
        "-pp",
        "--pipeline_model_parallel_size",
        type=int,
        help="Inter-layer model parallelism. Splits transformer layers across GPU ranks.",
        required=False,
        default=None,
    )
    parser.add_argument(
        "-cp",
        "--context_parallel_size",
        type=int,
        help="Splits network input along sequence dimension across GPU ranks.",
        required=False,
        default=None,
    )
    parser.add_argument(
        "-vp",
        "--virtual_pipeline_model_parallel_size",
        type=int,
        help="Number of virtual blocks per pipeline model parallel rank is the virtual model parallel size.",
        required=False,
        default=None,
    )
    parser.add_argument(
        "-ep",
        "--expert_model_parallel_size",
        type=int,
        help="Distributes Moe Experts across sub data parallel dimension.",
        required=False,
        default=None,
    )
    parser.add_argument(
        "-et",
        "--expert_tensor_parallel_size",
        type=lambda x: int(x) if x is not None else None,
        nargs="?",
        const=None,
        help="Intra-layer tensor model parallelsm for expert layer. Splits tensors across GPU ranks.\
            Use -et/--expert_tensor_parallel_size <space> for None or -et/--expert_tensor_parallel_size <int>",
        required=False,
        default=None,
    )
    parser.add_argument(
        "-mb",
        "--micro_batch_size",
        type=int,
        required=False,
        default=None,
    )
    parser.add_argument(
        "-gb",
        "--global_batch_size",
        type=int,
        required=False,
        default=None,
    )
    parser.add_argument(
        "--moe_a2a",
        type=bool_arg,
        required=False,
        default=None,
    )
    parser.add_argument(
        "--enable_deepep",
        help="Enable DeepEP. Disabled by default.",
        type=bool_arg,
        required=False,
        default=None,
    )
    parser.add_argument(
        "-ms",
        "--max_steps",
        type=int,
        help="Maximum number of steps to run the experiment for. Defaults to 50.",
        required=False,
        default=50,
    )
=======
        "--detach",
        help="Detach the experiment from the terminal. Disabled by default",
        action="store_true",
        dest="detach",
        default=True,
    )
    parser.add_argument(
        "--no-detach",
        help="Do not detach the experiment from the terminal. Enabled by default",
        action="store_false",
        dest="detach",
    )

>>>>>>> 909c93de
    args, cli_dotlist_overrides = parser.parse_known_args()
    return args, cli_dotlist_overrides<|MERGE_RESOLUTION|>--- conflicted
+++ resolved
@@ -266,7 +266,6 @@
         default=None,
     )
     parser.add_argument(
-<<<<<<< HEAD
         "--use_megatron_fsdp",
         help="Use Megatron FSDP. Disabled by default.",
         type=bool_arg,
@@ -375,7 +374,6 @@
         required=False,
         default=50,
     )
-=======
         "--detach",
         help="Detach the experiment from the terminal. Disabled by default",
         action="store_true",
@@ -389,6 +387,5 @@
         dest="detach",
     )
 
->>>>>>> 909c93de
     args, cli_dotlist_overrides = parser.parse_known_args()
     return args, cli_dotlist_overrides