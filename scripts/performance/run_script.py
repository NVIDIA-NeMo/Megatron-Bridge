# Copyright (c) 2025, NVIDIA CORPORATION.  All rights reserved.
#
# Licensed under the Apache License, Version 2.0 (the "License");
# you may not use this file except in compliance with the License.
# You may obtain a copy of the License at
#
#     http://www.apache.org/licenses/LICENSE-2.0
#
# Unless required by applicable law or agreed to in writing, software
# distributed under the License is distributed on an "AS IS" BASIS,
# WITHOUT WARRANTIES OR CONDITIONS OF ANY KIND, either express or implied.
# See the License for the specific language governing permissions and
# limitations under the License.

import logging
import os
import sys

import torch
from argument_parser import parse_cli_args
from omegaconf import OmegaConf
from utils.helpers import COMM_OVERLAP_CONFIG_MAP, apply_perf_matrix_overrides, get_precision_config

from megatron.bridge.recipes.deepseek.deepseek_v3 import pretrain_config as deepseek_v3_pretrain_config
from megatron.bridge.recipes.llama import (
    llama3_8b_pretrain_config,
    llama3_70b_pretrain_config,
    llama31_405b_pretrain_config,
)
from megatron.bridge.recipes.qwen import (
    qwen3_30b_a3b_pretrain_config,
    qwen3_235b_a22b_pretrain_config,
)
from megatron.bridge.training.comm_overlap import CommOverlapConfig
from megatron.bridge.training.gpt_step import forward_step
from megatron.bridge.training.pretrain import pretrain
from megatron.bridge.training.utils.moe_token_drop import apply_moe_token_drop
from megatron.bridge.training.utils.omegaconf_utils import (
    apply_overrides,
    create_omegaconf_dict_config,
    parse_hydra_overrides,
)


logger: logging.Logger = logging.getLogger(__name__)


def main():
    """Main function to run the pretraining/finetuning script."""
    args, cli_overrides = parse_cli_args()

    precision_config = get_precision_config(args.compute_dtype, args.fp8_recipe)

    if args.model_name == "llama3" and args.model_size == "8b":
        recipe = llama3_8b_pretrain_config(mock=True, precision_config=precision_config)
    elif args.model_name == "llama3" and args.model_size == "70b":
        recipe = llama3_70b_pretrain_config(mock=True, precision_config=precision_config)
    elif args.model_name == "llama31" and args.model_size == "405b":
        recipe = llama31_405b_pretrain_config(mock=True, precision_config=precision_config)
    elif args.model_name == "deepseek" and args.model_size == "v3":
        enable_deepep = bool(args.gpu.lower() in ["h100"])
        use_tokendrop = bool(args.gpu.lower() in ["b200", "gb200"])
        use_tokendrop = args.use_tokendrop if args.use_tokendrop is not None else use_tokendrop
        if use_tokendrop:
            enable_deepep = False
            logger.info("Using token drop, disabling DeepEP")
        A2A_1F1B = bool(args.gpu.lower() in ["h100"])

        pp_vp_map = {"h100": (8, 4), "b200": (16, 1), "gb200": (4, 4)}
        pp, vp = pp_vp_map[args.gpu.lower()] if args.gpu.lower() in pp_vp_map else (1, 1)
        recipe = deepseek_v3_pretrain_config(
            mock=True,
            precision_config=precision_config,
            # NOTE: IMPORTANT: PLEASE SET PP-VP size here to correctly set the pp-vp layout
            pipeline_parallelism=pp,
            virtual_pipeline_parallelism=vp,
            enable_deepep=enable_deepep,
        )

        if enable_deepep:
            recipe.model.moe_router_force_load_balancing = True
        if use_tokendrop:
            recipe.model = apply_moe_token_drop(recipe.model)

        if A2A_1F1B:
            recipe.comm_overlap.overlap_moe_expert_parallel_comm = True
            recipe.comm_overlap.delay_wgrad_compute = True
            recipe.model.moe_shared_expert_overlap = False
        else:
            recipe.comm_overlap.overlap_moe_expert_parallel_comm = False
            recipe.comm_overlap.delay_wgrad_compute = False
            recipe.model.moe_shared_expert_overlap = True
        recipe.model.recompute_modules = ["mla_up_proj", "mlp"]
        if args.gpu.lower() in ["gb200"]:
            if use_tokendrop:
                recipe.model.recompute_modules = ["mla_up_proj"]
                recipe.model.pipeline_model_parallel_layout = "Et*4|(tttt|)*14tmL"
        if args.gpu.lower() in ["gb200", "b200"]:
            recipe.comm_overlap.overlap_grad_reduce = True
        elif args.gpu.lower() in ["h100"]:
            recipe.comm_overlap.overlap_grad_reduce = False
    elif args.model_name == "qwen3" and args.model_size == "30b_a3b":
        recipe = qwen3_30b_a3b_pretrain_config(
            mock=True,
            precision_config=precision_config,
            comm_overlap_config=CommOverlapConfig(tp_comm_overlap=True),
        )
        recipe.model = apply_moe_token_drop(recipe.model)
    elif args.model_name == "qwen3" and args.model_size == "235b_a22b":
        recipe = qwen3_235b_a22b_pretrain_config(
            mock=True,
            precision_config=precision_config,
            comm_overlap_config=CommOverlapConfig(tp_comm_overlap=True),
        )
        recipe.model = apply_moe_token_drop(recipe.model)
    else:
        raise ValueError(f"Model {args.model_name} {args.model_size} not supported")

    if (
        f"{args.model_name}_{args.model_size}" in COMM_OVERLAP_CONFIG_MAP
        and args.gpu in COMM_OVERLAP_CONFIG_MAP[f"{args.model_name}_{args.model_size}"]
    ):
        ub_cfg = COMM_OVERLAP_CONFIG_MAP[f"{args.model_name}_{args.model_size}"][args.gpu][args.compute_dtype]
        recipe.comm_overlap.tp_comm_overlap_cfg = ub_cfg

    if args.compute_dtype == "bf16":
        recipe.optimizer.use_precision_aware_optimizer = True

    merged_omega_conf, excluded_fields = create_omegaconf_dict_config(recipe)
    # Load and merge YAML overrides if a config file is provided
    yaml_overrides_omega = None
    if args.config_file:
        logger.debug(f"Loading YAML overrides from: {args.config_file}")
        if not os.path.exists(args.config_file):
            logger.error(f"Override YAML file not found: {args.config_file}")
            sys.exit(1)
        yaml_overrides_omega = OmegaConf.load(args.config_file)
        # If YAML contains a nested ConfigContainer, merge only that subtree.
        yaml_cfg_overrides = (
            yaml_overrides_omega["ConfigContainer"]
            if OmegaConf.is_dict(yaml_overrides_omega) and "ConfigContainer" in yaml_overrides_omega
            else yaml_overrides_omega
        )
        merged_omega_conf = OmegaConf.merge(merged_omega_conf, yaml_cfg_overrides)
        logger.debug("YAML overrides merged successfully.")
    if cli_overrides:
        logger.debug(f"Applying Hydra-style command-line overrides: {cli_overrides}")
        merged_omega_conf = parse_hydra_overrides(merged_omega_conf, cli_overrides)
        logger.debug("Hydra-style command-line overrides applied successfully.")

    # Apply the final merged OmegaConf configuration back to the original ConfigContainer
    logger.debug("Applying final merged configuration back to Python ConfigContainer...")
    final_overrides_as_dict = OmegaConf.to_container(merged_omega_conf, resolve=True)
    # Apply overrides while preserving excluded fields
    apply_overrides(recipe, final_overrides_as_dict, excluded_fields)

    # Apply GPU/precision-specific performance overrides from perf_matrix, if present
    if yaml_overrides_omega is not None:
        apply_perf_matrix_overrides(yaml_overrides_omega, recipe, args, excluded_fields)
    recipe.model.gradient_accumulation_fusion = True

    if recipe.model.use_transformer_engine_op_fuser:
        if args.fp8_recipe == "mx" or recipe.ddp.use_megatron_fsdp:
            logger.warning("Disabling model.use_transformer_engine_op_fuser as it cannot work with MXFP8 or FSDP.")
            recipe.model.use_transformer_engine_op_fuser = False

    if recipe.ddp.use_megatron_fsdp:
<<<<<<< HEAD
        if args.model_name in ["llama3", "llama31"]:
            if args.model_size in ["70b", "405b"]:
                recipe.ddp.fsdp_double_buffer = True
            if args.model_size in ["8b"] and args.gpu.lower() in ["h100"]:
                recipe.ddp.nccl_ub = True
            if args.model_size in ["8b", "70b"]:
               recipe.model.gradient_accumulation_fusion = False
=======
        if args.model_name in ["llama3", "llama31"] and args.model_size in ["70b", "405b"]:
            recipe.ddp.fsdp_double_buffer = True
        if args.model_name in ["llama3"] and args.model_size in ["70b"]:
            recipe.ddp.suggested_communication_unit_size = 800000000
>>>>>>> fd447025
    recipe.model.apply_rope_fusion = True

    if args.model_name == "deepseek" and args.model_size == "v3" and args.gpu.lower() in ["gb200"]:
        recipe.dataset.num_workers = 0
        recipe.dataset.pin_memory = False

    pretrain(config=recipe, forward_step_func=forward_step)

    if torch.distributed.is_initialized():
        torch.distributed.barrier()
        torch.distributed.destroy_process_group()


if __name__ == "__main__":
    main()<|MERGE_RESOLUTION|>--- conflicted
+++ resolved
@@ -165,7 +165,6 @@
             recipe.model.use_transformer_engine_op_fuser = False
 
     if recipe.ddp.use_megatron_fsdp:
-<<<<<<< HEAD
         if args.model_name in ["llama3", "llama31"]:
             if args.model_size in ["70b", "405b"]:
                 recipe.ddp.fsdp_double_buffer = True
@@ -173,12 +172,8 @@
                 recipe.ddp.nccl_ub = True
             if args.model_size in ["8b", "70b"]:
                recipe.model.gradient_accumulation_fusion = False
-=======
-        if args.model_name in ["llama3", "llama31"] and args.model_size in ["70b", "405b"]:
-            recipe.ddp.fsdp_double_buffer = True
         if args.model_name in ["llama3"] and args.model_size in ["70b"]:
             recipe.ddp.suggested_communication_unit_size = 800000000
->>>>>>> fd447025
     recipe.model.apply_rope_fusion = True
 
     if args.model_name == "deepseek" and args.model_size == "v3" and args.gpu.lower() in ["gb200"]:
