--- conflicted
+++ resolved
@@ -41,22 +41,9 @@
 import logging
 
 
-<<<<<<< HEAD
 logger: logging.Logger = logging.getLogger(__name__)
 
 
-if __name__ == "__main__":
-    args, _ = parse_cli_args()
-
-    if args.enable_deepep:
-        assert args.model_name == "deepseek" and args.model_size == "v3", "DeepEP is only supported for DeepSeek v3"
-
-    exp_name = f"{args.model_name}_{args.model_size}_{args.domain}_{args.task}"
-    exp_name += "_bf16" if args.compute_dtype == "bf16" else f"_{args.compute_dtype}_{args.fp8_recipe}"
-
-    if args.model_name in ["qwen3"] and args.model_size in ["30b_a3b", "235b_a22b"]:
-        assert args.hf_token is not None, "HF token is required for Qwen3 tokenizer. NullTokenizer to be used soon."
-=======
 def main(
     model_name: str,
     model_size: str,
@@ -77,12 +64,14 @@
     executor: run.Executor,
 ):
     """Sets up the experiment and runs it."""
-    exp_name = f"{model_name}_{model_size}_{domain}_{task}"
-    exp_name += "_bf16" if compute_dtype == "bf16" else f"_{compute_dtype}_{fp8_recipe}"
-
-    if model_name in ["qwen3"] and model_size in ["30b_a3b", "235b_a22b"]:
-        assert hf_token is not None, "HF token is required for Qwen3 tokenizer. NullTokenizer to be used soon."
->>>>>>> 909c93de
+    if args.enable_deepep:
+        assert args.model_name == "deepseek" and args.model_size == "v3", "DeepEP is only supported for DeepSeek v3"
+
+    exp_name = f"{args.model_name}_{args.model_size}_{args.domain}_{args.task}"
+    exp_name += "_bf16" if args.compute_dtype == "bf16" else f"_{args.compute_dtype}_{args.fp8_recipe}"
+
+    if args.model_name in ["qwen3"] and args.model_size in ["30b_a3b", "235b_a22b"]:
+        assert args.hf_token is not None, "HF token is required for Qwen3 tokenizer. NullTokenizer to be used soon."
 
     SCRIPT_DIR: Path = Path(__file__).parent.resolve()
     RUN_SCRIPT_FILENAME: str = "run_script.py"
@@ -92,60 +81,25 @@
         logger.error(f"Specified run script not found: {RUN_SCRIPT_PATH}")
         logger.error("Ensure the path passed to --run_script is correct.")
         sys.exit(1)
-<<<<<<< HEAD
 
     num_gpus_per_node = args.gpus_per_node
     compute_dtype, fp8_recipe = args.compute_dtype, args.fp8_recipe
-=======
-    config_filename = f"{model_name}_{model_size}_{domain}_{task}.yaml"
-    config_filepath = SCRIPT_DIR / "configs" / f"{model_name}" / config_filename
-    logger.info(f"Config file path: {config_filepath}")
-    if not config_filepath.is_file():
-        logger.error(f"Specified YAML config file not found: {config_filepath}")
-        logger.error("Ensure the path passed to --config_file is correct.")
-        sys.exit(1)
-
-    yaml_overrides_omega = OmegaConf.load(config_filepath)
-    preset = get_perf_matrix_overrides(yaml_overrides_omega, args)
-    if not preset:
-        num_gpus_yaml_key = f"num_gpus_{num_gpus or gpus_per_node}"
-        logger.debug(f"No preset found for {gpu}.{num_gpus_yaml_key} in perf_matrix")
-
-    common = preset.get("common") or {}
-    compute_dtype, fp8_recipe = compute_dtype.lower(), fp8_recipe.lower()
->>>>>>> 909c93de
     compute_dtype = compute_dtype if compute_dtype == "bf16" else f"{compute_dtype}_{fp8_recipe}"
 
     enable_deepep, a2a_overlap = False, False
-<<<<<<< HEAD
-    if args.gpu in ["h100"]:
-        if args.model_name == "deepseek" and args.model_size == "v3":
-=======
     if gpu.lower() in ["h100"]:
         if model_name == "deepseek" and model_size == "v3":
->>>>>>> 909c93de
             enable_deepep = True
             a2a_overlap = True
 
     plugins = (
         [
             PerfEnvPlugin(
-<<<<<<< HEAD
-                enable_vboost=args.enable_vboost,
-                nccl_pp_comm_chunksize=2097152 if args.model_size in ["70b", "405b"] else None,
-                gpu_sm100_or_newer=args.gpu in ["b200", "gb200"],
-                layernorm_sm_margin=20 if enable_deepep else 16,
-                num_gpus=args.num_gpus,
-=======
                 enable_vboost=enable_vboost,
                 nccl_pp_comm_chunksize=2097152 if model_size in ["70b", "405b"] else None,
-                gpu_sm100_or_newer=gpu.lower() in ["b200", "gb200"],
+                gpu_sm100_or_newer=gpu in ["b200", "gb200"],
                 layernorm_sm_margin=20 if enable_deepep else 16,
-                tp_size=tp,
-                cp_size=cp,
-                pp_size=pp,
                 num_gpus=num_gpus,
->>>>>>> 909c93de
                 deepep_enabled=enable_deepep,
                 a2a_overlap=a2a_overlap,
             )
@@ -156,49 +110,7 @@
     if HAS_NEMO_RUN and enable_nsys:
         plugins.append(NsysPlugin(profile_step_start=10, profile_step_end=11))
 
-<<<<<<< HEAD
-    custom_mounts = args.custom_mounts + [
-        f"{RUN_SCRIPT_PATH}:{RUN_SCRIPT_PATH}",
-        f"{SCRIPT_DIR}:{SCRIPT_DIR}",
-    ]
-    logger.info(f"Custom mounts: {custom_mounts}")
-
-    num_nodes = -(args.num_gpus // -num_gpus_per_node)
-    executor = slurm_executor(
-        args.gpu,
-        args.account,
-        args.partition,
-        args.log_dir,
-        num_nodes,
-        num_gpus_per_node,
-        args.time_limit,
-        args.container_image,
-        custom_mounts=custom_mounts,
-        custom_env_vars={},
-        hf_token=args.hf_token,
-        nemo_home=args.nemo_home,
-        wandb_key=args.wandb_key,
-    )
-
-    if args.model_name in ["llama31"] and args.model_size in ["405b"] and args.gpu in ["gb200"]:
-        if args.compute_dtype == "fp8" and args.fp8_recipe in ["cs", "mx"]:
-            executor.env_vars["PYTORCH_CUDA_ALLOC_CONF"] = "expandable_segments:True"
-    if args.model_name in ["deepseek"] and args.model_size in ["v3"] and args.gpu in ["gb200"]:
-        if args.compute_dtype == "bf16" and (not args.use_tokendrop):
-            executor.env_vars["PYTORCH_CUDA_ALLOC_CONF"] = "expandable_segments:True"  # OOM if not set
-    del_cudnn_ln = True
-    if args.gpu in ["h100"]:
-        if args.model_name == "llama3" and args.model_size == "8b":
-            if args.compute_dtype == "fp8" and args.fp8_recipe == "cs":
-                executor.env_vars["NCCL_NVLS_ENABLE"] = "1"
-                executor.env_vars["NCCL_CTA_POLICY"] = "1"
-                del_cudnn_ln = False
-    if args.gpu in ["gb200"]:
-        if args.model_name == "llama3" and args.model_size == "70b":
-            if args.compute_dtype == "bf16" or (args.compute_dtype == "fp8" and args.fp8_recipe == "cs"):
-=======
     custom_mounts = custom_mounts + [
-        f"{config_filepath}:{config_filepath}",
         f"{RUN_SCRIPT_PATH}:{RUN_SCRIPT_PATH}",
         f"{SCRIPT_DIR}:{SCRIPT_DIR}",
     ]
@@ -221,7 +133,6 @@
     if gpu.lower() in ["gb200"]:
         if model_name == "llama3" and model_size == "70b":
             if compute_dtype == "bf16" or (compute_dtype == "fp8" and fp8_recipe == "cs"):
->>>>>>> 909c93de
                 del_cudnn_ln = False
         if model_name == ["llama31"] and model_size == "405b":
             if compute_dtype == "fp8" and fp8_recipe == "cs":
@@ -232,23 +143,7 @@
         if "NVTE_NORM_BWD_USE_CUDNN" in executor.env_vars:
             executor.env_vars.pop("NVTE_NORM_BWD_USE_CUDNN")
 
-<<<<<<< HEAD
     target_script_args = list(sys.argv[1:])
-=======
-    target_script_args = [
-        "--config_file",
-        str(config_filepath),
-    ]
-    # Forward relevant args that run_script.py needs
-    args_to_forward = ["model_name", "model_size", "compute_dtype", "fp8_recipe", "gpu", "use_tokendrop"]
-    for arg_name in args_to_forward:
-        if hasattr(args, arg_name):
-            arg_value = getattr(args, arg_name)
-            if arg_value is not None:
-                target_script_args.extend([f"--{arg_name}", str(arg_value)])
-    target_script_args.extend(["-a", "dummy", "-p", "dummy", "-ng", str(num_gpus)])
->>>>>>> 909c93de
-
     train_script = run.Script(
         path=str(RUN_SCRIPT_PATH),
         entrypoint="python",
