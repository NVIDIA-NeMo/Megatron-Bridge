--- conflicted
+++ resolved
@@ -126,7 +126,7 @@
 
     if wandb_key is not None:
         assert wandb_prj_name is not None and wandb_exp_name is not None, (
-            "wandb_prj_name and wandb_exp_name must be set together if one is set"
+            "both wandb_prj_name and wandb_exp_name are required for logging with WandB"
         )
 
     RUN_SCRIPT_PATH: Path = SCRIPT_DIR / script_name
@@ -138,19 +138,11 @@
 
     parallelism_defaults = get_parallelism_defaults(model_name, model_size, gpu, num_gpus, compute_dtype, fp8_recipe)
 
-<<<<<<< HEAD
-=======
-    tp_size = tp_size if tp_size is not None else parallelism_defaults.tensor_model_parallel_size
-    pp_size = pp_size if pp_size is not None else parallelism_defaults.pipeline_model_parallel_size
-    cp_size = cp_size if cp_size is not None else parallelism_defaults.context_parallel_size
-
->>>>>>> 8666bcae
     plugins = [
         PerfEnvPlugin(
             enable_vboost=enable_vboost,
             nccl_pp_comm_chunksize=2097152 if model_size in ["70b", "405b"] else None,
             gpu_sm100_or_newer=gpu in ["b200", "gb200", "gb300"],
-<<<<<<< HEAD
             layernorm_sm_margin=20 if enable_deepep(gpu, model_name, model_size) else 16,
             num_gpus=num_gpus,
             deepep_enabled=enable_deepep(gpu, model_name, model_size),
@@ -158,24 +150,6 @@
             tp_size=tp_size if tp_size is not None else parallelism_defaults.tensor_model_parallel_size,
             pp_size=pp_size if pp_size is not None else parallelism_defaults.pipeline_model_parallel_size,
             cp_size=cp_size if cp_size is not None else parallelism_defaults.context_parallel_size,
-=======
-            layernorm_sm_margin=20 if enable_deepep else 16,
-            num_gpus=num_gpus,
-            deepep_enabled=enable_deepep,
-            a2a_overlap=moe_a2a_overlap,
-            tp_size=tp_size,
-            pp_size=pp_size,
-            cp_size=cp_size,
-        )
-    ]
-
-    if enable_nsys:
-        plugins.append(NsysPlugin(profile_step_start=10, profile_step_end=11))
-
-    if wandb_key is not None:
-        assert wandb_prj_name is not None and wandb_exp_name is not None, (
-            "both wandb_prj_name and wandb_exp_name are required for logging with WandB"
->>>>>>> 8666bcae
         )
     ]
 
