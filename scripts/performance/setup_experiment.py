--- conflicted
+++ resolved
@@ -264,13 +264,11 @@
 
     plugins = []
 
-<<<<<<< HEAD
     if not use_recipes:
         plugins.append(
             PerfEnvPlugin(
                 enable_vboost=enable_vboost,
                 moe_a2a_overlap=moe_a2a_overlap,
-                moe_flex_dispatcher_backend=moe_flex_dispatcher_backend,
                 tp_size=tp_size,
                 pp_size=pp_size,
                 cp_size=cp_size,
@@ -280,22 +278,6 @@
                 compute_dtype=compute_dtype,
                 task=task,
             )
-=======
-    plugins.append(
-        PerfEnvPlugin(
-            enable_vboost=enable_vboost,
-            moe_a2a_overlap=moe_a2a_overlap,
-            tp_size=tp_size,
-            pp_size=pp_size,
-            cp_size=cp_size,
-            model_name=model_name,
-            model_size=model_size,
-            gpu=gpu,
-            compute_dtype=compute_dtype,
-            use_tokendrop=use_tokendrop,
-            domain=domain,
-            task=task,
->>>>>>> 06009a69
         )
 
     if enable_nsys:
