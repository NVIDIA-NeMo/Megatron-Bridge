# Copyright (c) 2025, NVIDIA CORPORATION.  All rights reserved.
#
# Licensed under the Apache License, Version 2.0 (the "License");
# you may not use this file except in compliance with the License.
# You may obtain a copy of the License at
#
#     http://www.apache.org/licenses/LICENSE-2.0
#
# Unless required by applicable law or agreed to in writing, software
# distributed under the License is distributed on an "AS IS" BASIS,
# WITHOUT WARRANTIES OR CONDITIONS OF ANY KIND, either express or implied.
# See the License for the specific language governing permissions and
# limitations under the License.

import sys
from pathlib import Path
from typing import List

from omegaconf import OmegaConf


try:
    from argument_parser import parse_additional_slurm_params, parse_cli_args
    from utils.common import get_perf_matrix_overrides
    from utils.executors import slurm_executor
except (ImportError, ModuleNotFoundError):
    from .argument_parser import parse_additional_slurm_params, parse_cli_args
    from .utils.common import get_perf_matrix_overrides
    from .utils.executors import slurm_executor


try:
    import nemo_run as run

    HAS_NEMO_RUN = True
except ImportError:
    HAS_NEMO_RUN = False

if HAS_NEMO_RUN:
    try:
        from perf_plugins import NsysPlugin, PerfEnvPlugin
    except (ImportError, ModuleNotFoundError):
        from .perf_plugins import NsysPlugin, PerfEnvPlugin

    # TEMPORARY WORKAROUND - Remove in next release when upstream srun issue is fixed
    try:
        from utils.slurm_exit_code_override import *  # Monkey-patch for false-positive job failures
    except (ImportError, ModuleNotFoundError):
        from .utils.slurm_exit_code_override import *  # Monkey-patch for false-positive job failures

import logging


<<<<<<< HEAD
logger: logging.Logger = logging.getLogger(__name__)

if __name__ == "__main__":
    args, _ = parse_cli_args()
    dtype = "bf16" if args.compute_dtype == "bf16" else f"{args.compute_dtype}_{args.fp8_recipe}"

    if args.model_name in ["qwen3"] and args.model_size in ["30b_a3b", "235b_a22b"]:
        assert args.hf_token is not None, "HF token is required for Qwen3 tokenizer. NullTokenizer to be used soon."

    if args.model_name in ["qwen3"] and args.model_size in ["30b_a3b", "235b_a22b"]:
        assert args.hf_token is not None, "HF token is required for Qwen3 tokenizer. NullTokenizer to be used soon."
=======
def main(
    model_name: str,
    model_size: str,
    domain: str,
    task: str,
    compute_dtype: str,
    fp8_recipe: str,
    gpu: str,
    num_gpus: int,
    gpus_per_node: int,
    hf_token: str,
    custom_mounts: List[str],
    detach: bool,
    dryrun: bool,
    enable_vboost: bool,
    enable_nsys: bool,
    use_tokendrop: bool,
    executor: run.Executor,
):
    """Sets up the experiment and runs it."""
    exp_name = f"{model_name}_{model_size}_{domain}_{task}"
    exp_name += "_bf16" if compute_dtype == "bf16" else f"_{compute_dtype}_{fp8_recipe}"

    if model_name in ["qwen3"] and model_size in ["30b_a3b", "235b_a22b"]:
        assert hf_token is not None, "HF token is required for Qwen3 tokenizer. NullTokenizer to be used soon."
>>>>>>> d47152e8

    SCRIPT_DIR: Path = Path(__file__).parent.resolve()
    RUN_SCRIPT_FILENAME: str = "run_script.py"
    RUN_SCRIPT_PATH: Path = SCRIPT_DIR / RUN_SCRIPT_FILENAME
    logger.info(f"Run script path: {RUN_SCRIPT_PATH}")
    if not RUN_SCRIPT_PATH.is_file():
        logger.error(f"Specified run script not found: {RUN_SCRIPT_PATH}")
        logger.error("Ensure the path passed to --run_script is correct.")
        sys.exit(1)
    config_filename = f"{model_name}_{model_size}_{domain}_{task}.yaml"
    config_filepath = SCRIPT_DIR / "configs" / f"{model_name}" / config_filename
    logger.info(f"Config file path: {config_filepath}")
    if not config_filepath.is_file():
        logger.error(f"Specified YAML config file not found: {config_filepath}")
        logger.error("Ensure the path passed to --config_file is correct.")
        sys.exit(1)

    yaml_overrides_omega = OmegaConf.load(config_filepath)
    preset = get_perf_matrix_overrides(yaml_overrides_omega, args)
    if not preset:
        num_gpus_yaml_key = f"num_gpus_{num_gpus or gpus_per_node}"
        logger.debug(f"No preset found for {gpu}.{num_gpus_yaml_key} in perf_matrix")

    common = preset.get("common") or {}
    compute_dtype, fp8_recipe = compute_dtype.lower(), fp8_recipe.lower()
    compute_dtype = compute_dtype if compute_dtype == "bf16" else f"{compute_dtype}_{fp8_recipe}"
    dtype_cfg = preset.get(compute_dtype) if compute_dtype in preset else None
    # Deep-merge so dtype-specific values override common
    merged_perf = OmegaConf.merge(OmegaConf.create(common), OmegaConf.create(dtype_cfg or {}))
    perf_overrides = OmegaConf.to_container(merged_perf, resolve=True)  #

    tp = perf_overrides.get("tp", 1)
    cp = perf_overrides.get("cp", 1)
    pp = perf_overrides.get("pp", 1)

    enable_deepep, a2a_overlap = False, False
    if gpu.lower() in ["h100"]:
        if model_name == "deepseek" and model_size == "v3":
            enable_deepep = True
            a2a_overlap = True

    plugins = (
        [
            PerfEnvPlugin(
<<<<<<< HEAD
                enable_vboost=args.enable_vboost,
                nccl_pp_comm_chunksize=2097152 if args.model_size in ["70b", "405b"] else None,
                gpu_sm100_or_newer=args.gpu.lower() in ["b200", "gb200", "gb300"],
=======
                enable_vboost=enable_vboost,
                nccl_pp_comm_chunksize=2097152 if model_size in ["70b", "405b"] else None,
                gpu_sm100_or_newer=gpu.lower() in ["b200", "gb200"],
>>>>>>> d47152e8
                layernorm_sm_margin=20 if enable_deepep else 16,
                tp_size=tp,
                cp_size=cp,
                pp_size=pp,
                num_gpus=num_gpus,
                deepep_enabled=enable_deepep,
                a2a_overlap=a2a_overlap,
            )
        ]
        if HAS_NEMO_RUN
        else []
    )
<<<<<<< HEAD
    custom_mounts = args.custom_mounts + [
=======
    if HAS_NEMO_RUN and enable_nsys:
        plugins.append(NsysPlugin(profile_step_start=10, profile_step_end=11))

    custom_mounts = custom_mounts + [
>>>>>>> d47152e8
        f"{config_filepath}:{config_filepath}",
        f"{RUN_SCRIPT_PATH}:{RUN_SCRIPT_PATH}",
        f"{SCRIPT_DIR}:{SCRIPT_DIR}",
    ]
<<<<<<< HEAD
    logger.info(f"Custom mounts: {custom_mounts}")

    num_nodes = -(args.num_gpus // -num_gpus_per_node)

    if HAS_NEMO_RUN and args.enable_nsys:
        profile_cfg = yaml_overrides_omega["ConfigContainer"]["profiling"]
        start_step = profile_cfg["profile_step_start"]
        end_step = profile_cfg["profile_step_end"]
        ranks = list(range(num_nodes * args.gpus_per_node))
        plugins.append(NsysPlugin(profile_step_start=start_step,
            profile_step_end=end_step,
            profile_ranks=ranks,
            nsys_gpu_metrics=args.profiling_gpu_metrics,
            nsys_trace=['cuda']))

    # Parse additional SLURM parameters if provided
    additional_slurm_params = None
    if hasattr(args, 'additional_slurm_params') and args.additional_slurm_params:
        additional_slurm_params = parse_additional_slurm_params(args.additional_slurm_params)

    executor = slurm_executor(
        args.gpu.lower(),
        args.account,
        args.partition,
        args.log_dir,
        num_nodes,
        num_gpus_per_node,
        args.time_limit,
        args.container_image,
        custom_mounts=custom_mounts,
        custom_env_vars={},
        hf_token=args.hf_token,
        nemo_home=args.nemo_home,
        wandb_key=args.wandb_key,
        additional_slurm_params=additional_slurm_params,
    )

    if args.model_name in ["llama31"] and args.model_size in ["405b"] and args.gpu.lower() in ["gb200", "gb300"]:
        if args.compute_dtype == "fp8" and args.fp8_recipe in ["cs", "mx"]:
            executor.env_vars["PYTORCH_CUDA_ALLOC_CONF"] = "expandable_segments:True"
            executor.env_vars["CUDA_DEVICE_MAX_CONNECTIONS"] = "32"
    if args.model_name in ["deepseek"] and args.model_size in ["v3"] and args.gpu.lower() in ["gb200"] and args.num_gpus == 128:
        if args.compute_dtype == "bf16" and (not args.use_tokendrop):
=======
    executor.container_mounts.extend(custom_mounts)
    logger.info(f"Custom mounts: {executor.container_mounts}")

    if model_name in ["llama31"] and model_size in ["405b"] and gpu.lower() in ["gb200"]:
        if compute_dtype == "fp8" and fp8_recipe in ["cs", "mx"]:
            executor.env_vars["PYTORCH_CUDA_ALLOC_CONF"] = "expandable_segments:True"
    if model_name in ["deepseek"] and model_size in ["v3"] and gpu.lower() in ["gb200"]:
        if compute_dtype == "bf16" and (not use_tokendrop):
>>>>>>> d47152e8
            executor.env_vars["PYTORCH_CUDA_ALLOC_CONF"] = "expandable_segments:True"  # OOM if not set
    del_cudnn_ln = True
    if gpu.lower() in ["h100"]:
        if model_name == "llama3" and model_size == "8b":
            if compute_dtype == "fp8" and fp8_recipe == "cs":
                executor.env_vars["NCCL_NVLS_ENABLE"] = "1"
                executor.env_vars["NCCL_CTA_POLICY"] = "1"
                del_cudnn_ln = False
    if gpu.lower() in ["gb200"]:
        if model_name == "llama3" and model_size == "70b":
            if compute_dtype == "bf16" or (compute_dtype == "fp8" and fp8_recipe == "cs"):
                del_cudnn_ln = False
        if model_name == ["llama31"] and model_size == "405b":
            if compute_dtype == "fp8" and fp8_recipe == "cs":
                del_cudnn_ln = False
    if del_cudnn_ln:
        if "NVTE_NORM_FWD_USE_CUDNN" in executor.env_vars:
            executor.env_vars.pop("NVTE_NORM_FWD_USE_CUDNN")
        if "NVTE_NORM_BWD_USE_CUDNN" in executor.env_vars:
            executor.env_vars.pop("NVTE_NORM_BWD_USE_CUDNN")

    target_script_args = [
        "--config_file",
        str(config_filepath),
    ]
    # Forward relevant args that run_script.py needs
    args_to_forward = ["model_name", "model_size", "compute_dtype", "fp8_recipe", "gpu", "use_tokendrop", "micro_batch_size", "global_batch_size", "tensor_parallel_size", "pipeline_parallel_size", "virtual_pipeline_parallel_size", "context_parallel_size", "expert_parallel_size", "expert_tensor_parallel_size"]
    for arg_name in args_to_forward:
        if hasattr(args, arg_name):
            arg_value = getattr(args, arg_name)
            if arg_value is not None:
                target_script_args.extend([f"--{arg_name}", str(arg_value)])
    target_script_args.extend(["-a", "dummy", "-p", "dummy", "-ng", str(num_gpus)])

    train_script = run.Script(
        path=str(RUN_SCRIPT_PATH),
        entrypoint="python",
        args=target_script_args,
    )

<<<<<<< HEAD
    base_config = preset["common"]
    extra_config = preset[dtype]
    train_config = OmegaConf.merge(base_config, extra_config) if extra_config else base_config

    exp_config = (
        f"gpus{args.num_gpus}_"
        f"tp{train_config['tp']}_"
        f"pp{train_config['pp']}_"
        f"cp{train_config['cp']}_"
        f"vp{train_config['vp']}_"
        f"ep{train_config['ep']}_"
        f"mbs{train_config['mbs']}_"
        f"gbs{train_config['gbs']}"
    )
    exp_name = f"pretrain_{args.model_name}_{args.model_size}_{dtype}_{exp_config}"

    run.run(train_script, executor=executor, plugins=plugins, dryrun=args.dryrun, detach=True, name=exp_name)
=======
    run.run(train_script, executor=executor, plugins=plugins, dryrun=dryrun, detach=detach, name=exp_name)

    experiment = run.Experiment.from_title(exp_name)
    result_dict = experiment.status(return_dict=True)
    for exp_name_result, job_dict in result_dict.items():
        job_status = str(job_dict["status"])

        if job_status != "SUCCEEDED":
            raise Exception(f"Megatron-Bridge experiment failed for {exp_name_result} with status: {job_status}.")


logger: logging.Logger = logging.getLogger(__name__)

if __name__ == "__main__":
    args, _ = parse_cli_args()
    main(
        model_name=args.model_name,
        model_size=args.model_size,
        domain=args.domain,
        task=args.task,
        compute_dtype=args.compute_dtype,
        fp8_recipe=args.fp8_recipe,
        gpu=args.gpu,
        num_gpus=args.num_gpus,
        gpus_per_node=args.gpus_per_node,
        hf_token=args.hf_token,
        custom_mounts=args.custom_mounts,
        detach=args.detach,
        dryrun=args.dryrun,
        enable_vboost=args.enable_vboost,
        enable_nsys=args.enable_nsys,
        use_tokendrop=args.use_tokendrop,
        executor=slurm_executor(
            args.gpu.lower(),
            args.account,
            args.partition,
            args.log_dir,
            -(args.num_gpus // -args.gpus_per_node),
            args.gpus_per_node,
            args.time_limit,
            args.container_image,
            custom_env_vars={},
            hf_token=args.hf_token,
            nemo_home=args.nemo_home,
            wandb_key=args.wandb_key,
        ),
    )
>>>>>>> d47152e8
<|MERGE_RESOLUTION|>--- conflicted
+++ resolved
@@ -51,19 +51,6 @@
 import logging
 
 
-<<<<<<< HEAD
-logger: logging.Logger = logging.getLogger(__name__)
-
-if __name__ == "__main__":
-    args, _ = parse_cli_args()
-    dtype = "bf16" if args.compute_dtype == "bf16" else f"{args.compute_dtype}_{args.fp8_recipe}"
-
-    if args.model_name in ["qwen3"] and args.model_size in ["30b_a3b", "235b_a22b"]:
-        assert args.hf_token is not None, "HF token is required for Qwen3 tokenizer. NullTokenizer to be used soon."
-
-    if args.model_name in ["qwen3"] and args.model_size in ["30b_a3b", "235b_a22b"]:
-        assert args.hf_token is not None, "HF token is required for Qwen3 tokenizer. NullTokenizer to be used soon."
-=======
 def main(
     model_name: str,
     model_size: str,
@@ -84,12 +71,9 @@
     executor: run.Executor,
 ):
     """Sets up the experiment and runs it."""
-    exp_name = f"{model_name}_{model_size}_{domain}_{task}"
-    exp_name += "_bf16" if compute_dtype == "bf16" else f"_{compute_dtype}_{fp8_recipe}"
 
     if model_name in ["qwen3"] and model_size in ["30b_a3b", "235b_a22b"]:
         assert hf_token is not None, "HF token is required for Qwen3 tokenizer. NullTokenizer to be used soon."
->>>>>>> d47152e8
 
     SCRIPT_DIR: Path = Path(__file__).parent.resolve()
     RUN_SCRIPT_FILENAME: str = "run_script.py"
@@ -134,15 +118,9 @@
     plugins = (
         [
             PerfEnvPlugin(
-<<<<<<< HEAD
                 enable_vboost=args.enable_vboost,
                 nccl_pp_comm_chunksize=2097152 if args.model_size in ["70b", "405b"] else None,
                 gpu_sm100_or_newer=args.gpu.lower() in ["b200", "gb200", "gb300"],
-=======
-                enable_vboost=enable_vboost,
-                nccl_pp_comm_chunksize=2097152 if model_size in ["70b", "405b"] else None,
-                gpu_sm100_or_newer=gpu.lower() in ["b200", "gb200"],
->>>>>>> d47152e8
                 layernorm_sm_margin=20 if enable_deepep else 16,
                 tp_size=tp,
                 cp_size=cp,
@@ -155,23 +133,6 @@
         if HAS_NEMO_RUN
         else []
     )
-<<<<<<< HEAD
-    custom_mounts = args.custom_mounts + [
-=======
-    if HAS_NEMO_RUN and enable_nsys:
-        plugins.append(NsysPlugin(profile_step_start=10, profile_step_end=11))
-
-    custom_mounts = custom_mounts + [
->>>>>>> d47152e8
-        f"{config_filepath}:{config_filepath}",
-        f"{RUN_SCRIPT_PATH}:{RUN_SCRIPT_PATH}",
-        f"{SCRIPT_DIR}:{SCRIPT_DIR}",
-    ]
-<<<<<<< HEAD
-    logger.info(f"Custom mounts: {custom_mounts}")
-
-    num_nodes = -(args.num_gpus // -num_gpus_per_node)
-
     if HAS_NEMO_RUN and args.enable_nsys:
         profile_cfg = yaml_overrides_omega["ConfigContainer"]["profiling"]
         start_step = profile_cfg["profile_step_start"]
@@ -182,45 +143,26 @@
             profile_ranks=ranks,
             nsys_gpu_metrics=args.profiling_gpu_metrics,
             nsys_trace=['cuda']))
-
+        
     # Parse additional SLURM parameters if provided
     additional_slurm_params = None
     if hasattr(args, 'additional_slurm_params') and args.additional_slurm_params:
         additional_slurm_params = parse_additional_slurm_params(args.additional_slurm_params)
 
-    executor = slurm_executor(
-        args.gpu.lower(),
-        args.account,
-        args.partition,
-        args.log_dir,
-        num_nodes,
-        num_gpus_per_node,
-        args.time_limit,
-        args.container_image,
-        custom_mounts=custom_mounts,
-        custom_env_vars={},
-        hf_token=args.hf_token,
-        nemo_home=args.nemo_home,
-        wandb_key=args.wandb_key,
-        additional_slurm_params=additional_slurm_params,
-    )
-
-    if args.model_name in ["llama31"] and args.model_size in ["405b"] and args.gpu.lower() in ["gb200", "gb300"]:
-        if args.compute_dtype == "fp8" and args.fp8_recipe in ["cs", "mx"]:
-            executor.env_vars["PYTORCH_CUDA_ALLOC_CONF"] = "expandable_segments:True"
-            executor.env_vars["CUDA_DEVICE_MAX_CONNECTIONS"] = "32"
-    if args.model_name in ["deepseek"] and args.model_size in ["v3"] and args.gpu.lower() in ["gb200"] and args.num_gpus == 128:
-        if args.compute_dtype == "bf16" and (not args.use_tokendrop):
-=======
+    custom_mounts = args.custom_mounts + [
+        f"{config_filepath}:{config_filepath}",
+        f"{RUN_SCRIPT_PATH}:{RUN_SCRIPT_PATH}",
+        f"{SCRIPT_DIR}:{SCRIPT_DIR}",
+    ]
     executor.container_mounts.extend(custom_mounts)
     logger.info(f"Custom mounts: {executor.container_mounts}")
 
-    if model_name in ["llama31"] and model_size in ["405b"] and gpu.lower() in ["gb200"]:
+    if model_name in ["llama31"] and model_size in ["405b"] and gpu.lower() in ["gb200", "gb300"]:
         if compute_dtype == "fp8" and fp8_recipe in ["cs", "mx"]:
             executor.env_vars["PYTORCH_CUDA_ALLOC_CONF"] = "expandable_segments:True"
-    if model_name in ["deepseek"] and model_size in ["v3"] and gpu.lower() in ["gb200"]:
+            executor.env_vars["CUDA_DEVICE_MAX_CONNECTIONS"] = "32
+    if model_name in ["deepseek"] and model_size in ["v3"] and gpu.lower() in ["gb200"] and args.num_gpus == 128:
         if compute_dtype == "bf16" and (not use_tokendrop):
->>>>>>> d47152e8
             executor.env_vars["PYTORCH_CUDA_ALLOC_CONF"] = "expandable_segments:True"  # OOM if not set
     del_cudnn_ln = True
     if gpu.lower() in ["h100"]:
@@ -260,8 +202,7 @@
         entrypoint="python",
         args=target_script_args,
     )
-
-<<<<<<< HEAD
+    
     base_config = preset["common"]
     extra_config = preset[dtype]
     train_config = OmegaConf.merge(base_config, extra_config) if extra_config else base_config
@@ -278,8 +219,6 @@
     )
     exp_name = f"pretrain_{args.model_name}_{args.model_size}_{dtype}_{exp_config}"
 
-    run.run(train_script, executor=executor, plugins=plugins, dryrun=args.dryrun, detach=True, name=exp_name)
-=======
     run.run(train_script, executor=executor, plugins=plugins, dryrun=dryrun, detach=detach, name=exp_name)
 
     experiment = run.Experiment.from_title(exp_name)
@@ -325,6 +264,6 @@
             hf_token=args.hf_token,
             nemo_home=args.nemo_home,
             wandb_key=args.wandb_key,
+            additional_slurm_params=additional_slurm_params,
         ),
-    )
->>>>>>> d47152e8
+    )