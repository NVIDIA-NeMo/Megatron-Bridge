# Copyright (c) 2025, NVIDIA CORPORATION.  All rights reserved.
#
# Licensed under the Apache License, Version 2.0 (the "License");
# you may not use this file except in compliance with the License.
# You may obtain a copy of the License at
#
#     http://www.apache.org/licenses/LICENSE-2.0
#
# Unless required by applicable law or agreed to in writing, software
# distributed under the License is distributed on an "AS IS" BASIS,
# WITHOUT WARRANTIES OR CONDITIONS OF ANY KIND, either express or implied.
# See the License for the specific language governing permissions and
# limitations under the License.

import sys
from pathlib import Path

from omegaconf import OmegaConf


try:
    from argument_parser import parse_cli_args
    from utils.common import get_perf_matrix_overrides
    from utils.executors import slurm_executor
except (ImportError, ModuleNotFoundError):
    from .argument_parser import parse_cli_args
    from .utils.common import get_perf_matrix_overrides
    from .utils.executors import slurm_executor


try:
    import nemo_run as run

    HAS_NEMO_RUN = True
except ImportError:
    HAS_NEMO_RUN = False

if HAS_NEMO_RUN:
    from megatron.bridge.recipes.run_plugins import NsysPlugin, PerfEnvPlugin

import logging


logger: logging.Logger = logging.getLogger(__name__)

if __name__ == "__main__":
    args, _ = parse_cli_args()
    dtype = "bf16" if args.compute_dtype == "bf16" else f"{args.compute_dtype}_{args.fp8_recipe}"

    if args.model_name in ["qwen3"] and args.model_size in ["30b_a3b", "235b_a22b"]:
        assert args.hf_token is not None, "HF token is required for Qwen3 tokenizer. NullTokenizer to be used soon."

    if args.model_name in ["qwen3"] and args.model_size in ["30b_a3b", "235b_a22b"]:
        assert args.hf_token is not None, "HF token is required for Qwen3 tokenizer. NullTokenizer to be used soon."

    SCRIPT_DIR: Path = Path(__file__).parent.resolve()
    RUN_SCRIPT_FILENAME: str = "run_script.py"
    RUN_SCRIPT_PATH: Path = SCRIPT_DIR / RUN_SCRIPT_FILENAME
    logger.info(f"Run script path: {RUN_SCRIPT_PATH}")
    if not RUN_SCRIPT_PATH.is_file():
        logger.error(f"Specified run script not found: {RUN_SCRIPT_PATH}")
        logger.error("Ensure the path passed to --run_script is correct.")
        sys.exit(1)
    config_filename = f"{args.model_name}_{args.model_size}_{args.domain}_{args.task}.yaml"
    config_filepath = SCRIPT_DIR / "configs" / f"{args.model_name}" / config_filename
    logger.info(f"Config file path: {config_filepath}")
    if not config_filepath.is_file():
        logger.error(f"Specified YAML config file not found: {config_filepath}")
        logger.error("Ensure the path passed to --config_file is correct.")
        sys.exit(1)

    enable_deepep = bool(args.gpu.lower() in ["h100"])
    plugins = (
        [
            PerfEnvPlugin(
                enable_vboost=args.enable_vboost,
                nccl_pp_comm_chunksize=2097152 if args.model_size in ["70b", "405b"] else None,
                gpu_sm100_or_newer=args.gpu.lower() in ["b200", "gb200"],
                layernorm_sm_margin=20 if enable_deepep else 16,
            )
        ]
        if HAS_NEMO_RUN
        else []
    )
    custom_mounts = args.custom_mounts + [
        f"{config_filepath}:{config_filepath}",
        f"{RUN_SCRIPT_PATH}:{RUN_SCRIPT_PATH}",
        f"{SCRIPT_DIR}:{SCRIPT_DIR}",
    ]
    logger.info(f"Custom mounts: {custom_mounts}")

    num_gpus_per_node = args.gpus_per_node
    yaml_overrides_omega = OmegaConf.load(config_filepath)
    preset = get_perf_matrix_overrides(yaml_overrides_omega, args)
    if preset:
        num_gpus_per_node = preset.get("num_gpus_per_node", args.gpus_per_node)

    num_nodes = -(args.num_gpus // -num_gpus_per_node)

    if HAS_NEMO_RUN and args.enable_nsys:
        profile_cfg = yaml_overrides_omega["ConfigContainer"]["profiling"]
        start_step = profile_cfg["profile_step_start"]
        end_step = profile_cfg["profile_step_end"]
        ranks = list(range(num_nodes * args.gpus_per_node))
        plugins.append(NsysPlugin(profile_step_start=start_step, profile_step_end=end_step, profile_ranks=ranks, nsys_gpu_metrics=args.profiling_gpu_metrics))

    executor = slurm_executor(
        args.gpu.lower(),
        args.account,
        args.partition,
        args.log_dir,
        num_nodes,
        num_gpus_per_node,
        args.time_limit,
        args.container_image,
        custom_mounts=custom_mounts,
        custom_env_vars={},
        hf_token=args.hf_token,
        nemo_home=args.nemo_home,
        wandb_key=args.wandb_key,
    )

    if args.model_name in ["llama31"] and args.model_size in ["405b"] and args.gpu.lower() in ["gb200"]:
        if args.compute_dtype == "fp8" and args.fp8_recipe == "cs":
            executor.env_vars["PYTORCH_CUDA_ALLOC_CONF"] = "expandable_segments:True"

    target_script_args = [
        "--config_file",
        str(config_filepath),
    ]
    # Forward relevant args that run_script.py needs
    args_to_forward = ["model_name", "model_size", "compute_dtype", "fp8_recipe", "gpu"]
    for arg_name in args_to_forward:
        if hasattr(args, arg_name):
            arg_value = getattr(args, arg_name)
            if arg_value is not None:
                target_script_args.extend([f"--{arg_name}", str(arg_value)])
    target_script_args.extend(["-a", "dummy", "-p", "dummy", "-ng", str(args.num_gpus)])

    train_script = run.Script(
        path=str(RUN_SCRIPT_PATH),
        entrypoint="python",
        args=target_script_args,
    )

<<<<<<< HEAD
    num_gpus_supported = [
        int(k.split("_")[-1])
        for k in yaml_overrides_omega["perf_matrix"][args.gpu]
        if k.startswith("num_gpus_")
    ]
    default_num_gpus = args.num_gpus if args.num_gpus in num_gpus_supported else num_gpus_supported[0]
    train_config = yaml_overrides_omega["perf_matrix"][args.gpu][f"num_gpus_{default_num_gpus}"]["common"]
    gbs = args.num_gpus * 8 if args.model_name in ["deepseek"] else train_config["gbs"]
    exp_config = (
        f"gpus{args.num_gpus}_"
        f"tp{train_config['tp']}_"
        f"pp{train_config['pp']}_"
        f"cp{train_config['cp']}_"
        f"vp{train_config['vp']}_"
        f"ep{train_config['ep']}_"
        f"mbs{train_config['mbs']}_"
        f"gbs{gbs}"
    )
=======
    perf_matrix = yaml_overrides_omega["perf_matrix"][args.gpu][f"num_gpus_{args.num_gpus}"]
    base_config = perf_matrix["common"]
    extra_config = perf_matrix[dtype]
    train_config = OmegaConf.merge(base_config, extra_config) if extra_config else base_config
    exp_config = f"gpus{args.num_gpus}_tp{train_config["tp"]}_pp{train_config["pp"]}_cp{train_config["cp"]}_vp{train_config["vp"]}_ep{train_config["ep"]}_mbs{train_config["mbs"]}_gbs{train_config["gbs"]}"
>>>>>>> a28e522d
    exp_name = f"pretrain_{args.model_name}_{args.model_size}_{dtype}_{exp_config}"

    run.run(train_script, executor=executor, plugins=plugins, dryrun=args.dryrun, detach=True, name=exp_name)<|MERGE_RESOLUTION|>--- conflicted
+++ resolved
@@ -143,32 +143,11 @@
         args=target_script_args,
     )
 
-<<<<<<< HEAD
-    num_gpus_supported = [
-        int(k.split("_")[-1])
-        for k in yaml_overrides_omega["perf_matrix"][args.gpu]
-        if k.startswith("num_gpus_")
-    ]
-    default_num_gpus = args.num_gpus if args.num_gpus in num_gpus_supported else num_gpus_supported[0]
-    train_config = yaml_overrides_omega["perf_matrix"][args.gpu][f"num_gpus_{default_num_gpus}"]["common"]
-    gbs = args.num_gpus * 8 if args.model_name in ["deepseek"] else train_config["gbs"]
-    exp_config = (
-        f"gpus{args.num_gpus}_"
-        f"tp{train_config['tp']}_"
-        f"pp{train_config['pp']}_"
-        f"cp{train_config['cp']}_"
-        f"vp{train_config['vp']}_"
-        f"ep{train_config['ep']}_"
-        f"mbs{train_config['mbs']}_"
-        f"gbs{gbs}"
-    )
-=======
     perf_matrix = yaml_overrides_omega["perf_matrix"][args.gpu][f"num_gpus_{args.num_gpus}"]
     base_config = perf_matrix["common"]
     extra_config = perf_matrix[dtype]
     train_config = OmegaConf.merge(base_config, extra_config) if extra_config else base_config
     exp_config = f"gpus{args.num_gpus}_tp{train_config["tp"]}_pp{train_config["pp"]}_cp{train_config["cp"]}_vp{train_config["vp"]}_ep{train_config["ep"]}_mbs{train_config["mbs"]}_gbs{train_config["gbs"]}"
->>>>>>> a28e522d
     exp_name = f"pretrain_{args.model_name}_{args.model_size}_{dtype}_{exp_config}"
 
     run.run(train_script, executor=executor, plugins=plugins, dryrun=args.dryrun, detach=True, name=exp_name)