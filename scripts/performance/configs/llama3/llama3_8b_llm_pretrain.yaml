# Copyright (c) 2025, NVIDIA CORPORATION.  All rights reserved.
#
# Licensed under the Apache License, Version 2.0 (the "License");
# you may not use this file except in compliance with the License.
# You may obtain a copy of the License at
#
#     http://www.apache.org/licenses/LICENSE-2.0
#
# Unless required by applicable law or agreed to in writing, software
# distributed under the License is distributed on an "AS IS" BASIS,
# WITHOUT WARRANTIES OR CONDITIONS OF ANY KIND, either express or implied.
# See the License for the specific language governing permissions and
# limitations under the License.

ConfigContainer:
  model:
    cross_entropy_fusion_impl: "te"
    use_transformer_engine_op_fuser: false

  train:
<<<<<<< HEAD
    train_iters: 50
=======
    train_iters: 100
>>>>>>> 684a6861
    eval_iters: 0

  rerun_state_machine:
    check_for_nan_in_loss: false

  checkpoint:
    # Directory to save to. If null, no checkpoint will be saved.
    save: null

  logger:
    log_interval: 1

  ddp:
    check_for_nan_in_grad: false
    check_for_large_grads: false

  mixed_precision:
    grad_reduce_in_fp32: false

  profiling:
    # For optional fields in the config, specify the target to instantiate the object.
    _target_: megatron.bridge.training.config.ProfilingConfig
    use_nsys_profiler: true
    profile_step_start: 45
    profile_step_end: 50
    profile_ranks: [0]
    record_shapes: false
    use_pytorch_profiler: false

perf_matrix:
  h100:
    num_gpus_8:
      common:
        num_gpus_per_node: 8
        seq_length: 8192
        mbs: 1
        gbs: 128
        cuda_graphs: false
        tp: 1
        pp: 1
        vp: null
        ep: 1
        etp: null
      bf16:
        cp: 2
        use_megatron_fsdp: false
      fp8_ds:
        cp: 1
        use_megatron_fsdp: true
        keep_fp8_transpose_cache_when_using_custom_fsdp: true
        nccl_ub: true
      fp8_cs:
        cp: 1
        use_megatron_fsdp: true
        keep_fp8_transpose_cache_when_using_custom_fsdp: true
        nccl_ub: true
  b200:
    num_gpus_8:
      common:
        num_gpus_per_node: 8
        seq_length: 8192
        mbs: 2
        gbs: 128
        cuda_graphs: true
        tp: 1
        pp: 1
        cp: 1
        vp: null
        ep: 1
        etp: null
        use_megatron_fsdp: false
      bf16:
      fp8_ds:
      fp8_cs:
      fp8_mx:
  gb200:
    num_gpus_8:
      common:
        num_gpus_per_node: 4
        seq_length: 8192
        mbs: 2
        gbs: 128
        tp: 1
        pp: 1
        cp: 1
        vp: null
        ep: 1
        etp: null
        use_megatron_fsdp: false
      bf16:
        cuda_graphs: true
      fp8_ds:
        cuda_graphs: false
      fp8_cs:
<<<<<<< HEAD
      fp8_mx:
  gb300:
    num_gpus_8:
      common:
        num_gpus_per_node: 4
        seq_length: 8192
        mbs: 2
        gbs: 128
        cuda_graphs: true
        tp: 1
        pp: 1
        cp: 1
        vp: null
        ep: 1
        etp: null
        use_megatron_fsdp: false
      bf16:
      fp8_ds:
      fp8_cs:
      fp8_mx:
=======
        cuda_graphs: false
      fp8_mx:
        cuda_graphs: true
>>>>>>> 684a6861
<|MERGE_RESOLUTION|>--- conflicted
+++ resolved
@@ -18,11 +18,7 @@
     use_transformer_engine_op_fuser: false
 
   train:
-<<<<<<< HEAD
     train_iters: 50
-=======
-    train_iters: 100
->>>>>>> 684a6861
     eval_iters: 0
 
   rerun_state_machine:
@@ -117,7 +113,7 @@
       fp8_ds:
         cuda_graphs: false
       fp8_cs:
-<<<<<<< HEAD
+        cuda_graphs: false
       fp8_mx:
   gb300:
     num_gpus_8:
@@ -137,9 +133,4 @@
       bf16:
       fp8_ds:
       fp8_cs:
-      fp8_mx:
-=======
-        cuda_graphs: false
-      fp8_mx:
-        cuda_graphs: true
->>>>>>> 684a6861
+      fp8_mx: