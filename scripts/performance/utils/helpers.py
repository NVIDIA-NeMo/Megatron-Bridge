--- conflicted
+++ resolved
@@ -246,13 +246,7 @@
 
     recipe = set_user_overrides(recipe, kwargs)
 
-<<<<<<< HEAD
-    recipe.train.micro_batch_size = perf_overrides.get("mbs", recipe.train.micro_batch_size)
-    recipe.train.global_batch_size = perf_overrides.get("gbs", recipe.train.global_batch_size)
-    recipe.dataset.seq_length = perf_overrides.get("seq_length", recipe.dataset.seq_length)
-=======
     set_common_perf_overrides(recipe)
->>>>>>> bf75c658
 
     tp = recipe.model.tensor_model_parallel_size
     pp = recipe.model.pipeline_model_parallel_size
