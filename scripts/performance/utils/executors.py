# Copyright (c) 2025, NVIDIA CORPORATION.  All rights reserved.
#
# Licensed under the Apache License, Version 2.0 (the "License");
# you may not use this file except in compliance with the License.
# You may obtain a copy of the License at
#
#     http://www.apache.org/licenses/LICENSE-2.0
#
# Unless required by applicable law or agreed to in writing, software
# distributed under the License is distributed on an "AS IS" BASIS,
# WITHOUT WARRANTIES OR CONDITIONS OF ANY KIND, either express or implied.
# See the License for the specific language governing permissions and
# limitations under the License.

import os
import sys
from pathlib import Path
from typing import Any, Dict, List

import nemo_run as run
from nemo_run.config import get_nemorun_home
from nemo_run.core.execution.launcher import SlurmTemplate


DEFAULT_NEMO_CACHE_HOME = Path.home() / ".cache" / "nemo"
DEFAULT_NEMO_HOME = os.getenv("NEMO_HOME", DEFAULT_NEMO_CACHE_HOME)

# NOTE: If you update this template,
# PLEASE test it by submitting a job to GPU/node/cluster and verifying the sbatch and bash scripts.
INLINE_TEMPLATE = r"""
#!/usr/bin/env bash
set -euo pipefail

# NOTE: DO NOT change the single quotes to double quotes.
bash -c '{{ pre_cmds }} {{ command }}'
"""

PERF_ENV_VARS = {
    "TORCH_NCCL_AVOID_RECORD_STREAMS": "1",  # Disable caching NCCL communication buffer memory
    "TRANSFORMERS_OFFLINE": "1",  # Enable online downloads from HuggingFace
    "TOKENIZERS_PARALLELISM": "False",  # Restrict warning message prints
    "NCCL_NVLS_ENABLE": "0",  # Disable NVLink SHARP to save memory
    "NVTE_FLASH_ATTN": "1",  # Enable Flash Attention, which is needed to enable cuDNN fused attention
    "NVTE_FUSED_ATTN": "1",  # Enable cuDNN fused attention
    "NVTE_NORM_FWD_USE_CUDNN": "1",
    "NVTE_NORM_BWD_USE_CUDNN": "1",
<<<<<<< HEAD
    "TORCH_NCCL_HIGH_PRIORITY": "1",
=======
>>>>>>> 05a73d21
}


def slurm_executor(
    gpu: str,
    account: str,
    partition: str,
    log_dir: str,
    nodes: int,
    num_gpus_per_node: int,
    time_limit: str = "00:30:00",
    container_image: str = "nvcr.io/nvidia/nemo:dev",
    custom_mounts: List[str] = [],
    custom_env_vars: Dict[str, str] = {},
    custom_srun_args: List[str] = [],
    hf_token: str = None,
    nemo_home: str = DEFAULT_NEMO_HOME,
    wandb_key: str = None,
    network: str = None,
    custom_bash_cmds: List[str] = None,
    additional_slurm_params: Dict[str, Any] = None,
) -> run.SlurmExecutor:
    """
    Slurm cluster definition with appropriate cluster params and NeMo container params needed for pre-training
    and fine-tuning experiments

    Args:
        additional_slurm_params: Dict[str, Any], optional
            Additional SLURM parameters to pass to sbatch. These will be converted to #SBATCH directives.
            Example: {"nodelist": "node001,node002", "constraint": "gpu"} will generate:
                #SBATCH --nodelist=node001,node002
                #SBATCH --constraint=gpu
    """
    custom_bash_cmds = [] if custom_bash_cmds is None else custom_bash_cmds
    err_msgs = []
    mounts = []
    # Explicitly request GPU resources to ensure proper allocation
    # Without --gres=gpu:N, some clusters only allocate 1 GPU regardless of ntasks_per_node
    srun_args = custom_srun_args.copy() + [
        "--mpi=pmix",
        "--no-container-mount-home",
    ]

    if log_dir != get_nemorun_home():
        err_msgs.append(f"\nRun `export NEMORUN_HOME={log_dir}` in your shell environment and rerun this script.")
    if len(err_msgs) > 0:
        print("\n".join(err_msgs))
        sys.exit(1)

    PERF_ENV_VARS["NEMORUN_HOME"] = log_dir
    if wandb_key is not None:
        PERF_ENV_VARS["WANDB_API_KEY"] = wandb_key

    if gpu.lower() in ["gb200", "gb300"]:
        PERF_ENV_VARS["NCCL_NET_GDR_LEVEL"] = "PHB"  # For NCCL 2.25
        PERF_ENV_VARS["NCCL_NET_GDR_C2C"] = "1"  # For NCCL 2.26

    if nemo_home != DEFAULT_NEMO_CACHE_HOME:  # DO NOT change this to 'DEFAULT_NEMO_HOME'/'NEMO_HOME'
        PERF_ENV_VARS["NEMO_HOME"] = nemo_home
        mounts.extend([f"{nemo_home}:{nemo_home}"])
    if hf_token is not None:
        PERF_ENV_VARS.update({"HF_TOKEN": hf_token, "TRANSFORMERS_OFFLINE": "0"})

    PERF_ENV_VARS.update(custom_env_vars)
    mounts.extend(custom_mounts)

    # add --segment flag to sbatch if job uses GB200 and goes beyond one rack.
    segment = None
    if num_gpus_per_node == 4 and nodes > 18:
        for segment_candidate in range(18, 0, -1):
            if nodes % segment_candidate == 0:
                segment = segment_candidate
                break

    numa_divisor = 2 if gpu.lower() in ["gb200", "gb300"] else 4
    numa_cmd = f"numactl --cpunodebind=$((SLURM_LOCALID/{numa_divisor})) --membind=$((SLURM_LOCALID/{numa_divisor}))"
    custom_bash_cmds.append(numa_cmd)

    launcher = SlurmTemplate(
        template_inline=INLINE_TEMPLATE,
        template_vars={"pre_cmds": " ; ".join(custom_bash_cmds)},
    )

    executor = run.SlurmExecutor(
        account=account,
        partition=partition,
        tunnel=run.LocalTunnel(job_dir=os.path.join(log_dir, "experiments")),
        nodes=nodes,
        ntasks_per_node=num_gpus_per_node,
        container_image=container_image,
        container_mounts=mounts,
        env_vars=PERF_ENV_VARS,
        srun_args=srun_args,
        time=time_limit,
        mem="0",
        exclusive=True,
        packager=run.GitArchivePackager(),
        segment=segment,
        network=network,
        launcher=launcher,
        additional_parameters=additional_slurm_params,
    )

    return executor<|MERGE_RESOLUTION|>--- conflicted
+++ resolved
@@ -44,10 +44,7 @@
     "NVTE_FUSED_ATTN": "1",  # Enable cuDNN fused attention
     "NVTE_NORM_FWD_USE_CUDNN": "1",
     "NVTE_NORM_BWD_USE_CUDNN": "1",
-<<<<<<< HEAD
     "TORCH_NCCL_HIGH_PRIORITY": "1",
-=======
->>>>>>> 05a73d21
 }
 
 
