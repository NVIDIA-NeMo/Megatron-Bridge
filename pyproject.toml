--- conflicted
+++ resolved
@@ -69,11 +69,8 @@
     "datasets",
     "omegaconf>=2.3.0",
     "tensorboard>=2.19.0",
-<<<<<<< HEAD
-=======
     "torch",
     "transformers>=4.55.0",
->>>>>>> 62f4704b
     "typing-extensions",
     "rich",
     "wandb>=0.19.10",
