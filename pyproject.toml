# Copyright (c) 2025, NVIDIA CORPORATION.  All rights reserved.
#
# Licensed under the Apache License, Version 2.0 (the "License");
# you may not use this file except in compliance with the License.
# You may obtain a copy of the License at
#
#     http://www.apache.org/licenses/LICENSE-2.0
#
# Unless required by applicable law or agreed to in writing, software
# distributed under the License is distributed on an "AS IS" BASIS,
# WITHOUT WARRANTIES OR CONDITIONS OF ANY KIND, either express or implied.
# See the License for the specific language governing permissions and
# limitations under the License.

[build-system]
requires = ["setuptools<80.0.0", "pybind11", "torch", "wheel"]
build-backend = "setuptools.build_meta"

[tool.setuptools]
package-dir = {"" = "src"}

[tool.setuptools.packages.find]
where = ["src"]
include = ["megatron.bridge", "megatron.bridge.*"]

[project]
name = "megatron-bridge"
description = "Megatron Bridge: Training Recipes for Megatron-based LLM and VLM models"
readme = "README.md"
dynamic = ["version"]
license = {file = "LICENSE"}
requires-python = ">=3.10"
authors = [{ name = "NVIDIA", email = "nemo-toolkit@nvidia.com" }]
maintainers = [{ name = "NVIDIA", email = "nemo-toolkit@nvidia.com" }]
keywords = [
    "NLP",
    "NeMo",
    "deep",
    "gpu",
    "language",
    "learning",
    "machine",
    "nvidia",
    "pytorch",
    "speech",
    "torch",
    "tts",
]
classifiers = [
    "Development Status :: 5 - Production/Stable",
    "Environment :: Console",
    "Intended Audience :: Developers",
    "Intended Audience :: Information Technology",
    "Intended Audience :: Science/Research",
    "License :: OSI Approved :: Apache Software License",
    "Natural Language :: English",
    "Operating System :: OS Independent",
    "Programming Language :: Python :: 3",
    "Programming Language :: Python :: 3.10",
    "Topic :: Scientific/Engineering :: Artificial Intelligence",
    "Topic :: Scientific/Engineering :: Image Recognition",
    "Topic :: Scientific/Engineering :: Mathematics",
    "Topic :: Scientific/Engineering",
    "Topic :: Software Development :: Libraries :: Python Modules",
    "Topic :: Software Development :: Libraries",
    "Topic :: Utilities",
]
dependencies = [
    "transformers>=4.57.1",
    "datasets",
    "omegaconf>=2.3.0",
    "tensorboard>=2.19.0",
    "typing-extensions",
    "rich",
    "wandb>=0.19.10",
    "six>=1.17.0",
    "regex>=2024.11.6",
    "pyyaml>=6.0.2",
    "tqdm>=4.67.1",
    "hydra-core>1.3,<=1.3.2",
    "megatron-core[dev,mlm]>=0.15.0a0,<0.17.0",
    "qwen-vl-utils",
    "transformer-engine[pytorch]>=2.9.0a0,<2.10.0",
    "mamba-ssm",
    "nvidia-resiliency-ext",
    "causal-conv1d",
<<<<<<< HEAD
    "flash-linear-attention",
=======
    "timm",
    "open-clip-torch>=3.2.0",
>>>>>>> 81924628
]


[tool.setuptools.dynamic]
version = { attr = "megatron.bridge.package_info.__version__" }

[tool.uv]
# Currently, TE must be built with no build-isolation b/c it requires torch
no-build-isolation-package = [
    "transformer-engine",
    "transformer-engine-torch",
    "mamba-ssm",
    "causal-conv1d",
    "nv-grouped-gemm",
    "flash_mla",
    "flash-linear-attention",
]
prerelease = "allow"
override-dependencies = [
    "nvidia-modelopt[torch]>=0.37.0",
    "torch; sys_platform == 'never'",
    "torchvision; sys_platform == 'never'",
    "triton; sys_platform == 'never'",
    "transformer-engine[pytorch]>=2.9.0a0,<2.10.0",
]

# uv.sources allows us to override dependencies with VCS commits.
# Lets use this only for debugging purposes, but not for production (main).
[tool.uv.sources]
transformer-engine = { git = "https://github.com/NVIDIA/TransformerEngine.git", rev = "release_v2.9" }
megatron-core = { path = "3rdparty/Megatron-LM/" }
nvidia-resiliency-ext = { git = "https://github.com/NVIDIA/nvidia-resiliency-ext.git", rev = "54f85fe422d296cf04ea524130014bd3a2c3add1" }

[project.optional-dependencies]
recipes = [
    "nemo-run>=0.5.0a0,<0.6.0",
]
tensor-inspect = [
    "nvdlfw-inspect==0.2.1",
]

[dependency-groups]
docs = [
    "myst-parser>=4.0.1",
    "nvidia-sphinx-theme>=0.0.8",
    "sphinx>=8.1.3",
    "sphinx-autobuild>=2024.10.3",
    "sphinx-autodoc2>=0.5.0",
    "sphinx-copybutton>=0.5.2",
    "sphinxcontrib-mermaid",
]
test = [
    "coverage>=7.8.1",
    "flake8>=7.2.0",
    "pylint>=3.3.7",
    "pytest>=8.3.5",
    "pytest-timeout>=2.4.0",
    "pytest-mock>=3.14.0",
    "pytest-runner>=6.0.1",
    "pygithub",
    "click",
]
dev = [
    "pre-commit>=3.6.0",
    "ruff>=0.9.9",
    "mypy>=1.8.0",
]
build = ["setuptools", "torch", "pybind11", "Cython>=3.0.0", "numpy<2.0.0", "ninja", "nvidia-mathdx"]

[project.entry-points."nemo_run.cli"]
lm = "megatron.bridge"

[project.urls]
Download = "https://github.com/NVIDIA-NeMo/Megatron-Bridge/releases"
Homepage = "https://github.com/NVIDIA-NeMo/Megatron-Bridge"

[tool.pytest.ini_options]
# durations=0 will display all tests execution time, sorted in ascending order starting from from the slowest one.
# -vv will also display tests with durration = 0.00s
addopts = "--verbose --pyargs --durations=0 --strict-markers"  # always add these arguments to pytest
testpaths = ["tests"]
# directories to ignore when discovering tests
norecursedirs = [
    "src",
    "external",
    "examples",
    "docs",
    "scripts",
    "tools",
    "tutorials",
    "*.egg",
    ".*",
    "_darcs",
    "build",
    "CVS",
    "dist",
    "venv",
    "{arch}"
]
# markers to select tests, use `pytest --markers` to see all available markers, `pytest -m "<marker>"` to select tests
markers = [
    "unit: marks unit test, i.e. testing a single, well isolated functionality (deselect with '-m \"not unit\"')",
    "integration: marks test checking the elements when integrated into subsystems (deselect with '-m \"not integration\"')",
    "system: marks test working at the highest integration level (deselect with '-m \"not system\"')",
    "acceptance: marks test checking whether the developed product/model passes the user defined acceptance criteria (deselect with '-m \"not acceptance\"')",
    "docs: mark tests related to documentation (deselect with '-m \"not docs\"')",
    "skipduringci: marks tests that are skipped ci as they are addressed by Jenkins jobs but should be run to test user setups",
    "pleasefixme: marks tests that are broken and need fixing",
]

[tool.coverage.run]
concurrency = ["thread", "multiprocessing"]
omit = [
    "/tmp/*",
    "/opt/Megatron-Bridge/tests/*",
    "/opt/Megatron-Bridge/*.py",
    "*_ray.py",
]

[tool.coverage.paths]
source = [
    ".",
    "/opt/Megatron-Bridge/",
    "/home/runner/work/Megatron-Bridge/Megatron-Bridge",
]<|MERGE_RESOLUTION|>--- conflicted
+++ resolved
@@ -84,12 +84,9 @@
     "mamba-ssm",
     "nvidia-resiliency-ext",
     "causal-conv1d",
-<<<<<<< HEAD
     "flash-linear-attention",
-=======
     "timm",
     "open-clip-torch>=3.2.0",
->>>>>>> 81924628
 ]
 
 
