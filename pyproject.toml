# Copyright (c) 2025, NVIDIA CORPORATION.  All rights reserved.
#
# Licensed under the Apache License, Version 2.0 (the "License");
# you may not use this file except in compliance with the License.
# You may obtain a copy of the License at
#
#     http://www.apache.org/licenses/LICENSE-2.0
#
# Unless required by applicable law or agreed to in writing, software
# distributed under the License is distributed on an "AS IS" BASIS,
# WITHOUT WARRANTIES OR CONDITIONS OF ANY KIND, either express or implied.
# See the License for the specific language governing permissions and
# limitations under the License.

[project]
name = "megatron-hub"
description = "Megaton-Hub: A collection of models, datasets, and tools for training and evaluating models."
readme = "README.md"
dynamic = ["version"]
license = {file = "LICENSE"}
requires-python = ">=3.10"
authors = [{ name = "NVIDIA", email = "nemo-toolkit@nvidia.com" }]
maintainers = [{ name = "NVIDIA", email = "nemo-toolkit@nvidia.com" }]
keywords = [
    "NLP",
    "NeMo",
    "deep",
    "gpu",
    "language",
    "learning",
    "learning",
    "machine",
    "nvidia",
    "pytorch",
    "speech",
    "torch",
    "tts",
    "megatron",
]
classifiers = [
    "Development Status :: 5 - Production/Stable",
    "Environment :: Console",
    "Intended Audience :: Developers",
    "Intended Audience :: Information Technology",
    "Intended Audience :: Science/Research",
    "License :: OSI Approved :: Apache Software License",
    "Natural Language :: English",
    "Operating System :: OS Independent",
    "Programming Language :: Python :: 3",
    "Programming Language :: Python :: 3.10",
    "Topic :: Scientific/Engineering :: Artificial Intelligence",
    "Topic :: Scientific/Engineering :: Image Recognition",
    "Topic :: Scientific/Engineering :: Mathematics",
    "Topic :: Scientific/Engineering",
    "Topic :: Software Development :: Libraries :: Python Modules",
    "Topic :: Software Development :: Libraries",
    "Topic :: Utilities",
]
dependencies = [
    "numpy<2",
    "omegaconf>=2.3.0",
    "packaging",
    "megatron-core",
    "numpy<2",
    "omegaconf>=2.3.0", 
    "packaging>=25.0",
    "pyyaml>=6.0.2",
    "regex>=2024.11.6",
    "rich>=13.0.0",
    "six>=1.17.0",
    "torch>=2.7.0",
    "transformers>=4.51.3",
    
]

[tool.setuptools.dynamic]
version = { attr = "megatron.hub.package_info.__version__" }

[tool.uv]
# Currently, TE must be built with no build-isolation b/c it requires torch
no-build-isolation-package = ["transformer-engine", "transformer-engine-torch"]
override-dependencies = [
    "torch; sys_platform == 'never'",
    "torchvision; sys_platform == 'never'",
    "triton; sys_platform == 'never'",
    "tiktoken>=0.9.0",                      # because nemo-toolkit and megatron-hub disagree on tiktoken, we need to pin it here
]

[tool.uv.sources]
nemo-toolkit = { git = "https://github.com/NVIDIA/NeMo.git", rev = "5e63ca3c1631bb156187705f9c4cf643a67f9c05" }
megatron-core = { git = "https://github.com/NVIDIA/Megatron-LM.git", rev = "c40f31f307221a8458c0775658d19da89303c26b" }

[build-system]
requires = ["setuptools>=64", "wheel"]
build-backend = "setuptools.build_meta"

[project.optional-dependencies]
eval = [
    "nvidia-lm-eval",
    "uvicorn",
    "pytest-httpserver"
]
<<<<<<< HEAD
training = [
    "accelerate>=1.6.0",
    "einops>=0.8.1", 
    "hydra-core>1.3,<=1.3.2",
    "nvidia-modelopt[torch]>=0.25.0,<=0.29.0 ; sys_platform != 'darwin'",
    "nvidia-resiliency-ext>=0.3.0,<1.0.0 ; sys_platform != 'darwin'",
    "sentencepiece>=0.2.0",
    "tensorboard>=2.19.0",
    "tiktoken>=0.9.0",
    "tqdm>=4.67.1",
    "wandb>=0.19.10",
    "tensorboard>=2.19.0",
    "accelerate>=1.6.0",
]
datasets = [
    "datasets>=3.5.1",
]
=======
recipes = [
    "nemo-run",
]

[dependency-groups]
>>>>>>> ff5576c1
docs = [
    "myst-parser>=4.0.1",
    "nvidia-sphinx-theme>=0.0.8",
    "sphinx>=8.1.3",
    "sphinx-autobuild>=2024.10.3",
    "sphinx-autodoc2>=0.5.0",
    "sphinx-copybutton>=0.5.2",
]
test = [
    "coverage>=7.8.1",
    "flake8>=7.2.0",
    "mypy>=1.8.0",
    "pylint>=3.3.7",
    "pytest>=8.3.5",
    "pytest-mock>=3.14.0",
    "pytest-runner>=6.0.1",
]
dev = [
    "mypy>=1.8.0",
    "pre-commit>=3.6.0",
    "ruff>=0.9.9",
    "mypy>=1.8.0",
]
nemo-legacy = [
    "nemo-toolkit[automodel,common-only,nlp-only,eval,multimodal-only]",
]

[project.entry-points."nemo_run.cli"]
lm = "megatron.hub"

[project.urls]
Download = "https://github.com/NVIDIA/NeMo-LM/releases"
Homepage = "https://github.com/nvidia/nemo"

[tool.pytest.ini_options]
# durations=0 will display all tests execution time, sorted in ascending order starting from from the slowest one.
# -vv will also display tests with durration = 0.00s
addopts = "--verbose --pyargs --durations=0 --strict-markers"  # always add these arguments to pytest
testpaths = ["tests"]
# directories to ignore when discovering tests
norecursedirs = [
    "src",
    "external",
    "examples",
    "docs",
    "scripts",
    "tools",
    "tutorials",
    "*.egg",
    ".*",
    "_darcs",
    "build",
    "CVS",
    "dist",
    "venv",
    "{arch}"
]
# markers to select tests, use `pytest --markers` to see all available markers, `pytest -m "<marker>"` to select tests
markers = [
    "unit: marks unit test, i.e. testing a single, well isolated functionality (deselect with '-m \"not unit\"')",
    "integration: marks test checking the elements when integrated into subsystems (deselect with '-m \"not integration\"')",
    "system: marks test working at the highest integration level (deselect with '-m \"not system\"')",
    "acceptance: marks test checking whether the developed product/model passes the user defined acceptance criteria (deselect with '-m \"not acceptance\"')",
    "docs: mark tests related to documentation (deselect with '-m \"not docs\"')",
    "skipduringci: marks tests that are skipped ci as they are addressed by Jenkins jobs but should be run to test user setups",
    "pleasefixme: marks tests that are broken and need fixing",
]

[tool.setuptools]
package-dir = {"" = "src"}

[tool.setuptools.packages.find]
where = ["src"]

[tool.coverage.run]
concurrency = ["thread", "multiprocessing"]
omit = [
    "/tmp/*",
    "/workspace/tests/*",
    "/workspace/*.py",
    "*_ray.py",
]

[tool.coverage.paths]
source = [
    ".",
    "/workspace/",
    "/home/runner/work/Megatron-Hub/Megatron-Hub",
]<|MERGE_RESOLUTION|>--- conflicted
+++ resolved
@@ -100,7 +100,6 @@
     "uvicorn",
     "pytest-httpserver"
 ]
-<<<<<<< HEAD
 training = [
     "accelerate>=1.6.0",
     "einops>=0.8.1", 
@@ -118,13 +117,9 @@
 datasets = [
     "datasets>=3.5.1",
 ]
-=======
 recipes = [
     "nemo-run",
 ]
-
-[dependency-groups]
->>>>>>> ff5576c1
 docs = [
     "myst-parser>=4.0.1",
     "nvidia-sphinx-theme>=0.0.8",
@@ -153,7 +148,7 @@
 ]
 
 [project.entry-points."nemo_run.cli"]
-lm = "megatron.hub"
+mhub = "megatron.hub"
 
 [project.urls]
 Download = "https://github.com/NVIDIA/NeMo-LM/releases"
