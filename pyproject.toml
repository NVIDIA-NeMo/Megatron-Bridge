--- conflicted
+++ resolved
@@ -77,15 +77,11 @@
     "pyyaml>=6.0.2",
     "tqdm>=4.67.1",
     "hydra-core>1.3,<=1.3.2",
-<<<<<<< HEAD
     "megatron-core>=0.14.0a0,<0.16.0",
     "nvidia-modelopt[torch]>=0.33.0a0,<0.34.0; sys_platform != 'darwin'",
     "nvidia-resiliency-ext>=0.4.0a0,<0.5.0; sys_platform != 'darwin'",
 #    "transformer-engine[pytorch]>=2.6.0a0,<2.8.0; sys_platform != 'darwin'"
-=======
-    "megatron-core[dev,mlm]>=0.14.0a0,<0.16.0",
     "qwen-vl-utils",
->>>>>>> 1cbf02a9
 ]
 
 
