# Copyright (c) 2025, NVIDIA CORPORATION. All rights reserved.
#
# Licensed under the Apache License, Version 2.0 (the "License");
# you may not use this file except in compliance with the License.
# You may obtain a copy of the License at
#
#     http://www.apache.org/licenses/LICENSE-2.0
#
# Unless required by applicable law or agreed to in writing, software
# distributed under the License is distributed on an "AS IS" BASIS,
# WITHOUT WARRANTIES OR CONDITIONS OF ANY KIND, either express or implied.
# See the License for the specific language governing permissions and
# limitations under the License.
name: "Test Template"
description: "Template for running NeMo tests in a containerized environment"

inputs:
  timeout:
    description: "Max runtime of test in minutes"
    required: false
    default: "10"
  script:
    description: "Test script to execute"
    required: true
  is-optional:
    description: "Failure will cancel all other tests if set to true"
    required: false
    default: "false"
  is_unit_test:
    description: "Upload coverage as unit test"
    required: false
    default: "false"
  azure-client-id:
    description: "Azure Client ID"
    required: true
  azure-tenant-id:
    description: "Azure Tenant ID"
    required: true
  azure-subscription-id:
    description: "Azure Subscription ID"
    required: true
  has-azure-credentials:
    description: "Has Azure credentials"
    required: false
    default: "false"
  PAT:
    description: "GitHub Personal Access Token"
    required: true

runs:
  using: "composite"
  steps:
    # - name: Install curl, sudo
    #   shell: bash
    #   run: |
    #     apt-get update
    #     apt-get install -y curl sudo uuid-runtime systemd

    # - name: Install Docker with custom script
    #   shell: bash
    #   run: |
    #     # Download and modify the Docker install script
    #     curl -fsSL https://get.docker.com -o get-docker.sh

    #     # Install only CLI components (remove daemon installation)
    #     export DEBIAN_FRONTEND=noninteractive
    #     apt-get update -qq
    #     apt-get install -y ca-certificates curl gnupg lsb-release

    #     install -m 0755 -d /etc/apt/keyrings
    #     curl -fsSL "https://download.docker.com/linux/ubuntu/gpg" -o /etc/apt/keyrings/docker.asc
    #     chmod a+r /etc/apt/keyrings/docker.asc

    #     echo "deb [arch=amd64 signed-by=/etc/apt/keyrings/docker.asc] https://download.docker.com/linux/ubuntu jammy stable" > /etc/apt/sources.list.d/docker.list

    #     apt-get update -qq
    #     # Install CLI only, skip daemon and user management
    #     apt-get install -y docker-ce-cli docker-buildx-plugin docker-compose-plugin

    #     docker --version

    # - name: Install Azure CLI
    #   if: ${{ inputs.has-azure-credentials == 'true' }}
    #   shell: bash
    #   run: |
    #     echo "::group::Install Azure CLI"
    #     # Create systemd override for proper dependencies
    #     curl -sL https://aka.ms/InstallAzureCLIDeb | sudo bash
    #     echo "::endgroup::"

    # - name: Azure Login
    #   if: ${{ inputs.has-azure-credentials == 'true' }}
    #   uses: azure/login@v2
    #   with:
    #     client-id: ${{ inputs.azure-client-id }}
    #     tenant-id: ${{ inputs.azure-tenant-id }}
    #     subscription-id: ${{ inputs.azure-subscription-id }}

    # - name: Azure ACR Login
    #   if: ${{ inputs.has-azure-credentials == 'true' }}
    #   shell: bash
    #   run: |
    #     az acr login --name nemoci

    # - name: Configure local file cache
    #   shell: bash
    #   if: ${{ inputs.has-azure-credentials == 'true' && inputs.is_unit_test == 'false' }}
    #   env:
    #     MNT_PATH: ${{ steps.azure-fileshare.outputs.MNT_PATH }}
    #   run: |
    #     echo "::group::Configure local artifact cache"

    #     set -x -e -u -o pipefail

    #     sudo apt update
    #     sudo apt install -y cachefilesd

    #     # Create systemd override for proper dependencies
    #     sudo mkdir -p /etc/systemd/system/cachefilesd.service.d
    #     printf "[Unit]\nAfter=network.target local-fs.target\nWants=local-fs.target\n\n[Service]\nRestart=on-failure\nRestartSec=2\n" | sudo tee /etc/systemd/system/cachefilesd.service.d/override.conf > /dev/null
    #     sudo systemctl daemon-reload

    #     # Enable cachefilesd in config file
    #     sudo sed -i 's/^#RUN=yes/RUN=yes/' /etc/default/cachefilesd
    #     sudo cat /etc/default/cachefilesd

    #     # Enable and restart the service
    #     sudo systemctl enable cachefilesd
    #     sudo systemctl restart cachefilesd
    #     sudo systemctl status cachefilesd
    #     echo "::endgroup::"

    # - name: Azure Fileshare
    #   if: ${{ inputs.has-azure-credentials == 'true' && inputs.is_unit_test == 'false' }}
    #   shell: bash
    #   id: azure-fileshare
    #   run: |
    #     echo "::group::Mount SMB drive"
    #     sudo apt update
    #     sudo apt install -y cifs-utils

    #     RESOURCE_GROUP_NAME="azure-gpu-vm-runner_group"
    #     STORAGE_ACCOUNT_NAME="nemocistorageaccount2"
    #     FILE_SHARE_NAME="fileshare"

    #     MNT_ROOT="/media"
    #     MNT_PATH="$MNT_ROOT/$STORAGE_ACCOUNT_NAME/$FILE_SHARE_NAME"

    #     echo "MNT_PATH=$MNT_PATH" | tee -a "$GITHUB_OUTPUT"

    #     sudo mkdir -p $MNT_PATH

    #     # Create a folder to store the credentials for this storage account and
    #     # any other that you might set up.
    #     CREDENTIAL_ROOT="/etc/smbcredentials"
    #     sudo mkdir -p "/etc/smbcredentials"

    #     # Get the storage account key for the indicated storage account.
    #     # You must be logged in with az login and your user identity must have
    #     # permissions to list the storage account keys for this command to work.
    #     STORAGE_ACCOUNT_KEY=$(az storage account keys list \
    #         --resource-group $RESOURCE_GROUP_NAME \
    #         --account-name $STORAGE_ACCOUNT_NAME \
    #         --query "[0].value" --output tsv | tr -d '"')

    #     # Create the credential file for this individual storage account
    #     SMB_CREDENTIAL_FILE="$CREDENTIAL_ROOT/$STORAGE_ACCOUNT_NAME.cred"
    #     if [ ! -f $SMB_CREDENTIAL_FILE ]; then
    #         echo "username=$STORAGE_ACCOUNT_NAME" | sudo tee $SMB_CREDENTIAL_FILE > /dev/null
    #         echo "password=$STORAGE_ACCOUNT_KEY" | sudo tee -a $SMB_CREDENTIAL_FILE > /dev/null
    #     else
    #         echo "The credential file $SMB_CREDENTIAL_FILE already exists, and was not modified."
    #     fi

    #     # Change permissions on the credential file so only root can read or modify the password file.
    #     sudo chmod 600 $SMB_CREDENTIAL_FILE

    #     # This command assumes you have logged in with az login
    #     HTTP_ENDPOINT=$(az storage account show --resource-group $RESOURCE_GROUP_NAME --name $STORAGE_ACCOUNT_NAME --query "primaryEndpoints.file" --output tsv | tr -d '"')
    #     SMB_PATH=$(echo $HTTP_ENDPOINT | cut -c7-${#HTTP_ENDPOINT})$FILE_SHARE_NAME

    #     STORAGE_ACCOUNT_KEY=$(az storage account keys list --resource-group $RESOURCE_GROUP_NAME --account-name $STORAGE_ACCOUNT_NAME --query "[0].value" --output tsv | tr -d '"')

    #     sudo mount -t cifs $SMB_PATH $MNT_PATH -o credentials=$SMB_CREDENTIAL_FILE,serverino,nosharesock,actimeo=30,mfsymlinks,fsc,cache=strict

    #     ls -al $MNT_PATH/TestData
    #     echo "::endgroup::"

    - name: Checkout repository
      uses: actions/checkout@v2
      with:
        path: ${{ github.workspace }}/Megatron-Bridge

<<<<<<< HEAD
    - name: Azure ACR Login
      if: ${{ inputs.has-azure-credentials == 'true' }}
      shell: bash
      run: |
        az acr login --name nemoci

    - name: Azure Fileshare
      if: ${{ inputs.has-azure-credentials == 'true' && inputs.is_unit_test == 'false' }}
      shell: bash
      id: azure-fileshare
      run: |
        sudo apt update
        sudo apt install -y cifs-utils

        RESOURCE_GROUP_NAME="azure-gpu-vm-runner_group"
        STORAGE_ACCOUNT_NAME="nemocistorageaccount2"
        FILE_SHARE_NAME="fileshare"

        MNT_ROOT="/media"
        MNT_PATH="$MNT_ROOT/$STORAGE_ACCOUNT_NAME/$FILE_SHARE_NAME"

        echo "MNT_PATH=$MNT_PATH" | tee -a "$GITHUB_OUTPUT"

        sudo mkdir -p $MNT_PATH

        # Create a folder to store the credentials for this storage account and
        # any other that you might set up.
        CREDENTIAL_ROOT="/etc/smbcredentials"
        sudo mkdir -p "/etc/smbcredentials"

        # Get the storage account key for the indicated storage account.
        # You must be logged in with az login and your user identity must have
        # permissions to list the storage account keys for this command to work.
        STORAGE_ACCOUNT_KEY=$(az storage account keys list \
            --resource-group $RESOURCE_GROUP_NAME \
            --account-name $STORAGE_ACCOUNT_NAME \
            --query "[0].value" --output tsv | tr -d '"')

        # Create the credential file for this individual storage account
        SMB_CREDENTIAL_FILE="$CREDENTIAL_ROOT/$STORAGE_ACCOUNT_NAME.cred"
        if [ ! -f $SMB_CREDENTIAL_FILE ]; then
            echo "username=$STORAGE_ACCOUNT_NAME" | sudo tee $SMB_CREDENTIAL_FILE > /dev/null
            echo "password=$STORAGE_ACCOUNT_KEY" | sudo tee -a $SMB_CREDENTIAL_FILE > /dev/null
        else
            echo "The credential file $SMB_CREDENTIAL_FILE already exists, and was not modified."
        fi

        # Change permissions on the credential file so only root can read or modify the password file.
        sudo chmod 600 $SMB_CREDENTIAL_FILE

        # This command assumes you have logged in with az login
        HTTP_ENDPOINT=$(az storage account show --resource-group $RESOURCE_GROUP_NAME --name $STORAGE_ACCOUNT_NAME --query "primaryEndpoints.file" --output tsv | tr -d '"')
        SMB_PATH=$(echo $HTTP_ENDPOINT | cut -c7-${#HTTP_ENDPOINT})$FILE_SHARE_NAME

        STORAGE_ACCOUNT_KEY=$(az storage account keys list --resource-group $RESOURCE_GROUP_NAME --account-name $STORAGE_ACCOUNT_NAME --query "[0].value" --output tsv | tr -d '"')

        sudo mount -t cifs $SMB_PATH $MNT_PATH -o credentials=$SMB_CREDENTIAL_FILE,serverino,nosharesock,actimeo=30,mfsymlinks

        ls -al $MNT_PATH/TestData

    - name: Configure local file cache
      shell: bash
      if: ${{ inputs.has-azure-credentials == 'true' && inputs.is_unit_test == 'false' }}
      env:
        MNT_PATH: ${{ steps.azure-fileshare.outputs.MNT_PATH }}
      run: |
        sudo apt install -y rclone fuse3

        sudo mkdir -p $MNT_PATH-cached

        sudo rclone config create local-smb local nounc=true

        sudo rclone mount -vv --vfs-cache-mode full \
          --vfs-cache-max-size 50G \
          --vfs-read-chunk-size 64M \
          --allow-other \
          --daemon \
          local-smb:$MNT_PATH/ "$MNT_PATH-cached"

    - name: Checkout repository
      uses: actions/checkout@v2
=======
    - name: Cache uv
      uses: actions/cache@v4
      id: cache
      with:
        path: cache-mount
        key: ${{ runner.os }}-uv-${{ hashFiles('**/uv.lock') }}
        restore-keys: |
          ${{ runner.os }}-uv-

    - name: Restore Docker cache mounts
      uses: reproducible-containers/buildkit-cache-dance@5b81f4d29dc8397a7d341dba3aeecc7ec54d6361
>>>>>>> 159ddad3
      with:
        cache-dir: cache-mount
        dockerfile: docker/Dockerfile.ci
        skip-extraction: ${{ steps.cache.outputs.cache-hit }}

    - name: Build container
      shell: bash
      env:
        GH_TOKEN: ${{ inputs.PAT }}
      run: |
        echo "::group::Build test container"
        docker build -f docker/Dockerfile.ci  --secret id=GH_TOKEN -t megatron-bridge .
        echo "::endgroup::"

    - name: Start container
      shell: bash
      env:
        MNT_PATH: ${{ steps.azure-fileshare.outputs.MNT_PATH }}
        MOUNT_FS: ${{ inputs.has-azure-credentials == 'true' && inputs.is_unit_test == 'false' }}
      run: |
        echo "::group::Start test container"
        if [[ "$MOUNT_FS" == "true" ]]; then
<<<<<<< HEAD
          VOLUME_ARGS="--volume $MNT_PATH-cached/TestData:/home/TestData"
=======
          VOLUME_ARGS="--volume /mnt/datadrive/TestData:/home/TestData"
>>>>>>> 159ddad3
        else
          VOLUME_ARGS=""
        fi

        cmd=$(cat <<RUN_TEST_EOF
        #!/bin/bash
        docker container rm -f nemo_container_${{ github.run_id }} || true
        docker run \
          --rm \
          -d \
          --name nemo_container_${{ github.run_id }} \
          --runtime=nvidia --gpus all \
          --shm-size=64g \
          --env TRANSFORMERS_OFFLINE=0 \
          --env HYDRA_FULL_ERROR=1 \
          --env HF_HOME=/home/TestData/HF_HOME \
          --env NEMO_HOME=/home/TestData/nemo_home \
          --env RUN_ID=${{ github.run_id }} \
          --workdir /workspace \
          --volume ${{ github.workspace }}/Megatron-Bridge:/workspace \
          $VOLUME_ARGS \
          megatron-bridge \
          bash -c "sleep $(( ${{ inputs.timeout }} * 60 + 60 ))"
        RUN_TEST_EOF
        )

        echo "$cmd" | tee "retry_job.sh"
        bash retry_job.sh
        echo "::endgroup::"

    - name: Create run-script
      id: create
      shell: bash
      run: |
        echo "::group::Create run-script"
        COVERAGE_PREFIX=$([[ "${{ inputs.is_unit_test }}" == "true" ]] && echo "unit-test" || echo "e2e")
        echo "coverage-prefix=$COVERAGE_PREFIX" | tee -a "$GITHUB_OUTPUT"

        cmd=$(cat <<'RUN_TEST_EOF'
        #!/bin/bash

        docker exec -t nemo_container_${{ github.run_id }} bash -c '
          set -e
          export GH_TOKEN=${{ inputs.PAT }}
          bash tests/${{ inputs.is_unit_test == 'true' && 'unit_tests' || 'functional_tests' }}/${{ inputs.script }}.sh
        '

        RUN_TEST_EOF
        )

        echo "timeout_in_seconds=$(( ${{ inputs.timeout }} * 60 ))" | tee -a "$GITHUB_OUTPUT"
        echo "$cmd" | tee "job.sh"
        echo "::endgroup::"

    - name: Run main script
      uses: nick-fields/retry@v3
      id: run-main-script
      with:
        timeout_seconds: ${{ steps.create.outputs.timeout_in_seconds }}
        max_attempts: 3
        shell: bash
        retry_on: timeout
        command: /bin/bash job.sh
        on_retry_command: /bin/bash retry_job.sh

    - name: Check result
      id: check
      shell: bash
      run: |
        echo "::group::Check result"

        docker exec nemo_container_${{ github.run_id }} /opt/venv/bin/coverage combine || true
        docker exec nemo_container_${{ github.run_id }} /opt/venv/bin/coverage xml
        docker cp nemo_container_${{ github.run_id }}:/workspace/.coverage .coverage
        docker cp nemo_container_${{ github.run_id }}:/workspace/coverage.xml coverage.xml

        coverage_report=coverage-${{ steps.create.outputs.coverage-prefix }}-${{ github.run_id }}-$(uuidgen)
        echo "coverage_report=$coverage_report" >> "$GITHUB_OUTPUT"

        EXIT_CODE=${{ steps.run-main-script.outputs.exit_code }}
        IS_SUCCESS=$([[ "$EXIT_CODE" -eq 0 ]] && echo "true" || echo "false")

        if [[ "$IS_SUCCESS" == "false" && "${{ inputs.is-optional }}" == "true" ]]; then
          echo "::warning:: Test failed, but displayed as successful because it is marked as optional."
          IS_SUCCESS=true
        fi

        if [[ "$IS_SUCCESS" == "false" ]]; then
          echo Test did not finish successfully.
          exit 1
        else
          docker exec -t nemo_container_${{ github.run_id }} /opt/venv/bin/coverage report -i
        fi

        exit $EXIT_CODE
        echo "::endgroup::"

    - name: Upload artifacts
      uses: actions/upload-artifact@v4
      if: ${{ steps.check.outputs.coverage_report != 'none' }}
      with:
        name: ${{ steps.check.outputs.coverage_report }}
        path: |
          coverage.xml
          .coverage
        include-hidden-files: true
    
    - name: Container shutdown
      if: always()
      shell: bash
      run: |
        docker container rm -f nemo_container_${{ github.run_id }} || true<|MERGE_RESOLUTION|>--- conflicted
+++ resolved
@@ -191,89 +191,6 @@
       with:
         path: ${{ github.workspace }}/Megatron-Bridge
 
-<<<<<<< HEAD
-    - name: Azure ACR Login
-      if: ${{ inputs.has-azure-credentials == 'true' }}
-      shell: bash
-      run: |
-        az acr login --name nemoci
-
-    - name: Azure Fileshare
-      if: ${{ inputs.has-azure-credentials == 'true' && inputs.is_unit_test == 'false' }}
-      shell: bash
-      id: azure-fileshare
-      run: |
-        sudo apt update
-        sudo apt install -y cifs-utils
-
-        RESOURCE_GROUP_NAME="azure-gpu-vm-runner_group"
-        STORAGE_ACCOUNT_NAME="nemocistorageaccount2"
-        FILE_SHARE_NAME="fileshare"
-
-        MNT_ROOT="/media"
-        MNT_PATH="$MNT_ROOT/$STORAGE_ACCOUNT_NAME/$FILE_SHARE_NAME"
-
-        echo "MNT_PATH=$MNT_PATH" | tee -a "$GITHUB_OUTPUT"
-
-        sudo mkdir -p $MNT_PATH
-
-        # Create a folder to store the credentials for this storage account and
-        # any other that you might set up.
-        CREDENTIAL_ROOT="/etc/smbcredentials"
-        sudo mkdir -p "/etc/smbcredentials"
-
-        # Get the storage account key for the indicated storage account.
-        # You must be logged in with az login and your user identity must have
-        # permissions to list the storage account keys for this command to work.
-        STORAGE_ACCOUNT_KEY=$(az storage account keys list \
-            --resource-group $RESOURCE_GROUP_NAME \
-            --account-name $STORAGE_ACCOUNT_NAME \
-            --query "[0].value" --output tsv | tr -d '"')
-
-        # Create the credential file for this individual storage account
-        SMB_CREDENTIAL_FILE="$CREDENTIAL_ROOT/$STORAGE_ACCOUNT_NAME.cred"
-        if [ ! -f $SMB_CREDENTIAL_FILE ]; then
-            echo "username=$STORAGE_ACCOUNT_NAME" | sudo tee $SMB_CREDENTIAL_FILE > /dev/null
-            echo "password=$STORAGE_ACCOUNT_KEY" | sudo tee -a $SMB_CREDENTIAL_FILE > /dev/null
-        else
-            echo "The credential file $SMB_CREDENTIAL_FILE already exists, and was not modified."
-        fi
-
-        # Change permissions on the credential file so only root can read or modify the password file.
-        sudo chmod 600 $SMB_CREDENTIAL_FILE
-
-        # This command assumes you have logged in with az login
-        HTTP_ENDPOINT=$(az storage account show --resource-group $RESOURCE_GROUP_NAME --name $STORAGE_ACCOUNT_NAME --query "primaryEndpoints.file" --output tsv | tr -d '"')
-        SMB_PATH=$(echo $HTTP_ENDPOINT | cut -c7-${#HTTP_ENDPOINT})$FILE_SHARE_NAME
-
-        STORAGE_ACCOUNT_KEY=$(az storage account keys list --resource-group $RESOURCE_GROUP_NAME --account-name $STORAGE_ACCOUNT_NAME --query "[0].value" --output tsv | tr -d '"')
-
-        sudo mount -t cifs $SMB_PATH $MNT_PATH -o credentials=$SMB_CREDENTIAL_FILE,serverino,nosharesock,actimeo=30,mfsymlinks
-
-        ls -al $MNT_PATH/TestData
-
-    - name: Configure local file cache
-      shell: bash
-      if: ${{ inputs.has-azure-credentials == 'true' && inputs.is_unit_test == 'false' }}
-      env:
-        MNT_PATH: ${{ steps.azure-fileshare.outputs.MNT_PATH }}
-      run: |
-        sudo apt install -y rclone fuse3
-
-        sudo mkdir -p $MNT_PATH-cached
-
-        sudo rclone config create local-smb local nounc=true
-
-        sudo rclone mount -vv --vfs-cache-mode full \
-          --vfs-cache-max-size 50G \
-          --vfs-read-chunk-size 64M \
-          --allow-other \
-          --daemon \
-          local-smb:$MNT_PATH/ "$MNT_PATH-cached"
-
-    - name: Checkout repository
-      uses: actions/checkout@v2
-=======
     - name: Cache uv
       uses: actions/cache@v4
       id: cache
@@ -285,7 +202,6 @@
 
     - name: Restore Docker cache mounts
       uses: reproducible-containers/buildkit-cache-dance@5b81f4d29dc8397a7d341dba3aeecc7ec54d6361
->>>>>>> 159ddad3
       with:
         cache-dir: cache-mount
         dockerfile: docker/Dockerfile.ci
@@ -308,11 +224,7 @@
       run: |
         echo "::group::Start test container"
         if [[ "$MOUNT_FS" == "true" ]]; then
-<<<<<<< HEAD
-          VOLUME_ARGS="--volume $MNT_PATH-cached/TestData:/home/TestData"
-=======
           VOLUME_ARGS="--volume /mnt/datadrive/TestData:/home/TestData"
->>>>>>> 159ddad3
         else
           VOLUME_ARGS=""
         fi
