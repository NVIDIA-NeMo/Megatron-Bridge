--- conflicted
+++ resolved
@@ -30,7 +30,6 @@
 
 jobs:
   pre-flight:
-<<<<<<< HEAD
     uses: NVIDIA-NeMo/FW-CI-templates/.github/workflows/_cicd_preflight.yml@v0.53.0
 
   lint-check:
@@ -47,19 +46,6 @@
         with:
           submodules: "recursive"
 
-=======
-    uses: NVIDIA-NeMo/FW-CI-templates/.github/workflows/_cicd_preflight.yml@v0.45.0
-
-  linting:
-    runs-on: ubuntu-latest
-    steps:
-      - name: Checkout
-        uses: actions/checkout@v4
-      - name: Setup Python
-        uses: actions/setup-python@v5
-        with:
-          python-version: "3.10"
->>>>>>> a194d60e
       - name: Check lint
         run: |
           pip install pre-commit==3.6.0
@@ -67,11 +53,7 @@
           pre-commit run --all-files --show-diff-on-failure --color=always
 
   cicd-wait-in-queue:
-<<<<<<< HEAD
     needs: [pre-flight, lint-check]
-=======
-    needs: [pre-flight, linting]
->>>>>>> a194d60e
     runs-on: ubuntu-latest
     environment: test
     if: |
@@ -156,10 +138,7 @@
     if: |
       (
         needs.pre-flight.outputs.docs_only == 'true'
-<<<<<<< HEAD
         || needs.pre-flight.outputs.is_deployment_workflow == 'true'
-=======
->>>>>>> a194d60e
         || success()
       )
       && !cancelled()
@@ -273,14 +252,9 @@
     needs: [Nemo_CICD_Test]
     if: |
       (
-<<<<<<< HEAD
         needs.pre-flight.outputs.docs_only == 'false'
         && needs.pre-flight.outputs.is_deployment_workflow == 'false'
         && success()
-=======
-        needs.pre-flight.outputs.docs_only == 'true'
-        || success()
->>>>>>> a194d60e
       )
       && !cancelled()
     strategy:
