# Copyright (c) 2025, NVIDIA CORPORATION. All rights reserved.
#
# Licensed under the Apache License, Version 2.0 (the "License");
# you may not use this file except in compliance with the License.
# You may obtain a copy of the License at
#
#     http://www.apache.org/licenses/LICENSE-2.0
#
# Unless required by applicable law or agreed to in writing, software
# distributed under the License is distributed on an "AS IS" BASIS,
# WITHOUT WARRANTIES OR CONDITIONS OF ANY KIND, either express or implied.
# See the License for the specific language governing permissions and
# limitations under the License.
name: CICD NeMo
on:
  schedule:
    - cron: 0 0 * * *
  push:
    branches:
      - main
      - "pull-request/[0-9]+"

concurrency:
  group: ${{ github.workflow }}-${{ github.event.pull_request.number || github.ref }}-${{ github.event.label.name || 'main' }}-${{ github.event_name }}
  cancel-in-progress: true

permissions:
  id-token: write
  contents: read

jobs:
  pre-flight:
    runs-on: ubuntu-latest
    outputs:
      is_ci_workload: ${{ steps.is_ci_workload.outputs.main }}
      no_fail_fast: ${{ steps.no_fail_fast.outputs.main }}
    env:
      TESTS_TO_RUN: ${{ inputs.test_to_run }}
      EVENT_NAME: ${{ github.event_name }}
    steps:
      - name: Check if this is a CI workload
        shell: bash
        id: is_ci_workload
        run: |
          branch_name=${GITHUB_HEAD_REF:-${GITHUB_REF#refs/heads/}}

          if [[ "$branch_name" =~ ^bump-ci-container || "$EVENT_NAME" == "schedule" ]]; then
            is_ci_workload=true
            echo "main=true" | tee -a "$GITHUB_OUTPUT"
          else
            is_ci_workload=false
          fi

          echo "main=$is_ci_workload" | tee -a "$GITHUB_OUTPUT"

      - name: Check if no-fail-fast is set
        shell: bash
        id: no_fail_fast
        env:
          HAS_FAIL_FAST_LABEL: ${{ contains(github.event.pull_request.labels.*.name, 'no-fail-fast') }}
        run: |
          if [[ "$HAS_FAIL_FAST_LABEL" == "true" || "$EVENT_NAME" == "schedule" ]]; then
            no_fail_fast=true
          else
            no_fail_fast=false
          fi

          echo "main=$no_fail_fast" | tee -a "$GITHUB_OUTPUT"

  cicd-wait-in-queue:
    needs: [pre-flight]
    runs-on: ubuntu-latest
    environment: test
    if: |
      needs.pre-flight.outputs.test_to_run != '[]'
      && needs.pre-flight.outputs.components_to_run != '[]'
      && needs.pre-flight.outputs.is_ci_workload == 'false'
    steps:
      - name: Running CI tests
        run: |
          echo "Running CI tests"

  cicd-unit-tests:
    if: |
      (
        success() 
        || (
          needs.cicd-wait-in-queue.result == 'skipped'
          && needs.pre-flight.outputs.is_ci_workload == 'true'
        )
      )
      && !cancelled()
    needs: [pre-flight, cicd-wait-in-queue]
    runs-on: self-hosted-nemo-a100-2gpu
    name: Launch_Unit_Tests
    environment: nemo-ci
    steps:
      - name: Checkout
        uses: actions/checkout@v4
      - name: main
        uses: ./.github/actions/test-template
        with:
          script: Launch_Unit_Tests
          timeout: 30
          is_unit_test: "true"
          has-azure-credentials: "true"
          azure-client-id: ${{ secrets.AZURE_CLIENT_ID }}
          azure-tenant-id: ${{ secrets.AZURE_TENANT_ID }}
          azure-subscription-id: ${{ secrets.AZURE_SUBSCRIPTION_ID }}
          PAT: ${{ secrets.PAT }}

<<<<<<< HEAD
  cicd-functional-tests:
    strategy:
      fail-fast: false
      matrix:
        include:
          - script: L2_Launch_training
            timeout: 60
          - script: L2_Launch_converter
            timeout: 60
    needs: [cicd-unit-tests]
    runs-on: self-hosted-nemo-a100-2gpu
    if: |
      (
        success() 
        || (
          needs.cicd-wait-in-queue.result == 'skipped'
          && needs.pre-flight.outputs.is_ci_workload == 'true'
        )
      )
      && !cancelled()
    name: ${{ matrix.script }}
    environment: nemo-ci
    env:
      HF_HOME: /home/TestData/HF_HOME
    steps:
      - name: Checkout
        uses: actions/checkout@v4
      - name: main
        uses: ./.github/actions/test-template
        with:
          script: ${{ matrix.script }}
          timeout: ${{ matrix.timeout }}
          is_unit_test: "false"
          has-azure-credentials: "true"
          azure-client-id: ${{ secrets.AZURE_CLIENT_ID }}
          azure-tenant-id: ${{ secrets.AZURE_TENANT_ID }}
          azure-subscription-id: ${{ secrets.AZURE_SUBSCRIPTION_ID }}
          PAT: ${{ secrets.PAT }}
=======
  # cicd-functional-tests:
  #   strategy:
  #     fail-fast: false
  #     matrix:
  #       include:
  #         - script: L2_Launch_training
  #           timeout: 60
  #         - script: L2_Launch_converter
  #           timeout: 60
  #   needs: [cicd-unit-tests]
  #   runs-on: linux-amd64-gpu-rtxa6000-latest-2-nemo
  #   if: |
  #     (
  #       success()
  #       || (
  #         needs.cicd-wait-in-queue.result == 'skipped'
  #         && needs.pre-flight.outputs.is_ci_workload == 'true'
  #       )
  #     )
  #     && !cancelled()
  #   name: ${{ matrix.script }}
  #   environment: nemo-ci
  #   env:
  #     HF_HOME: /home/TestData/HF_HOME
  #   steps:
  #     - name: Checkout
  #       uses: actions/checkout@v4
  #     - name: main
  #       uses: ./.github/actions/test-template
  #       with:
  #         script: ${{ matrix.script }}
  #         timeout: ${{ matrix.timeout }}
  #         is_unit_test: "false"
  #         has-azure-credentials: "true"
  #         azure-client-id: ${{ secrets.AZURE_CLIENT_ID }}
  #         azure-tenant-id: ${{ secrets.AZURE_TENANT_ID }}
  #         azure-subscription-id: ${{ secrets.AZURE_SUBSCRIPTION_ID }}
  #         PAT: ${{ secrets.PAT }}
>>>>>>> e3e74ffc

  Nemo_CICD_Test:
    needs:
      - pre-flight
      - cicd-unit-tests
      # - cicd-functional-tests
    if: always()
    runs-on: ubuntu-latest
    permissions: write-all
    steps:
      - name: Checkout
        uses: actions/checkout@v4

      - name: Get workflow result
        id: result
        env:
          GH_TOKEN: ${{ github.token }}
          RUN_ID: ${{ github.run_id }}
        run: |
          # Get workflow run details and check job conclusions
          LATEST_ATTEMPT=$(gh run view $RUN_ID --json jobs -q '[.jobs[] | select(.conclusion != null) | .conclusion] | last')
          NUM_FAILED=$(gh run view $RUN_ID --json jobs -q '[.jobs[] | select(.conclusion == "failure") | .name] | length')
          NUM_CANCELLED=$(gh run view $RUN_ID --json jobs -q '[.jobs[] | select(.conclusion == "cancelled") | .name] | length')

          if [[ $NUM_FAILED -eq 0 && $NUM_CANCELLED -eq 0 ]]; then
            RESULT="success"
          elif [[ $NUM_CANCELLED -gt 0 ]]; then
            RESULT="cancelled"
          else
            RESULT="failure"
          fi

          # Output the final status
          echo "code=$RESULT" | tee -a $GITHUB_OUTPUT

      - name: Checkout for GH CLI
        uses: actions/checkout@v4

      - name: Remove label if not cancelled
        if: |
          steps.result.outputs.code != 'cancelled'
          && github.event.label.name == 'Run CICD'
          && github.event.pull_request.head.repo.full_name == github.repository
        env:
          GH_TOKEN: ${{ github.token }}
          PR_NUMBER: ${{ github.event.number }}
        run: gh pr edit "$PR_NUMBER" --remove-label "Run CICD"

      - name: Pipeline successful, add PR comment
        if: |
          steps.result.outputs.code == 'success'
          && github.event_name == 'pull_request'
          && env.SLACK_WEBHOOK != ''
        uses: peter-evans/create-or-update-comment@v4
        env:
          SLACK_WEBHOOK: ${{ secrets.SLACK_WEBHOOK }}
          REPOSITORY: ${{ github.repository }}
          RUN_ID: ${{ github.run_id }}
        with:
          issue-number: ${{ github.event.number }}
          body: |
            [🤖]: Hi @${{ github.event.pull_request.user.login }} 👋,

            We wanted to let you know that a [CICD pipeline](https://github.com/${{ env.REPOSITORY }}/actions/runs/${{ env.RUN_ID }}) for this PR just finished successfully.

            So it might be time to merge this PR or get some approvals.

            //cc @chtruong814 @ko3n1g @pablo-garay @thomasdhc

      - name: "Pipeline not successful and not cancelled: Send Slack alert & create step summary"
        if: |
          steps.result.outputs.code == 'failure'
          && github.event.label.name == 'Run CICD'
          && env.SLACK_WEBHOOK != ''
        env:
          SLACK_WEBHOOK: ${{ secrets.SLACK_WEBHOOK }}
          GH_TOKEN: ${{ secrets.GITHUB_TOKEN }}
          REPOSITORY: ${{ github.repository }}
          RUN_ID: ${{ github.run_id }}
          PR_NUMBER: ${{ github.event.number }}
          SERVER_URL: ${{ github.server_url }}
        run: |
          set -x
          pip install PyGithub
          export BRANCH_NAME=${GITHUB_HEAD_REF:-${GITHUB_REF#refs/heads/}}

          python .github/scripts/notify.py

      - name: Exit
        if: ${{ always() }}
        env:
          RESULT: ${{ steps.result.outputs.code }}
        run: |
          if [ $RESULT == "success" ]; then
            exit 0
          else
            exit 1
          fi

  Coverage:
    runs-on: ubuntu-latest
    needs: [pre-flight, Nemo_CICD_Test]
    if: |
      needs.pre-flight.outputs.test_to_run != '[]' 
      && needs.pre-flight.outputs.components_to_run != '[]'
      && (
        success() 
        || (
          needs.cicd-wait-in-queue.result == 'skipped'
          && needs.pre-flight.outputs.is_ci_workload == 'true'
        )
      )
      && !cancelled()
    strategy:
      matrix:
        flag:
          - unit-test
          # - e2e
    steps:
      - name: Checkout
        uses: actions/checkout@v4

      - name: Download coverage reports of current branch
        uses: actions/download-artifact@v4
        with:
          pattern: coverage-${{ matrix.flag }}-*

      - name: Get total coverage of current branch
        shell: bash -x -e -u -o pipefail {0}
        if: always()
        run: |
          pip install coverage[toml]

          ls -al .
          ls -al coverage-*/
          coverage combine --keep $(ls coverage-*/.coverage)
          coverage report -i
          rm -rf coverage-*
          ls -al

      - name: Upload coverage reports to Codecov
        uses: codecov/codecov-action@v5
        with:
          token: ${{ secrets.CODECOV_TOKEN }}
          verbose: true
          flags: ${{ matrix.flag }}

      - name: Upload artifacts
        uses: actions/upload-artifact@v4
        with:
          name: coverage-${{ matrix.flag }}-aggregated
          path: |
            .coverage
          include-hidden-files: true<|MERGE_RESOLUTION|>--- conflicted
+++ resolved
@@ -109,7 +109,6 @@
           azure-subscription-id: ${{ secrets.AZURE_SUBSCRIPTION_ID }}
           PAT: ${{ secrets.PAT }}
 
-<<<<<<< HEAD
   cicd-functional-tests:
     strategy:
       fail-fast: false
@@ -123,7 +122,7 @@
     runs-on: self-hosted-nemo-a100-2gpu
     if: |
       (
-        success() 
+        success()
         || (
           needs.cicd-wait-in-queue.result == 'skipped'
           && needs.pre-flight.outputs.is_ci_workload == 'true'
@@ -148,52 +147,12 @@
           azure-tenant-id: ${{ secrets.AZURE_TENANT_ID }}
           azure-subscription-id: ${{ secrets.AZURE_SUBSCRIPTION_ID }}
           PAT: ${{ secrets.PAT }}
-=======
-  # cicd-functional-tests:
-  #   strategy:
-  #     fail-fast: false
-  #     matrix:
-  #       include:
-  #         - script: L2_Launch_training
-  #           timeout: 60
-  #         - script: L2_Launch_converter
-  #           timeout: 60
-  #   needs: [cicd-unit-tests]
-  #   runs-on: linux-amd64-gpu-rtxa6000-latest-2-nemo
-  #   if: |
-  #     (
-  #       success()
-  #       || (
-  #         needs.cicd-wait-in-queue.result == 'skipped'
-  #         && needs.pre-flight.outputs.is_ci_workload == 'true'
-  #       )
-  #     )
-  #     && !cancelled()
-  #   name: ${{ matrix.script }}
-  #   environment: nemo-ci
-  #   env:
-  #     HF_HOME: /home/TestData/HF_HOME
-  #   steps:
-  #     - name: Checkout
-  #       uses: actions/checkout@v4
-  #     - name: main
-  #       uses: ./.github/actions/test-template
-  #       with:
-  #         script: ${{ matrix.script }}
-  #         timeout: ${{ matrix.timeout }}
-  #         is_unit_test: "false"
-  #         has-azure-credentials: "true"
-  #         azure-client-id: ${{ secrets.AZURE_CLIENT_ID }}
-  #         azure-tenant-id: ${{ secrets.AZURE_TENANT_ID }}
-  #         azure-subscription-id: ${{ secrets.AZURE_SUBSCRIPTION_ID }}
-  #         PAT: ${{ secrets.PAT }}
->>>>>>> e3e74ffc
 
   Nemo_CICD_Test:
     needs:
       - pre-flight
       - cicd-unit-tests
-      # - cicd-functional-tests
+      - cicd-functional-tests
     if: always()
     runs-on: ubuntu-latest
     permissions: write-all
