--- conflicted
+++ resolved
@@ -396,14 +396,9 @@
           - script: L2_Launch_post_training_quantization
           - script: L2_Launch_quantization_aware_training
           - script: L2_Launch_quantization_export
-<<<<<<< HEAD
-    needs: [pre-flight, cicd-wait-in-queue, cicd-container-build]
-    runs-on: nemo-ci-aws-gpu-x2
-=======
           - script: L2_Launch_recipes_llama_cuda_graphs
     needs: [cicd-unit-tests]
-    runs-on: self-hosted-nemo
->>>>>>> 54e60bad
+    runs-on: nemo-ci-aws-gpu-x2
     if: |
       (
         success()
