# Copyright (c) 2025, NVIDIA CORPORATION.
#
# Licensed under the Apache License, Version 2.0 (the "License");
# you may not use this file except in compliance with the License.
# You may obtain a copy of the License at
#
#     http://www.apache.org/licenses/LICENSE-2.0
#
# Unless required by applicable law or agreed to in writing, software
# distributed under the License is distributed on an "AS IS" BASIS,
# WITHOUT WARRANTIES OR CONDITIONS OF ANY KIND, either express or implied.
# See the License for the specific language governing permissions and
# limitations under the License.
name: CICD NeMo
on:
  schedule:
    - cron: 0 0 * * *
  push:
    branches:
      - main
      - "pull-request/[0-9]+"

concurrency:
  group: ${{ github.workflow }}-${{ github.event.pull_request.number || github.ref }}-${{ github.event.label.name || 'main' }}-${{ github.event_name }}
  cancel-in-progress: true

permissions:
  id-token: write
  contents: read

jobs:
  pre-flight:
    runs-on: ubuntu-latest
    outputs:
      is_ci_workload: ${{ steps.is_ci_workload.outputs.main }}
      no_fail_fast: ${{ steps.no_fail_fast.outputs.main }}
    env:
      TESTS_TO_RUN: ${{ inputs.test_to_run }}
      EVENT_NAME: ${{ github.event_name }}
    steps:
      - name: Check if this is a CI workload
        shell: bash
        id: is_ci_workload
        run: |
          branch_name=${GITHUB_HEAD_REF:-${GITHUB_REF#refs/heads/}}

          if [[ "$branch_name" =~ ^bump-ci-container || "$EVENT_NAME" == "schedule" ]]; then
            is_ci_workload=true
            echo "main=true" | tee -a "$GITHUB_OUTPUT"
          else
            is_ci_workload=false
          fi

          echo "main=$is_ci_workload" | tee -a "$GITHUB_OUTPUT"

      - name: Check if no-fail-fast is set
        shell: bash
        id: no_fail_fast
        env:
          HAS_FAIL_FAST_LABEL: ${{ contains(github.event.pull_request.labels.*.name, 'no-fail-fast') }}
        run: |
          if [[ "$HAS_FAIL_FAST_LABEL" == "true" || "$EVENT_NAME" == "schedule" ]]; then
            no_fail_fast=true
          else
            no_fail_fast=false
          fi

          echo "main=$no_fail_fast" | tee -a "$GITHUB_OUTPUT"

  cicd-wait-in-queue:
    needs: [pre-flight]
    runs-on: ubuntu-latest
    environment: test
    if: |
      needs.pre-flight.outputs.test_to_run != '[]'
      && needs.pre-flight.outputs.components_to_run != '[]'
      && needs.pre-flight.outputs.is_ci_workload == 'false'
    steps:
      - name: Running CI tests
        run: |
          echo "Running CI tests"

  cicd-container-build:
    uses: ./.github/workflows/_build_container.yml
    needs: [pre-flight, cicd-wait-in-queue]
    if: |
      needs.pre-flight.outputs.test_to_run != '[]'
      && needs.pre-flight.outputs.components_to_run != '[]'
      && (
        success()
        || (
          needs.cicd-wait-in-queue.result == 'skipped'
          && needs.pre-flight.outputs.is_ci_workload == 'true'
        )
      )
      && !cancelled()
    with:
      image-name: megatron_hub
      dockerfile: docker/Dockerfile.ci
    secrets:
      AZURE_CLIENT_ID: ${{ secrets.AZURE_CLIENT_ID }}
      AZURE_TENANT_ID: ${{ secrets.AZURE_TENANT_ID }}
      AZURE_SUBSCRIPTION_ID: ${{ secrets.AZURE_SUBSCRIPTION_ID }}
      PAT: ${{ secrets.PAT }}

  cicd-unit-tests:
    strategy:
      fail-fast: false
      matrix:
        include:
          - script: L0_Unit_Tests_GPU
            runner: linux-amd64-gpu-rtxa6000-latest-2-nemo
            timeout: 30
          - script: L0_Unit_Tests_CPU
            runner: linux-amd64-cpu16
            cpu-only: true
          - script: L0_Unit_Tests_Eval
            runner: linux-amd64-gpu-rtxa6000-latest-2-nemo
    needs: [cicd-container-build]
    runs-on: ${{ matrix.runner }}
    name: ${{ matrix.script }}
    environment: nemo-ci
    steps:
      - name: Checkout
        uses: actions/checkout@v4
      - name: main
        uses: ./.github/actions/test-template
        with:
          runner: ${{ runner.name }}
          script: ${{ matrix.script }}
          timeout: ${{ matrix.timeout || 10 }}
          is_unit_test: "true"
          image: megatron_hub
          cpu-only: ${{ matrix.cpu-only || false }}
          has-azure-credentials: "true"
          azure-client-id: ${{ secrets.AZURE_CLIENT_ID }}
          azure-tenant-id: ${{ secrets.AZURE_TENANT_ID }}
          azure-subscription-id: ${{ secrets.AZURE_SUBSCRIPTION_ID }}

<<<<<<< HEAD
  cicd-e2e-tests:
=======
  cicd-functional-tests:
>>>>>>> 93bdbb26
    strategy:
      fail-fast: false
      matrix:
        include:
<<<<<<< HEAD
          - script: L2_NeMo_2_EVAL_arcc
            runner: linux-amd64-gpu-rtxa6000-latest-2-nemo
          - script: L2_NeMo_2_EVAL_gsm8k
            runner: linux-amd64-gpu-rtxa6000-latest-2-nemo
    needs: [cicd-unit-tests]
    runs-on: ${{ matrix.runner }}
    name: ${{ matrix.is_optional && 'PLEASEFIXME_' || '' }}${{ matrix.script }}
    environment: nemo-ci
    steps:
      - name: main
        uses: NVIDIA/NeMo-LM/.github/actions/test-template@main
        with:
          runner: ${{ runner.name }}
          script: ${{ matrix.script }}
          image: nemo_container
          is_optional: ${{ matrix.is_optional || false }}
          azure-client-id: ${{ secrets.AZURE_CLIENT_ID }}
          azure-tenant-id: ${{ secrets.AZURE_TENANT_ID }}
          azure-subscription-id: ${{ secrets.AZURE_SUBSCRIPTION_ID }}
          has-azure-credentials: true
=======
          - script: L2_Functional_Tests_GPU
            runner: linux-amd64-gpu-rtxa6000-latest-2-nemo
            timeout: 60
    needs: [cicd-unit-tests]
    runs-on: ${{ matrix.runner }}
    name: ${{ matrix.script }}
    environment: nemo-ci
    steps:
      - name: Checkout
        uses: actions/checkout@v4
      - name: main
        uses: ./.github/actions/test-template
        with:
          runner: ${{ runner.name }}
          script: ${{ matrix.script }}
          timeout: ${{ matrix.timeout || 30 }}
          is_unit_test: "false"
          image: megatron_hub
          cpu-only: false
          has-azure-credentials: "true"
          azure-client-id: ${{ secrets.AZURE_CLIENT_ID }}
          azure-tenant-id: ${{ secrets.AZURE_TENANT_ID }}
          azure-subscription-id: ${{ secrets.AZURE_SUBSCRIPTION_ID }}
>>>>>>> 93bdbb26

  Nemo_CICD_Test:
    needs:
      - pre-flight
      - cicd-container-build
      - cicd-unit-tests
      - cicd-functional-tests
    if: always()
    runs-on: ubuntu-latest
    permissions: write-all
    steps:
      - name: Checkout
        uses: actions/checkout@v4

      - name: Get workflow result
        id: result
        env:
          GH_TOKEN: ${{ github.token }}
          RUN_ID: ${{ github.run_id }}
        run: |
          # Get workflow run details and check job conclusions
          LATEST_ATTEMPT=$(gh run view $RUN_ID --json jobs -q '[.jobs[] | select(.conclusion != null) | .conclusion] | last')
          NUM_FAILED=$(gh run view $RUN_ID --json jobs -q '[.jobs[] | select(.conclusion == "failure") | .name] | length')
          NUM_CANCELLED=$(gh run view $RUN_ID --json jobs -q '[.jobs[] | select(.conclusion == "cancelled") | .name] | length')

          if [[ $NUM_FAILED -eq 0 && $NUM_CANCELLED -eq 0 ]]; then
            RESULT="success"
          elif [[ $NUM_CANCELLED -gt 0 ]]; then
            RESULT="cancelled"
          else
            RESULT="failure"
          fi

          # Output the final status
          echo "code=$RESULT" | tee -a $GITHUB_OUTPUT

      - name: Checkout for GH CLI
        uses: actions/checkout@v4

      - name: Remove label if not cancelled
        if: |
          steps.result.outputs.code != 'cancelled'
          && github.event.label.name == 'Run CICD'
          && github.event.pull_request.head.repo.full_name == github.repository
        env:
          GH_TOKEN: ${{ github.token }}
          PR_NUMBER: ${{ github.event.number }}
        run: gh pr edit "$PR_NUMBER" --remove-label "Run CICD"

      - name: Pipeline successful, add PR comment
        if: |
          steps.result.outputs.code == 'success'
          && github.event_name == 'pull_request'
          && env.SLACK_WEBHOOK != ''
        uses: peter-evans/create-or-update-comment@v4
        env:
          SLACK_WEBHOOK: ${{ secrets.SLACK_WEBHOOK }}
          REPOSITORY: ${{ github.repository }}
          RUN_ID: ${{ github.run_id }}
        with:
          issue-number: ${{ github.event.number }}
          body: |
            [🤖]: Hi @${{ github.event.pull_request.user.login }} 👋,

            We wanted to let you know that a [CICD pipeline](https://github.com/${{ env.REPOSITORY }}/actions/runs/${{ env.RUN_ID }}) for this PR just finished successfully.

            So it might be time to merge this PR or get some approvals.

            //cc @chtruong814 @ko3n1g @pablo-garay @thomasdhc

      - name: "Pipeline not successful and not cancelled: Send Slack alert & create step summary"
        if: |
          steps.result.outputs.code == 'failure'
          && github.event.label.name == 'Run CICD'
          && env.SLACK_WEBHOOK != ''
        env:
          SLACK_WEBHOOK: ${{ secrets.SLACK_WEBHOOK }}
          GH_TOKEN: ${{ secrets.GITHUB_TOKEN }}
          REPOSITORY: ${{ github.repository }}
          RUN_ID: ${{ github.run_id }}
          PR_NUMBER: ${{ github.event.number }}
          SERVER_URL: ${{ github.server_url }}
        run: |
          set -x
          pip install PyGithub
          export BRANCH_NAME=${GITHUB_HEAD_REF:-${GITHUB_REF#refs/heads/}}

          python .github/scripts/notify.py

      - name: Exit
        if: ${{ always() }}
        env:
          RESULT: ${{ steps.result.outputs.code }}
        run: |
          if [ $RESULT == "success" ]; then
            exit 0
          else
            exit 1
          fi

  # Coverage:
  #   runs-on: ubuntu-latest
  #   needs: [pre-flight, Nemo_CICD_Test]
  #   if: |
  #     needs.pre-flight.outputs.test_to_run != '[]'
  #     && needs.pre-flight.outputs.components_to_run != '[]'
  #     && (
  #       success()
  #       || needs.Nemo_CICD_Test.result == 'success'
  #     )
  #     && !cancelled()
  #   strategy:
  #     matrix:
  #       flag: [unit-test, e2e]
  #   steps:
  #     - name: Checkout
  #       uses: actions/checkout@v4

  #     - name: Download coverage reports of current branch
  #       uses: actions/download-artifact@v4
  #       with:
  #         pattern: coverage-${{ matrix.flag }}-*

  #     - name: Get total coverage of current branch
  #       shell: bash -x -e -u -o pipefail {0}
  #       if: always()
  #       run: |
  #         pip install coverage

  #         ls -al .
  #         ls -al coverage-*/
  #         coverage combine --keep $(ls coverage-*/.coverage)
  #         coverage report -i
  #         rm -rf coverage-*
  #         ls -al

  #     - name: Upload coverage reports to Codecov
  #       uses: codecov/codecov-action@v5
  #       with:
  #         token: ${{ secrets.CODECOV_TOKEN }}
  #         verbose: true
  #         flags: ${{ matrix.flag }}

  #     - name: Upload artifacts
  #       uses: actions/upload-artifact@v4
  #       with:
  #         name: coverage-${{ matrix.flag }}-aggregated
  #         path: |
  #           .coverage
  #         include-hidden-files: true<|MERGE_RESOLUTION|>--- conflicted
+++ resolved
@@ -137,38 +137,18 @@
           azure-tenant-id: ${{ secrets.AZURE_TENANT_ID }}
           azure-subscription-id: ${{ secrets.AZURE_SUBSCRIPTION_ID }}
 
-<<<<<<< HEAD
-  cicd-e2e-tests:
-=======
   cicd-functional-tests:
->>>>>>> 93bdbb26
     strategy:
       fail-fast: false
       matrix:
         include:
-<<<<<<< HEAD
+          - script: L2_Functional_Tests_GPU
+            runner: linux-amd64-gpu-rtxa6000-latest-2-nemo
+            timeout: 60
           - script: L2_NeMo_2_EVAL_arcc
             runner: linux-amd64-gpu-rtxa6000-latest-2-nemo
+            timeout: 60
           - script: L2_NeMo_2_EVAL_gsm8k
-            runner: linux-amd64-gpu-rtxa6000-latest-2-nemo
-    needs: [cicd-unit-tests]
-    runs-on: ${{ matrix.runner }}
-    name: ${{ matrix.is_optional && 'PLEASEFIXME_' || '' }}${{ matrix.script }}
-    environment: nemo-ci
-    steps:
-      - name: main
-        uses: NVIDIA/NeMo-LM/.github/actions/test-template@main
-        with:
-          runner: ${{ runner.name }}
-          script: ${{ matrix.script }}
-          image: nemo_container
-          is_optional: ${{ matrix.is_optional || false }}
-          azure-client-id: ${{ secrets.AZURE_CLIENT_ID }}
-          azure-tenant-id: ${{ secrets.AZURE_TENANT_ID }}
-          azure-subscription-id: ${{ secrets.AZURE_SUBSCRIPTION_ID }}
-          has-azure-credentials: true
-=======
-          - script: L2_Functional_Tests_GPU
             runner: linux-amd64-gpu-rtxa6000-latest-2-nemo
             timeout: 60
     needs: [cicd-unit-tests]
@@ -191,7 +171,6 @@
           azure-client-id: ${{ secrets.AZURE_CLIENT_ID }}
           azure-tenant-id: ${{ secrets.AZURE_TENANT_ID }}
           azure-subscription-id: ${{ secrets.AZURE_SUBSCRIPTION_ID }}
->>>>>>> 93bdbb26
 
   Nemo_CICD_Test:
     needs:
