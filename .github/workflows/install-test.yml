# Copyright (c) 2025, NVIDIA CORPORATION. All rights reserved.
#
# Licensed under the Apache License, Version 2.0 (the "License");
# you may not use this file except in compliance with the License.
# You may obtain a copy of the License at
#
#     http://www.apache.org/licenses/LICENSE-2.0
#
# Unless required by applicable law or agreed to in writing, software
# distributed under the License is distributed on an "AS IS" BASIS,
# WITHOUT WARRANTIES OR CONDITIONS OF ANY KIND, either express or implied.
# See the License for the specific language governing permissions and
# limitations under the License.

# This workflow verifies that the basic install works across all supported platforms.
# For basic install, all imports need to either be successful or appropriately guarded.

name: Installation Test

on:
  push:
    branches:
      - main
      - "pull-request/[0-9]+"
      - "deploy-release/*"

jobs:
  pre-flight:
    uses: NVIDIA-NeMo/FW-CI-templates/.github/workflows/_cicd_preflight.yml@v0.53.0

  pip-test-bare-metal:
    needs: [pre-flight]
    if: |
      !(needs.pre-flight.outputs.docs_only == 'true'
      || needs.pre-flight.outputs.is_deployment_workflow == 'true')
    runs-on: ${{ matrix.arch }}
    name: Pip - Python${{ matrix.python-version }} - ${{ matrix.arch == 'ubuntu-latest' && 'AMD64/Linux' || 'ARM64/Darwin' }} - Bare Metal
    container: ubuntu:24.04
    strategy:
      fail-fast: false
      matrix:
        arch: ["ubuntu-latest"]
        python-version: ["3.10", "3.11", "3.12"]
    steps:
      - name: Checkout repository
        uses: actions/checkout@v4

      - name: Set PATH
        run: |
          echo "UV_PROJECT_ENVIRONMENT=/opt/venv" | tee -a "$GITHUB_ENV"
          echo "UV_LINK_MODE=copy" | tee -a "$GITHUB_ENV"
          echo "CUDA_HOME=/usr/local/cuda" | tee -a "$GITHUB_ENV"
          echo "LD_LIBRARY_PATH=/usr/local/cuda/lib64:$LD_LIBRARY_PATH" | tee -a "$GITHUB_ENV"
          echo "PATH=$HOME/.local/bin:$PATH:$CUDA_HOME/bin" | tee -a "$GITHUB_ENV"
<<<<<<< HEAD
          echo "TORCH_CUDA_ARCH_LIST=6.0;6.1;7.0;7.5;8.0;8.6;9.0" | tee -a "$GITHUB_ENV"
=======
>>>>>>> 91967d13

      - name: Install project
        run: bash docker/common/install.sh --base-image ubuntu --python-version ${{ matrix.python-version }}

      - name: Checkout check-imports
        uses: actions/checkout@v4
        with:
          repository: NVIDIA-NeMo/FW-CI-templates
          ref: v0.39.0
          path: FW-CI-templates

      - name: Check imports for megatron-bridge
        uses: ./FW-CI-templates/.github/actions/check-imports
        with:
          package-name: megatron.bridge
          python-binary: ${{ env.UV_PROJECT_ENVIRONMENT }}/bin/python

  pip-test-pytorch:
    needs: [pre-flight]
    if: |
      !(needs.pre-flight.outputs.docs_only == 'true'
      || needs.pre-flight.outputs.is_deployment_workflow == 'true')
    runs-on: linux-amd64-cpu16
    name: Pip - Python${{ matrix.python-version }}${{ matrix.extra-groups != '' && format('[{0}]', matrix.extra-groups) || '' }} - AMD64/Linux - NGC PyTorch
    container:
      image: nvcr.io/nvidia/pytorch:25.05-py3
    environment: nemo-ci
    strategy:
      fail-fast: false
      matrix:
        python-version: ["3.12"]
        extra-groups: ["", "recipes"]
    env:
      EXTRA: ${{ matrix.extra-groups != '' && format('[{0}]', matrix.extra-groups) || '' }}
    steps:
      - name: Checkout repository
        uses: actions/checkout@v4

      - name: Set PATH
        run: |
          echo "UV_PROJECT_ENVIRONMENT=/opt/venv" | tee -a "$GITHUB_ENV"
          echo "UV_LINK_MODE=copy" | tee -a "$GITHUB_ENV"
          echo "CUDA_HOME=/usr/local/cuda" | tee -a "$GITHUB_ENV"
          echo "LD_LIBRARY_PATH=/usr/local/cuda/lib64:$LD_LIBRARY_PATH" | tee -a "$GITHUB_ENV"
          echo "PATH=$HOME/.local/bin:$PATH:$CUDA_HOME/bin" | tee -a "$GITHUB_ENV"
<<<<<<< HEAD
          echo "TORCH_CUDA_ARCH_LIST=6.0;6.1;7.0;7.5;8.0;8.6;9.0" | tee -a "$GITHUB_ENV"
=======
>>>>>>> 91967d13

      - name: Install megatron-bridge${{ matrix.extra-groups != '' && format('[{0}]', matrix.extra-groups) || '' }}
        shell: bash -x -e -u -o pipefail {0}
        run: bash docker/common/install.sh --base-image pytorch --python-version ${{ matrix.python-version }}

      - name: Checkout check-imports
        uses: actions/checkout@v4
        with:
          repository: NVIDIA-NeMo/FW-CI-templates
          ref: v0.39.0
          path: FW-CI-templates

      - name: Check imports for megatron-bridge
        uses: ./FW-CI-templates/.github/actions/check-imports
        with:
          package-name: megatron.bridge
          python-binary: ${{ env.UV_PROJECT_ENVIRONMENT }}/bin/python

  uv-test-pytorch:
    needs: [pre-flight]
    if: |
      !(needs.pre-flight.outputs.docs_only == 'true'
      || needs.pre-flight.outputs.is_deployment_workflow == 'true')
    runs-on: linux-amd64-cpu16
    name: UV - Python${{ matrix.python-version }} - AMD64/Linux - NGC PyTorch
    container:
      image: nvcr.io/nvidia/pytorch:25.05-py3
    environment: nemo-ci
    strategy:
      fail-fast: false
      matrix:
        python-version: ["3.12"]
    steps:
      - name: Checkout repository
        uses: actions/checkout@v4

      - name: Set PATH
        run: |
          echo "UV_PROJECT_ENVIRONMENT=/opt/venv" | tee -a "$GITHUB_ENV"
          echo "VIRTUAL_ENV=/opt/venv" | tee -a "$GITHUB_ENV"
          echo "UV_LINK_MODE=copy" | tee -a "$GITHUB_ENV"
          echo "CUDA_HOME=/usr/local/cuda" | tee -a "$GITHUB_ENV"
          echo "LD_LIBRARY_PATH=/usr/local/cuda/lib64:$LD_LIBRARY_PATH" | tee -a "$GITHUB_ENV"
          echo "PATH=$HOME/.local/bin:$PATH:$CUDA_HOME/bin" | tee -a "$GITHUB_ENV"
<<<<<<< HEAD
=======
          echo "CUDACXX=/usr/local/cuda/bin/nvcc" | tee -a "$GITHUB_ENV"
>>>>>>> 91967d13
          echo "TORCH_CUDA_ARCH_LIST=6.0;6.1;7.0;7.5;8.0;8.6;9.0" | tee -a "$GITHUB_ENV"

      - name: Install project
        shell: bash
        run: bash docker/common/install.sh --base-image pytorch --use-uv

<<<<<<< HEAD
      # NGC PyTorch 25.05 has a version of triton that is broken on CPU only machines.
      # - name: Checkout check-imports
      #   uses: actions/checkout@v4
      #   with:
      #     repository: NVIDIA-NeMo/FW-CI-templates
      #     ref: v0.39.0
      #     path: FW-CI-templates

      # - name: Check imports for megatron-bridge
      #   uses: ./FW-CI-templates/.github/actions/check-imports
      #   with:
      #     package-name: megatron.bridge
      #     python-binary: ${{ env.UV_PROJECT_ENVIRONMENT }}/bin/python
=======
      - name: Checkout check-imports
        uses: actions/checkout@v4
        with:
          repository: NVIDIA-NeMo/FW-CI-templates
          ref: v0.39.0
          path: FW-CI-templates

      - name: Check imports for megatron-bridge
        uses: ./FW-CI-templates/.github/actions/check-imports
        with:
          package-name: megatron.bridge
          python-binary: ${{ env.UV_PROJECT_ENVIRONMENT }}/bin/python
>>>>>>> 91967d13

  uv-test-bare-metal:
    needs: [pre-flight]
    if: |
      !(needs.pre-flight.outputs.docs_only == 'true'
      || needs.pre-flight.outputs.is_deployment_workflow == 'true')
    runs-on: linux-amd64-cpu16
    name: UV - Python ${{ matrix.python-version }} - 'AMD64/Linux' - Bare Metal
    container: ubuntu:24.04
    strategy:
      fail-fast: false
      matrix:
        python-version: ["3.12"]
    steps:
      - name: Checkout repository
        uses: actions/checkout@v4

      - name: Set PATH
        run: |
          echo "UV_PROJECT_ENVIRONMENT=/opt/venv" | tee -a "$GITHUB_ENV"
          echo "VIRTUAL_ENV=/opt/venv" | tee -a "$GITHUB_ENV"
          echo "UV_LINK_MODE=copy" | tee -a "$GITHUB_ENV"
          echo "CUDA_HOME=/usr/local/cuda" | tee -a "$GITHUB_ENV"
          echo "LD_LIBRARY_PATH=/usr/local/cuda/lib64:$LD_LIBRARY_PATH" | tee -a "$GITHUB_ENV"
          echo "PATH=$HOME/.local/bin:$PATH:$CUDA_HOME/bin" | tee -a "$GITHUB_ENV"
<<<<<<< HEAD
=======
          echo "CMAKE_CUDA_COMPILER=/usr/local/cuda/bin/nvcc" | tee -a "$GITHUB_ENV"
          echo "CUDACXX=/usr/local/cuda/bin/nvcc" | tee -a "$GITHUB_ENV"
>>>>>>> 91967d13
          echo "TORCH_CUDA_ARCH_LIST=6.0;6.1;7.0;7.5;8.0;8.6;9.0" | tee -a "$GITHUB_ENV"

      - name: Install project
        shell: bash
        run: |
          bash docker/common/install.sh --base-image ubuntu --use-uv
          uv run python -m ensurepip --upgrade
          ln -sf /opt/venv/bin/pip3 /opt/venv/bin/pip

      - name: Checkout check-imports
        uses: actions/checkout@v4
        with:
          repository: NVIDIA-NeMo/FW-CI-templates
          ref: v0.39.0
          path: FW-CI-templates

      - name: Check imports for megatron-bridge
        uses: ./FW-CI-templates/.github/actions/check-imports
        with:
          package-name: megatron.bridge
          python-binary: ${{ env.UV_PROJECT_ENVIRONMENT }}/bin/python

  install-test-summary:
    needs: [pre-flight, pip-test-bare-metal, pip-test-pytorch, uv-test-bare-metal, uv-test-pytorch]
    runs-on: ubuntu-latest
    name: Install test summary
    if: |
      (
        needs.pre-flight.outputs.docs_only == 'true'
        || needs.pre-flight.outputs.is_deployment_workflow == 'true'
        || success()
      )
      && !cancelled()
    steps:
      - name: Result
        run: echo Install check successful<|MERGE_RESOLUTION|>--- conflicted
+++ resolved
@@ -52,10 +52,7 @@
           echo "CUDA_HOME=/usr/local/cuda" | tee -a "$GITHUB_ENV"
           echo "LD_LIBRARY_PATH=/usr/local/cuda/lib64:$LD_LIBRARY_PATH" | tee -a "$GITHUB_ENV"
           echo "PATH=$HOME/.local/bin:$PATH:$CUDA_HOME/bin" | tee -a "$GITHUB_ENV"
-<<<<<<< HEAD
-          echo "TORCH_CUDA_ARCH_LIST=6.0;6.1;7.0;7.5;8.0;8.6;9.0" | tee -a "$GITHUB_ENV"
-=======
->>>>>>> 91967d13
+          echo "TORCH_CUDA_ARCH_LIST=6.0;6.1;7.0;7.5;8.0;8.6;9.0" | tee -a "$GITHUB_ENV"
 
       - name: Install project
         run: bash docker/common/install.sh --base-image ubuntu --python-version ${{ matrix.python-version }}
@@ -101,10 +98,7 @@
           echo "CUDA_HOME=/usr/local/cuda" | tee -a "$GITHUB_ENV"
           echo "LD_LIBRARY_PATH=/usr/local/cuda/lib64:$LD_LIBRARY_PATH" | tee -a "$GITHUB_ENV"
           echo "PATH=$HOME/.local/bin:$PATH:$CUDA_HOME/bin" | tee -a "$GITHUB_ENV"
-<<<<<<< HEAD
-          echo "TORCH_CUDA_ARCH_LIST=6.0;6.1;7.0;7.5;8.0;8.6;9.0" | tee -a "$GITHUB_ENV"
-=======
->>>>>>> 91967d13
+          echo "TORCH_CUDA_ARCH_LIST=6.0;6.1;7.0;7.5;8.0;8.6;9.0" | tee -a "$GITHUB_ENV"
 
       - name: Install megatron-bridge${{ matrix.extra-groups != '' && format('[{0}]', matrix.extra-groups) || '' }}
         shell: bash -x -e -u -o pipefail {0}
@@ -149,17 +143,13 @@
           echo "CUDA_HOME=/usr/local/cuda" | tee -a "$GITHUB_ENV"
           echo "LD_LIBRARY_PATH=/usr/local/cuda/lib64:$LD_LIBRARY_PATH" | tee -a "$GITHUB_ENV"
           echo "PATH=$HOME/.local/bin:$PATH:$CUDA_HOME/bin" | tee -a "$GITHUB_ENV"
-<<<<<<< HEAD
-=======
           echo "CUDACXX=/usr/local/cuda/bin/nvcc" | tee -a "$GITHUB_ENV"
->>>>>>> 91967d13
           echo "TORCH_CUDA_ARCH_LIST=6.0;6.1;7.0;7.5;8.0;8.6;9.0" | tee -a "$GITHUB_ENV"
 
       - name: Install project
         shell: bash
         run: bash docker/common/install.sh --base-image pytorch --use-uv
 
-<<<<<<< HEAD
       # NGC PyTorch 25.05 has a version of triton that is broken on CPU only machines.
       # - name: Checkout check-imports
       #   uses: actions/checkout@v4
@@ -173,20 +163,6 @@
       #   with:
       #     package-name: megatron.bridge
       #     python-binary: ${{ env.UV_PROJECT_ENVIRONMENT }}/bin/python
-=======
-      - name: Checkout check-imports
-        uses: actions/checkout@v4
-        with:
-          repository: NVIDIA-NeMo/FW-CI-templates
-          ref: v0.39.0
-          path: FW-CI-templates
-
-      - name: Check imports for megatron-bridge
-        uses: ./FW-CI-templates/.github/actions/check-imports
-        with:
-          package-name: megatron.bridge
-          python-binary: ${{ env.UV_PROJECT_ENVIRONMENT }}/bin/python
->>>>>>> 91967d13
 
   uv-test-bare-metal:
     needs: [pre-flight]
@@ -212,11 +188,8 @@
           echo "CUDA_HOME=/usr/local/cuda" | tee -a "$GITHUB_ENV"
           echo "LD_LIBRARY_PATH=/usr/local/cuda/lib64:$LD_LIBRARY_PATH" | tee -a "$GITHUB_ENV"
           echo "PATH=$HOME/.local/bin:$PATH:$CUDA_HOME/bin" | tee -a "$GITHUB_ENV"
-<<<<<<< HEAD
-=======
           echo "CMAKE_CUDA_COMPILER=/usr/local/cuda/bin/nvcc" | tee -a "$GITHUB_ENV"
           echo "CUDACXX=/usr/local/cuda/bin/nvcc" | tee -a "$GITHUB_ENV"
->>>>>>> 91967d13
           echo "TORCH_CUDA_ARCH_LIST=6.0;6.1;7.0;7.5;8.0;8.6;9.0" | tee -a "$GITHUB_ENV"
 
       - name: Install project
