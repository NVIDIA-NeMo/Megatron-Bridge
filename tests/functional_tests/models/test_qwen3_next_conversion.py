# Copyright (c) 2025, NVIDIA CORPORATION.  All rights reserved.
#
# Licensed under the Apache License, Version 2.0 (the "License");
# you may not use this file except in compliance with the License.
# You may obtain a copy of the License at
#
#     http://www.apache.org/licenses/LICENSE-2.0
#
# Unless required by applicable law or agreed to in writing, software
# distributed under the License is distributed on an "AS IS" BASIS,
# WITHOUT WARRANTIES OR CONDITIONS OF ANY KIND, either express or implied.
# See the License for the specific language governing permissions and
# limitations under the License.

import json
import subprocess
from pathlib import Path

import pytest
import torch
from safetensors.torch import save_file
from transformers import AutoTokenizer, Qwen3NextConfig, Qwen3NextForCausalLM


# Toy model config based on Qwen3-Next-80B-A3B but with minimal layers for testing
HF_QWEN3_NEXT_TOY_MODEL_CONFIG = {
    "architectures": ["Qwen3NextForCausalLM"],
    "attention_dropout": 0.0,
    "bos_token_id": 151643,
    "eos_token_id": 151643,
    "hidden_act": "silu",
    "hidden_size": 128,  # Matches Qwen3NextModelProvider80B_A3B
    "head_dim": 256,  # Matches Qwen3NextModelProvider80B_A3B
    "initializer_range": 0.02,
    "intermediate_size": 5120,  # Matches Qwen3NextModelProvider80B_A3B
    "max_position_embeddings": 262144,  # Matches Qwen3NextModelProvider80B_A3B
    "model_type": "qwen3_next",
    "num_attention_heads": 16,  # Matches Qwen3NextModelProvider80B_A3B
    "num_hidden_layers": 2,  # Reduced for toy model testing
    "num_key_value_heads": 2,  # Matches Qwen3NextModelProvider80B_A3B
    "rms_norm_eps": 1e-06,
    "rope_theta": 10000000.0,  # Matches Qwen3NextModelProvider80B_A3B
    "tie_word_embeddings": False,
    "torch_dtype": "bfloat16",
    "transformers_version": "4.40.1",
    "use_cache": True,
    "vocab_size": 151936,
    # MoE specific
    "num_experts": 8,  # Matches Qwen3NextModelProvider80B_A3B
    "num_experts_per_tok": 2,  # Matches Qwen3NextModelProvider80B_A3B
    "moe_intermediate_size": 512,  # Matches Qwen3NextModelProvider80B_A3B
    "shared_expert_intermediate_size": 512,  # Matches Qwen3NextModelProvider80B_A3B
    # Qwen3-Next specific
    "full_attention_interval": 2,  # 1 standard attention layer per 4 layers
    "partial_rotary_factor": 0.25,  # RoPE only applies to first 25% of dims
    "linear_conv_kernel_dim": 4,
    "linear_key_head_dim": 32,
    "linear_value_head_dim": 32,
    "linear_num_key_heads": 16,
    "linear_num_value_heads": 32,
}


class TestQwen3NextConversion:
    """
    Test Qwen3Next model conversion from local HuggingFace model with different parallelism configurations.
    """

    @pytest.fixture(scope="class")
    def qwen3_next_toy_model_path(self, tmp_path_factory):
        """
        Create and save a HuggingFace Qwen3Next toy model from config to a temporary directory.

        Args:
            tmp_path_factory: Pytest temporary path factory for class-scoped fixtures

        Returns:
            str: Path to the saved HuggingFace model directory
        """
        # Create a temporary directory for this test class
        temp_dir = tmp_path_factory.mktemp("qwen3_next_toy_model")
        model_dir = temp_dir / "qwen3_next_toy"

        # Create Qwen3Next config from the toy model config
        config = Qwen3NextConfig(**HF_QWEN3_NEXT_TOY_MODEL_CONFIG)
        config.torch_dtype = torch.bfloat16  # Explicitly set the torch_dtype in config

        # Create model with random weights and convert to bfloat16
        model = Qwen3NextForCausalLM(config)
        model = model.bfloat16()  # Use .bfloat16() method instead of .to()

        # Debug: Check model dtype before saving
        for name, param in model.named_parameters():
            print(f"Before save - {name}: {param.dtype}")
            break  # Just check the first parameter

        # Download and save tokenizer from a reference Qwen model
        tokenizer = AutoTokenizer.from_pretrained("Qwen/Qwen3-0.6B")
        tokenizer.save_pretrained(model_dir)

        # Save model and config to directory
<<<<<<< HEAD
        def add_mtp_weights_and_save(model, model_dir):
            state_dict = model.state_dict()
            # Get model dimensions from config
            hidden_size = config.hidden_size  # 2048
            num_experts = config.num_experts  # 8 (reduced for toy model)
            moe_intermediate_size = config.moe_intermediate_size  # 512
            shared_expert_intermediate_size = config.shared_expert_intermediate_size  # 512
            num_attention_heads = config.num_attention_heads  # 16
            num_key_value_heads = config.num_key_value_heads  # 2
            head_dim = config.head_dim  # 256

            # Add MTP projection and norms
            state_dict["mtp.fc.weight"] = torch.randn(hidden_size, hidden_size * 2, dtype=torch.bfloat16)
            state_dict["mtp.pre_fc_norm_embedding.weight"] = torch.randn(hidden_size, dtype=torch.bfloat16)
            state_dict["mtp.pre_fc_norm_hidden.weight"] = torch.randn(hidden_size, dtype=torch.bfloat16)
            state_dict["mtp.norm.weight"] = torch.randn(hidden_size, dtype=torch.bfloat16)

            # Add MTP layer 0 (single MTP layer)
            # MTP attention norms
            state_dict["mtp.layers.0.input_layernorm.weight"] = torch.randn(hidden_size, dtype=torch.bfloat16)
            state_dict["mtp.layers.0.self_attn.q_norm.weight"] = torch.randn(head_dim, dtype=torch.bfloat16)
            state_dict["mtp.layers.0.self_attn.k_norm.weight"] = torch.randn(head_dim, dtype=torch.bfloat16)

            # MTP attention projections
            state_dict["mtp.layers.0.self_attn.q_proj.weight"] = torch.randn(
                2 * num_attention_heads * head_dim, hidden_size, dtype=torch.bfloat16
            )
            state_dict["mtp.layers.0.self_attn.k_proj.weight"] = torch.randn(
                num_key_value_heads * head_dim, hidden_size, dtype=torch.bfloat16
            )
            state_dict["mtp.layers.0.self_attn.v_proj.weight"] = torch.randn(
                num_key_value_heads * head_dim, hidden_size, dtype=torch.bfloat16
            )
            state_dict["mtp.layers.0.self_attn.o_proj.weight"] = torch.randn(
                hidden_size, num_attention_heads * head_dim, dtype=torch.bfloat16
            )

            # MTP MoE components
            state_dict["mtp.layers.0.post_attention_layernorm.weight"] = torch.randn(hidden_size, dtype=torch.bfloat16)
            state_dict["mtp.layers.0.mlp.gate.weight"] = torch.randn(num_experts, hidden_size, dtype=torch.bfloat16)

            # MTP experts (using same number of experts as main model)
            for expert_idx in range(num_experts):
                state_dict[f"mtp.layers.0.mlp.experts.{expert_idx}.gate_proj.weight"] = torch.randn(
                    moe_intermediate_size, hidden_size, dtype=torch.bfloat16
                )
                state_dict[f"mtp.layers.0.mlp.experts.{expert_idx}.up_proj.weight"] = torch.randn(
                    moe_intermediate_size, hidden_size, dtype=torch.bfloat16
                )
                state_dict[f"mtp.layers.0.mlp.experts.{expert_idx}.down_proj.weight"] = torch.randn(
                    hidden_size, moe_intermediate_size, dtype=torch.bfloat16
                )

            # MTP shared expert
            state_dict["mtp.layers.0.mlp.shared_expert_gate.weight"] = torch.randn(
                1, hidden_size, dtype=torch.bfloat16
            )
            state_dict["mtp.layers.0.mlp.shared_expert.gate_proj.weight"] = torch.randn(
                shared_expert_intermediate_size, hidden_size, dtype=torch.bfloat16
            )
            state_dict["mtp.layers.0.mlp.shared_expert.up_proj.weight"] = torch.randn(
                shared_expert_intermediate_size, hidden_size, dtype=torch.bfloat16
            )
            state_dict["mtp.layers.0.mlp.shared_expert.down_proj.weight"] = torch.randn(
                hidden_size, shared_expert_intermediate_size, dtype=torch.bfloat16
            )

            # Save updated state dict with MTP weights
            weights_file = model_dir / "model.safetensors"
            save_file(state_dict, str(weights_file))

        add_mtp_weights_and_save(model, model_dir)
=======
        model.save_pretrained(model_dir, safe_serialization=True)
>>>>>>> 240cf700

        # Also save config.json explicitly to ensure compatibility with correct torch_dtype
        config_to_save = HF_QWEN3_NEXT_TOY_MODEL_CONFIG.copy()
        config_path = model_dir / "config.json"
        with open(config_path, "w") as f:
            json.dump(config_to_save, f, indent=2)

        return str(model_dir)

    def test_toy_model_creation(self, qwen3_next_toy_model_path):
        """
        Test that the toy model is created correctly and can be loaded.

        Args:
            qwen3_next_toy_model_path: Path to the toy Qwen3Next model (from fixture)
        """
        # Verify the model directory exists
        model_path = Path(qwen3_next_toy_model_path)
        assert model_path.exists(), f"Model directory not found at {model_path}"

        # Check essential files exist
        config_file = model_path / "config.json"
        assert config_file.exists(), f"config.json not found at {config_file}"

        # Check for model weights (safetensors preferred)
        weights_file = model_path / "model.safetensors"
        if not weights_file.exists():
            weights_file = model_path / "pytorch_model.bin"

        # If neither single file exists, check for sharded files
        if not weights_file.exists():
            # Check for sharded safetensors files
            sharded_files = list(model_path.glob("model-*-of-*.safetensors"))
            if sharded_files:
                weights_file = sharded_files[0]  # Use first shard as representative
            else:
                # Check for sharded pytorch files
                sharded_files = list(model_path.glob("pytorch_model-*-of-*.bin"))
                if sharded_files:
                    weights_file = sharded_files[0]  # Use first shard as representative

        assert weights_file.exists(), f"Model weights file not found in {model_path}"

        # Check for tokenizer files
        tokenizer_config_file = model_path / "tokenizer_config.json"
        assert tokenizer_config_file.exists(), f"tokenizer_config.json not found at {tokenizer_config_file}"

        # Load and verify config
        with open(config_file) as f:
            config_data = json.load(f)

        assert config_data["model_type"] == "qwen3_next"
        assert config_data["hidden_size"] == 128
        assert config_data["num_hidden_layers"] == 2  # Updated to match toy config
        assert config_data["num_attention_heads"] == 16
        assert config_data["vocab_size"] == 151936
        assert config_data["num_experts"] == 8
        assert config_data["num_experts_per_tok"] == 2

        # Try loading the model to verify it's valid
        try:
            model = Qwen3NextForCausalLM.from_pretrained(
                qwen3_next_toy_model_path,
                torch_dtype=torch.bfloat16,
                low_cpu_mem_usage=False,  # Ensure full loading
            )

            # Try loading the tokenizer as well
            try:
                tokenizer = AutoTokenizer.from_pretrained(qwen3_next_toy_model_path)
                print(f"Tokenizer loaded successfully with vocab_size: {tokenizer.vocab_size}")
            except Exception as e:
                print(f"Warning: Could not load tokenizer (this might be OK for conversion testing): {e}")

            # Verify model structure
            assert hasattr(model, "model")
            assert hasattr(model.model, "layers")
            assert len(model.model.layers) == 2  # num_hidden_layers updated to match toy config

            print(f"SUCCESS: Toy model created and validated at {qwen3_next_toy_model_path}")
            print("Model weights are correctly in bfloat16 format")

        except Exception as e:
            assert False, f"Failed to load created toy model: {e}"

    @pytest.mark.run_only_on("GPU")
    @pytest.mark.parametrize(
        "tp,pp,ep,test_name",
        [
            (2, 1, 1, "TP"),
            (1, 2, 1, "PP"),
            (1, 1, 2, "EP"),
        ],
    )
    def test_qwen3_next_conversion_parallelism(self, qwen3_next_toy_model_path, tmp_path, tp, pp, ep, test_name):
        """
        Test Qwen3Next model conversion with different parallelism configurations.

        Args:
            qwen3_next_toy_model_path: Path to the toy Qwen3Next model (from fixture)
            tmp_path: Pytest temporary path fixture
            tp: Tensor parallelism size
            pp: Pipeline parallelism size
            ep: Expert parallelism size
            test_name: Name of the test for identification
        """

        # Create temporary output directory for conversion results
        test_output_dir = tmp_path / f"qwen3_next_{test_name}"
        test_output_dir.mkdir(exist_ok=True)

        # Run hf_megatron_roundtrip_multi_gpu.py with specified parallelism configuration on our toy model
        cmd = [
            "python",
            "-m",
            "torch.distributed.run",
            "--nproc_per_node=2",
            "--nnodes=1",
            "-m",
            "coverage",
            "run",
            "--data-file=/opt/Megatron-Bridge/.coverage",
            "--source=/opt/Megatron-Bridge/",
            "--parallel-mode",
            "examples/conversion/hf_megatron_roundtrip_multi_gpu.py",
            "--hf-model-id",
            qwen3_next_toy_model_path,  # Use our local toy model instead of downloading
            "--output-dir",
            str(test_output_dir),
            "--tp",
            str(tp),
            "--pp",
            str(pp),
            "--ep",
            str(ep),
        ]

        try:
            result = subprocess.run(
                cmd, capture_output=True, text=True, cwd=Path(__file__).parent.parent.parent.parent
            )

            # Check that the conversion completed successfully
            if result.returncode != 0:
                print(f"STDOUT: {result.stdout}")
                print(f"STDERR: {result.stderr}")
                assert False, f"Qwen3Next {test_name} conversion failed with return code {result.returncode}"

            # Verify that the converted model was saved
            # The output directory should be named after the last part of the model path
            model_name = Path(qwen3_next_toy_model_path).name  # "qwen3_next_toy"
            converted_model_dir = test_output_dir / model_name
            assert converted_model_dir.exists(), f"Converted model directory not found at {converted_model_dir}"

            # Check that essential model files exist
            config_file = converted_model_dir / "config.json"
            assert config_file.exists(), f"config.json not found in converted model at {config_file}"

            # Check for model weights file (could be either safetensors or pytorch_model.bin)
            weights_file_safetensors = converted_model_dir / "model.safetensors"
            weights_file_pytorch = converted_model_dir / "pytorch_model.bin"
            assert weights_file_safetensors.exists() or weights_file_pytorch.exists(), (
                f"Model weights file not found in converted model at {converted_model_dir}"
            )

            # Verify the config contains Qwen3Next-specific parameters
            with open(config_file) as f:
                saved_config = json.load(f)

            assert saved_config["model_type"] == "qwen3_next", "Model type should be qwen3_next"
            assert saved_config["hidden_size"] == 128, "Hidden size should match toy config"
            assert saved_config["num_attention_heads"] == 16, "Number of attention heads should match toy config"
            assert saved_config["num_experts"] == 8, "Number of experts should match toy config"

            print(f"SUCCESS: Qwen3Next {test_name} conversion test completed successfully")
            print(f"Converted model saved at: {converted_model_dir}")

        except Exception as e:
            print(f"Error during Qwen3Next {test_name} conversion test: {e}")
            raise<|MERGE_RESOLUTION|>--- conflicted
+++ resolved
@@ -18,8 +18,10 @@
 
 import pytest
 import torch
-from safetensors.torch import save_file
-from transformers import AutoTokenizer, Qwen3NextConfig, Qwen3NextForCausalLM
+from safetensors.torch import load_file, save_file
+from transformers import AutoTokenizer
+
+from transformers import Qwen3NextConfig, Qwen3NextForCausalLM
 
 
 # Toy model config based on Qwen3-Next-80B-A3B but with minimal layers for testing
@@ -99,82 +101,7 @@
         tokenizer.save_pretrained(model_dir)
 
         # Save model and config to directory
-<<<<<<< HEAD
-        def add_mtp_weights_and_save(model, model_dir):
-            state_dict = model.state_dict()
-            # Get model dimensions from config
-            hidden_size = config.hidden_size  # 2048
-            num_experts = config.num_experts  # 8 (reduced for toy model)
-            moe_intermediate_size = config.moe_intermediate_size  # 512
-            shared_expert_intermediate_size = config.shared_expert_intermediate_size  # 512
-            num_attention_heads = config.num_attention_heads  # 16
-            num_key_value_heads = config.num_key_value_heads  # 2
-            head_dim = config.head_dim  # 256
-
-            # Add MTP projection and norms
-            state_dict["mtp.fc.weight"] = torch.randn(hidden_size, hidden_size * 2, dtype=torch.bfloat16)
-            state_dict["mtp.pre_fc_norm_embedding.weight"] = torch.randn(hidden_size, dtype=torch.bfloat16)
-            state_dict["mtp.pre_fc_norm_hidden.weight"] = torch.randn(hidden_size, dtype=torch.bfloat16)
-            state_dict["mtp.norm.weight"] = torch.randn(hidden_size, dtype=torch.bfloat16)
-
-            # Add MTP layer 0 (single MTP layer)
-            # MTP attention norms
-            state_dict["mtp.layers.0.input_layernorm.weight"] = torch.randn(hidden_size, dtype=torch.bfloat16)
-            state_dict["mtp.layers.0.self_attn.q_norm.weight"] = torch.randn(head_dim, dtype=torch.bfloat16)
-            state_dict["mtp.layers.0.self_attn.k_norm.weight"] = torch.randn(head_dim, dtype=torch.bfloat16)
-
-            # MTP attention projections
-            state_dict["mtp.layers.0.self_attn.q_proj.weight"] = torch.randn(
-                2 * num_attention_heads * head_dim, hidden_size, dtype=torch.bfloat16
-            )
-            state_dict["mtp.layers.0.self_attn.k_proj.weight"] = torch.randn(
-                num_key_value_heads * head_dim, hidden_size, dtype=torch.bfloat16
-            )
-            state_dict["mtp.layers.0.self_attn.v_proj.weight"] = torch.randn(
-                num_key_value_heads * head_dim, hidden_size, dtype=torch.bfloat16
-            )
-            state_dict["mtp.layers.0.self_attn.o_proj.weight"] = torch.randn(
-                hidden_size, num_attention_heads * head_dim, dtype=torch.bfloat16
-            )
-
-            # MTP MoE components
-            state_dict["mtp.layers.0.post_attention_layernorm.weight"] = torch.randn(hidden_size, dtype=torch.bfloat16)
-            state_dict["mtp.layers.0.mlp.gate.weight"] = torch.randn(num_experts, hidden_size, dtype=torch.bfloat16)
-
-            # MTP experts (using same number of experts as main model)
-            for expert_idx in range(num_experts):
-                state_dict[f"mtp.layers.0.mlp.experts.{expert_idx}.gate_proj.weight"] = torch.randn(
-                    moe_intermediate_size, hidden_size, dtype=torch.bfloat16
-                )
-                state_dict[f"mtp.layers.0.mlp.experts.{expert_idx}.up_proj.weight"] = torch.randn(
-                    moe_intermediate_size, hidden_size, dtype=torch.bfloat16
-                )
-                state_dict[f"mtp.layers.0.mlp.experts.{expert_idx}.down_proj.weight"] = torch.randn(
-                    hidden_size, moe_intermediate_size, dtype=torch.bfloat16
-                )
-
-            # MTP shared expert
-            state_dict["mtp.layers.0.mlp.shared_expert_gate.weight"] = torch.randn(
-                1, hidden_size, dtype=torch.bfloat16
-            )
-            state_dict["mtp.layers.0.mlp.shared_expert.gate_proj.weight"] = torch.randn(
-                shared_expert_intermediate_size, hidden_size, dtype=torch.bfloat16
-            )
-            state_dict["mtp.layers.0.mlp.shared_expert.up_proj.weight"] = torch.randn(
-                shared_expert_intermediate_size, hidden_size, dtype=torch.bfloat16
-            )
-            state_dict["mtp.layers.0.mlp.shared_expert.down_proj.weight"] = torch.randn(
-                hidden_size, shared_expert_intermediate_size, dtype=torch.bfloat16
-            )
-
-            # Save updated state dict with MTP weights
-            weights_file = model_dir / "model.safetensors"
-            save_file(state_dict, str(weights_file))
-
-        add_mtp_weights_and_save(model, model_dir)
-=======
         model.save_pretrained(model_dir, safe_serialization=True)
->>>>>>> 240cf700
 
         # Also save config.json explicitly to ensure compatibility with correct torch_dtype
         config_to_save = HF_QWEN3_NEXT_TOY_MODEL_CONFIG.copy()
@@ -354,4 +281,4 @@
 
         except Exception as e:
             print(f"Error during Qwen3Next {test_name} conversion test: {e}")
-            raise+            raise
