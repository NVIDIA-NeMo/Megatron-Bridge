# Copyright (c) 2025, NVIDIA CORPORATION.  All rights reserved.
#
# Licensed under the Apache License, Version 2.0 (the "License");
# you may not use this file except in compliance with the License.
# You may obtain a copy of the License at
#
#     http://www.apache.org/licenses/LICENSE-2.0
#
# Unless required by applicable law or agreed to in writing, software
# distributed under the License is distributed on an "AS IS" BASIS,
# WITHOUT WARRANTIES OR CONDITIONS OF ANY KIND, either express or implied.
# See the License for the specific language governing permissions and
# limitations under the License.

"""Utilities for recipe functional tests."""

from pathlib import Path
from typing import Callable, Optional

from megatron.bridge.training.config import ConfigContainer, runtime_config_update
from megatron.bridge.training.gpt_step import forward_step
from megatron.bridge.training.pretrain import pretrain
from tests.functional_tests.utils import (
    broadcast_path,
    clear_directories,
    initialize_distributed,
    verify_checkpoint_files,
)


def run_pretrain_recipe_test(
    config_func: Callable,
    recipe_name: str,
    tmp_path: Path,
    tensor_parallelism: Optional[int] = None,
    pipeline_parallelism: Optional[int] = None,
    expert_parallelism: Optional[int] = None,
    model_overrides: Optional[dict] = None,
):
    """
    Common test implementation for pretrain recipe configurations.

    This function runs a minimal training session to verify that:
    1. The recipe config can be loaded without errors
    2. Training can start and run for a few iterations
    3. Checkpoints are saved correctly
    4. No crashes occur during the process

    Args:
        config_func: The recipe's pretrain_config function
        recipe_name: Name of the recipe for logging/debugging
        tmp_path: Temporary directory for test outputs
        tensor_parallelism: Override tensor parallelism (None = use recipe default)
        pipeline_parallelism: Override pipeline parallelism (None = use recipe default)
        expert_parallelism: Override expert parallelism (None = use recipe default)
        model_overrides: Optional mapping of model attribute overrides to apply
    """
    initialize_distributed()
    shared_base_dir = broadcast_path(tmp_path)

    try:
        config: ConfigContainer = config_func(
            dir=str(shared_base_dir), name=f"{recipe_name}_functional_test", mock=True
        )
        # Keep runs short and consistent across tests
        config.train.train_iters = 10
        config.train.eval_interval = 5
        config.train.eval_iters = 2
<<<<<<< HEAD
=======
        # Standardize batch sizes for functional tests
        config.train.micro_batch_size = 1
        config.train.global_batch_size = 8
>>>>>>> 8aa287df
        config.scheduler.lr_warmup_iters = 2
        test_seq_length = 512
        config.model.seq_length = test_seq_length
        config.dataset.sequence_length = test_seq_length
        config.train.global_batch_size = 8
        # Keep dataloader light-weight for CI
        if hasattr(config.dataset, "pin_memory"):
            config.dataset.pin_memory = False
        if hasattr(config.dataset, "num_workers"):
            config.dataset.num_workers = 0
        if hasattr(config.dataset, "persistent_workers"):
            config.dataset.persistent_workers = False

        train_samples_needed = config.train.train_iters * config.train.global_batch_size
        eval_samples_needed = config.train.eval_iters * config.train.global_batch_size
        test_samples_needed = 100  # Minimal test samples

        total_samples = train_samples_needed + eval_samples_needed + test_samples_needed

        # Set dataset split ratios for minimal dataset
        train_split = train_samples_needed / total_samples
        valid_split = eval_samples_needed / total_samples
        test_split = test_samples_needed / total_samples

        config.dataset.split = [train_split, valid_split, test_split]

        if tensor_parallelism is not None:
            if hasattr(config.model, "tensor_model_parallel_size"):
                config.model.tensor_model_parallel_size = tensor_parallelism
        if pipeline_parallelism is not None:
            if hasattr(config.model, "pipeline_model_parallel_size"):
                config.model.pipeline_model_parallel_size = pipeline_parallelism
        if expert_parallelism is not None:
            if hasattr(config.model, "expert_model_parallel_size"):
                config.model.expert_model_parallel_size = expert_parallelism

        # Apply any model-specific overrides provided by the caller
        if model_overrides:
            for attribute_name, attribute_value in model_overrides.items():
                setattr(config.model, attribute_name, attribute_value)

        pretrain(config, forward_step)

        # Basic verification that training completed successfully
        verify_checkpoint_files(config.checkpoint.save, 10)

    finally:
        clear_directories(tmp_path)


def run_pretrain_config_override_test(config_func: Callable):
    """
    Common test implementation for testing pretrain_config with CLI-style overrides *after* instantiation.
    """
    config: ConfigContainer = config_func()

    # apply CLI-style overrides
    config.train.train_iters = 50000
    # FIXME:This should not be needed, but in some pretrain_config functions,
    # the default seq_length does *not* match the model seq_length.
    config.model.seq_length = 512
    config.dataset.sequence_length = 512

    assert config.scheduler.lr_decay_iters is None

    runtime_config_update(config)

    assert config.train.train_iters == 50000
    assert config.scheduler.lr_decay_iters == config.train.train_iters


def run_pretrain_vl_recipe_test(
    config_func: Callable,
    recipe_name: str,
    tmp_path: Path,
    tensor_parallelism: Optional[int] = None,
    pipeline_parallelism: Optional[int] = None,
    model_overrides: Optional[dict] = None,
):
    """
    VLM variant of run_pretrain_recipe_test that uses the VLM forward step.

    Mirrors the llama/qwen functional test utility but routes through
    megatron.bridge.training.vlm_step.forward_step.
    """
    # Import locally to avoid loading VLM stack for non-VL tests
    from megatron.bridge.training.vlm_step import forward_step as vlm_forward_step

    initialize_distributed()
    shared_base_dir = broadcast_path(tmp_path)

    try:
        # Note: qwen_vl recipe config functions do not support 'mock' kwarg
        config: ConfigContainer = config_func(
            dir=str(shared_base_dir), name=f"{recipe_name}_functional_test", dataset_type="mock"
        )
        # Keep runs short and consistent across tests
        config.train.train_iters = 10
        config.train.eval_interval = 5
        config.train.eval_iters = 2
        # Standardize batch sizes for functional tests
        config.train.micro_batch_size = 1
        config.train.global_batch_size = 8
        config.scheduler.lr_warmup_iters = 1
        test_seq_length = 1024
        config.model.seq_length = test_seq_length
        config.dataset.sequence_length = test_seq_length

        # Disable pin-memory and worker persistence in tests to avoid
        # pin-memory device mismatches under torchrun+pytest environments.
        config.dataset.pin_memory = False
        config.dataset.num_workers = 0
        config.dataset.persistent_workers = False

        train_samples_needed = config.train.train_iters * config.train.global_batch_size
        eval_samples_needed = config.train.eval_iters * config.train.global_batch_size
        test_samples_needed = 8

        total_samples = train_samples_needed + eval_samples_needed + test_samples_needed

        # Set dataset split ratios for minimal dataset
        train_split = train_samples_needed / total_samples
        valid_split = eval_samples_needed / total_samples
        test_split = test_samples_needed / total_samples

        config.dataset.split = [train_split, valid_split, test_split]

        if tensor_parallelism is not None:
            config.model.tensor_parallelism = tensor_parallelism
        if pipeline_parallelism is not None:
            config.model.pipeline_parallelism = pipeline_parallelism

        # Apply any model-specific overrides provided by the caller
        if model_overrides:
            for attribute_name, attribute_value in model_overrides.items():
                setattr(config.model, attribute_name, attribute_value)

        pretrain(config, vlm_forward_step)

        # Basic verification that training completed successfully
        verify_checkpoint_files(config.checkpoint.save, config.train.train_iters)

    finally:
        clear_directories(tmp_path)<|MERGE_RESOLUTION|>--- conflicted
+++ resolved
@@ -66,12 +66,9 @@
         config.train.train_iters = 10
         config.train.eval_interval = 5
         config.train.eval_iters = 2
-<<<<<<< HEAD
-=======
         # Standardize batch sizes for functional tests
         config.train.micro_batch_size = 1
         config.train.global_batch_size = 8
->>>>>>> 8aa287df
         config.scheduler.lr_warmup_iters = 2
         test_seq_length = 512
         config.model.seq_length = test_seq_length
