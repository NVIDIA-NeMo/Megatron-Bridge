--- conflicted
+++ resolved
@@ -34,10 +34,7 @@
     tmp_path: Path,
     tensor_parallelism: Optional[int] = None,
     pipeline_parallelism: Optional[int] = None,
-<<<<<<< HEAD
-=======
     expert_parallelism: Optional[int] = None,
->>>>>>> d0209a5f
     model_overrides: Optional[dict] = None,
 ):
     """
@@ -81,14 +78,6 @@
         if hasattr(config.dataset, "persistent_workers"):
             config.dataset.persistent_workers = False
 
-        # Keep dataloader light-weight for CI
-        if hasattr(config.dataset, "pin_memory"):
-            config.dataset.pin_memory = False
-        if hasattr(config.dataset, "num_workers"):
-            config.dataset.num_workers = 0
-        if hasattr(config.dataset, "persistent_workers"):
-            config.dataset.persistent_workers = False
-
         train_samples_needed = config.train.train_iters * config.train.global_batch_size
         eval_samples_needed = config.train.eval_iters * config.train.global_batch_size
         test_samples_needed = 100  # Minimal test samples
@@ -105,20 +94,6 @@
         if tensor_parallelism is not None:
             if hasattr(config.model, "tensor_model_parallel_size"):
                 config.model.tensor_model_parallel_size = tensor_parallelism
-<<<<<<< HEAD
-            else:
-                setattr(config.model, "tensor_parallelism", tensor_parallelism)
-        if pipeline_parallelism is not None:
-            if hasattr(config.model, "pipeline_model_parallel_size"):
-                config.model.pipeline_model_parallel_size = pipeline_parallelism
-            else:
-                setattr(config.model, "pipeline_parallelism", pipeline_parallelism)
-
-        # Apply any model-level overrides (e.g., shrink layer/expert counts for CI)
-        if model_overrides:
-            for key, value in model_overrides.items():
-                setattr(config.model, key, value)
-=======
         if pipeline_parallelism is not None:
             if hasattr(config.model, "pipeline_model_parallel_size"):
                 config.model.pipeline_model_parallel_size = pipeline_parallelism
@@ -130,7 +105,6 @@
         if model_overrides:
             for attribute_name, attribute_value in model_overrides.items():
                 setattr(config.model, attribute_name, attribute_value)
->>>>>>> d0209a5f
 
         pretrain(config, forward_step)
 
@@ -168,10 +142,7 @@
     tmp_path: Path,
     tensor_parallelism: Optional[int] = None,
     pipeline_parallelism: Optional[int] = None,
-<<<<<<< HEAD
-=======
     model_overrides: Optional[dict] = None,
->>>>>>> d0209a5f
 ):
     """
     VLM variant of run_pretrain_recipe_test that uses the VLM forward step.
@@ -222,12 +193,9 @@
         if pipeline_parallelism is not None:
             config.model.pipeline_parallelism = pipeline_parallelism
 
-<<<<<<< HEAD
-=======
         if model_overrides:
             for attribute_name, attribute_value in model_overrides.items():
                 setattr(config.model, attribute_name, attribute_value)
->>>>>>> d0209a5f
         pretrain(config, vlm_forward_step)
 
         # Basic verification that training completed successfully
