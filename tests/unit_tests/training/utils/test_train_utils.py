--- conflicted
+++ resolved
@@ -978,70 +978,6 @@
     @mock.patch("megatron.bridge.training.utils.train_utils.get_world_size_safe")
     @mock.patch("megatron.bridge.training.utils.train_utils.is_last_rank")
     @mock.patch("megatron.bridge.training.utils.train_utils.print_rank_last")
-<<<<<<< HEAD
-    @mock.patch("megatron.core.pipeline_parallel.utils.is_pp_first_stage")
-    @mock.patch("megatron.core.pipeline_parallel.utils.is_pp_last_stage")
-    def test_decoupled_learning_rate(
-        self,
-        mock_is_pp_last,
-        mock_is_pp_first,
-        mock_print_rank_last,
-        mock_is_last_rank,
-        mock_get_world_size,
-        mock_reduce_lr,
-        mock_get_microbatches,
-        mock_config,
-        mock_global_state,
-        loss_dict,
-    ):
-        """Test decoupled learning rate logging."""
-        # Get fresh total_loss_dict for this test
-        total_loss_dict = self.get_fresh_total_loss_dict()
-
-        # Setup mocks
-        mock_get_microbatches.return_value = 8
-        mock_reduce_lr.return_value = 1e-4
-        mock_get_world_size.return_value = 32
-        mock_is_last_rank.return_value = True
-        mock_is_pp_first.return_value = True
-        mock_is_pp_last.return_value = False
-
-        # Enable decoupled learning rate
-        mock_config.optimizer.decoupled_lr = 0.01
-
-        # Set iteration to match log interval
-        mock_global_state.train_state.step = 5
-        mock_config.logger.log_interval = 5
-
-        training_log(
-            loss_dict=loss_dict,
-            total_loss_dict=total_loss_dict,
-            learning_rate=1e-4,
-            decoupled_learning_rate=2e-5,  # Different from regular LR
-            loss_scale=1024.0,
-            report_memory_flag=False,
-            skipped_iter=0,
-            grad_norm=2.5,
-            params_norm=15.2,
-            num_zeros_in_grad=0,
-            config=mock_config,
-            global_state=mock_global_state,
-            history_wct=None,
-            model=None,
-        )
-
-        # Check that the log string includes decoupled learning rate
-        mock_print_rank_last.assert_called()
-        log_call_args = mock_print_rank_last.call_args[0][0]
-        assert "decoupled learning rate" in log_call_args
-
-    @mock.patch("megatron.bridge.training.utils.train_utils.get_num_microbatches")
-    @mock.patch("megatron.bridge.training.utils.train_utils.reduce_max_stat_across_model_parallel_group")
-    @mock.patch("megatron.bridge.training.utils.train_utils.get_world_size_safe")
-    @mock.patch("megatron.bridge.training.utils.train_utils.is_last_rank")
-    @mock.patch("megatron.bridge.training.utils.train_utils.print_rank_last")
-=======
->>>>>>> 9b6a7d05
     def test_energy_monitoring(
         self,
         mock_print_rank_last,
