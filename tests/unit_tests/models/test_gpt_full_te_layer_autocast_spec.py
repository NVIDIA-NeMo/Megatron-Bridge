--- conflicted
+++ resolved
@@ -23,64 +23,15 @@
 
 import pytest
 import torch
-import transformer_engine.pytorch as te  # noqa: F401
-
-<<<<<<< HEAD
-from megatron.hub.models.gpt_full_te_layer_autocast_spec import (
+
+from megatron.bridge.models.gpt_full_te_layer_autocast_spec import (
     AutocastTransformerLayer,
     TETransformerLayerAutocast,
-=======
-from megatron.bridge.models.gpt_full_te_layer_autocast_spec import (
-    ApexGuardDefaults,
->>>>>>> dfb2af77
     get_gpt_full_te_layer_autocast_spec,
     torch_dtype_from_precision,
 )
 
 
-<<<<<<< HEAD
-=======
-# Test if Transformer Engine is available
-try:
-    import transformer_engine.pytorch as te  # noqa: F401
-
-    from megatron.bridge.models.gpt_full_te_layer_autocast_spec import (
-        AutocastTransformerLayer,
-        TETransformerLayerAutocast,
-    )
-
-    HAVE_TE = True
-except ImportError:
-    HAVE_TE = False
-
-
-class TestApexGuardDefaults:
-    """Test the ApexGuardDefaults class."""
-
-    def test_apex_guard_defaults_init(self):
-        """Test ApexGuardDefaults initialization."""
-        guard = ApexGuardDefaults()
-        assert isinstance(guard, ApexGuardDefaults)
-
-    def test_apex_guard_defaults_getattr(self):
-        """Test that any attribute access returns None."""
-        guard = ApexGuardDefaults()
-        assert guard.any_attribute is None
-        assert guard.another_attribute is None
-        assert guard.method is None
-
-    def test_apex_guard_defaults_multiple_accesses(self):
-        """Test that ApexGuardDefaults consistently returns None."""
-        guard = ApexGuardDefaults()
-
-        # Multiple accesses should all return None
-        assert guard.attr1 is None
-        assert guard.attr2 is None
-        assert guard.method1 is None
-        assert guard.method2 is None
-
-
->>>>>>> dfb2af77
 class TestTorchDtypeFromPrecision:
     """Test the torch_dtype_from_precision function."""
 
@@ -465,10 +416,6 @@
 class TestWithoutTransformerEngine:
     """Test behavior when Transformer Engine is not available."""
 
-<<<<<<< HEAD
-=======
-    @patch("megatron.bridge.models.gpt_full_te_layer_autocast_spec.HAVE_TE", False)
->>>>>>> dfb2af77
     def test_get_gpt_full_te_layer_autocast_spec_without_te(self):
         """Test that get_gpt_full_te_layer_autocast_spec raises assertion when TE is not available."""
         mock_config = Mock()
@@ -478,7 +425,6 @@
 
     def test_autocast_transformer_layer_without_te(self):
         """Test that AutocastTransformerLayer raises assertion when TE is not available."""
-<<<<<<< HEAD
         with pytest.raises(AssertionError, match="AutocastTransformerLayer requires Transformer Engine"):
             # Try to create an instance with some dummy config
             basic_config = {
@@ -500,42 +446,12 @@
         with pytest.raises(AssertionError, match="TETransformerLayerAutocast requires Transformer Engine"):
             mock_config = Mock()
             TETransformerLayerAutocast(mock_config, layer_number=0)
-=======
-        with patch("megatron.bridge.models.gpt_full_te_layer_autocast_spec.HAVE_TE", False):
-            with pytest.raises(AssertionError, match="AutocastTransformerLayer requires Transformer Engine"):
-                # Try to create an instance with some dummy config
-                basic_config = {
-                    "hidden_size": 512,
-                    "ffn_hidden_size": 2048,
-                    "layernorm_epsilon": 1e-5,
-                    "num_attention_heads": 8,
-                    "init_method": lambda x: x,
-                    "output_layer_init_method": lambda x: x,
-                    "hidden_dropout": 0.1,
-                    "attention_dropout": 0.1,
-                    "tp_size": 1,
-                    "params_dtype": torch.float32,
-                }
-                AutocastTransformerLayer(**basic_config)
-
-    def test_te_transformer_layer_autocast_without_te(self):
-        """Test that TETransformerLayerAutocast raises assertion when TE is not available."""
-        with patch("megatron.bridge.models.gpt_full_te_layer_autocast_spec.HAVE_TE", False):
-            with pytest.raises(AssertionError, match="TETransformerLayerAutocast requires Transformer Engine"):
-                mock_config = Mock()
-                TETransformerLayerAutocast(mock_config, layer_number=0)
->>>>>>> dfb2af77
 
 
 class TestVersionCompatibility:
     """Test version compatibility handling."""
 
-<<<<<<< HEAD
-    @patch("megatron.hub.models.gpt_full_te_layer_autocast_spec.version")
-=======
-    @pytest.mark.skipif(not HAVE_TE, reason="Transformer Engine not available")
     @patch("megatron.bridge.models.gpt_full_te_layer_autocast_spec.version")
->>>>>>> dfb2af77
     def test_te_version_compatibility_old_version(self, mock_version):
         """Test handling of older TE versions."""
         mock_version.return_value = "1.4.0"
@@ -562,12 +478,7 @@
             assert "ub_split_ag" in kwargs
             assert "ub_split_rs" in kwargs
 
-<<<<<<< HEAD
-    @patch("megatron.hub.models.gpt_full_te_layer_autocast_spec.version")
-=======
-    @pytest.mark.skipif(not HAVE_TE, reason="Transformer Engine not available")
     @patch("megatron.bridge.models.gpt_full_te_layer_autocast_spec.version")
->>>>>>> dfb2af77
     def test_te_version_compatibility_new_version(self, mock_version):
         """Test handling of newer TE versions."""
         mock_version.return_value = "1.7.0"
