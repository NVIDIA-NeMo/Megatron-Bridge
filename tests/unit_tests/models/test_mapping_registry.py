# Copyright (c) 2025, NVIDIA CORPORATION.  All rights reserved.
#
# Licensed under the Apache License, Version 2.0 (the "License");
# you may not use this file except in compliance with the License.
# You may obtain a copy of the License at
#
#     http://www.apache.org/licenses/LICENSE-2.0
#
# Unless required by applicable law or agreed to in writing, software
# distributed under the License is distributed on an "AS IS" BASIS,
# WITHOUT WARRANTIES OR CONDITIONS OF ANY KIND, either express or implied.
# See the License for the specific language governing permissions and
# limitations under the License.

import pytest

from megatron.bridge.models.conversion.mapping_registry import MegatronMappingRegistry
from megatron.bridge.models.conversion.param_mapping import DirectMapping, QKVMapping


class TestMegatronMappingRegistry:
    @pytest.fixture
    def sample_mappings(self):
        """Provides a sample list of param mapping mappings."""
        return [
            DirectMapping(
                megatron_param="embedding.word_embeddings.weight",
                hf_param="model.embed_tokens.weight",
            ),
            QKVMapping(
                megatron_param="decoder.layers.*.self_attention.linear_qkv.weight",
                q="model.layers.*.self_attn.q_proj.weight",
                k="model.layers.*.self_attn.k_proj.weight",
                v="model.layers.*.self_attn.v_proj.weight",
            ),
            DirectMapping(
                megatron_param="decoder.layers.*.mlp.linear_fc1.weight",
                hf_param="model.layers.*.mlp.gate_proj.weight",
            ),
            DirectMapping(
                megatron_param="output_layer.weight",
                hf_param="lm_head.weight",
            ),
        ]

    @pytest.fixture
    def mapping_registry(self, sample_mappings):
        """Initializes MegatronMappingRegistry with sample mappings."""
        return MegatronMappingRegistry(*sample_mappings)

    def test_init_and_len(self, mapping_registry, sample_mappings):
        """Test initialization and length of the mapping registry."""
        assert len(mapping_registry) == len(sample_mappings)
        assert mapping_registry.get_all_mappings() == sample_mappings

    def test_megatron_to_hf_lookup_exact_match(self, mapping_registry):
        """Test querying with an exact megatron parameter name."""
        mapping = mapping_registry.megatron_to_hf_lookup("embedding.word_embeddings.weight")
        assert mapping is not None
        assert mapping.megatron_param == "embedding.word_embeddings.weight"
        assert mapping.hf_param == "model.embed_tokens.weight"
        assert isinstance(mapping, DirectMapping)

    def test_megatron_to_hf_lookup_wildcard_match(self, mapping_registry):
        """Test querying with a wildcard in the megatron parameter name."""
        mapping = mapping_registry.megatron_to_hf_lookup("decoder.layers.10.mlp.linear_fc1.weight")
        assert mapping is not None
        assert mapping.megatron_param == "decoder.layers.10.mlp.linear_fc1.weight"
        assert mapping.hf_param == "model.layers.10.mlp.gate_proj.weight"
        assert isinstance(mapping, DirectMapping)

    def test_megatron_to_hf_lookup_qkv_wildcard_match(self, mapping_registry):
        """Test querying a QKV bridge with a wildcard."""
        mapping = mapping_registry.megatron_to_hf_lookup("decoder.layers.5.self_attention.linear_qkv.weight")
        assert mapping is not None
        assert isinstance(mapping, QKVMapping)
        assert mapping.megatron_param == "decoder.layers.5.self_attention.linear_qkv.weight"
        assert mapping.hf_param["q"] == "model.layers.5.self_attn.q_proj.weight"
        assert mapping.hf_param["k"] == "model.layers.5.self_attn.k_proj.weight"
        assert mapping.hf_param["v"] == "model.layers.5.self_attn.v_proj.weight"

    def test_megatron_to_hf_lookup_no_match(self, mapping_registry):
        """Test querying a non-existent parameter name."""
        mapping = mapping_registry.megatron_to_hf_lookup("non.existent.weight")
        assert mapping is None

    def test_hf_to_megatron_lookup_exact_match(self, mapping_registry):
        """Test reverse querying with an exact destination name."""
        mapping = mapping_registry.hf_to_megatron_lookup("lm_head.weight")
        assert mapping is not None
        assert mapping.megatron_param == "output_layer.weight"
        assert mapping.hf_param == "lm_head.weight"

    def test_hf_to_megatron_lookup_wildcard_match(self, mapping_registry):
        """Test reverse querying with a wildcard in the destination name."""
        mapping = mapping_registry.hf_to_megatron_lookup("model.layers.3.mlp.gate_proj.weight")
        assert mapping is not None
        assert mapping.megatron_param == "decoder.layers.3.mlp.linear_fc1.weight"
        assert mapping.hf_param == "model.layers.3.mlp.gate_proj.weight"

    def test_hf_to_megatron_lookup_dict_destination_wildcard(self, mapping_registry):
        """Test reverse querying for a QKV bridge with wildcards."""
        mapping_q = mapping_registry.hf_to_megatron_lookup("model.layers.12.self_attn.q_proj.weight")
        assert mapping_q is not None
        assert isinstance(mapping_q, QKVMapping)
        assert mapping_q.megatron_param == "decoder.layers.12.self_attention.linear_qkv.weight"
        assert mapping_q.hf_param["q"] == "model.layers.12.self_attn.q_proj.weight"

        mapping_k = mapping_registry.hf_to_megatron_lookup("model.layers.0.self_attn.k_proj.weight")
        assert mapping_k is not None
        assert mapping_k.megatron_param == "decoder.layers.0.self_attention.linear_qkv.weight"

    def test_hf_to_megatron_lookup_no_match(self, mapping_registry):
        """Test reverse querying a non-existent destination name."""
        mapping = mapping_registry.hf_to_megatron_lookup("non.existent.weight")
        assert mapping is None

    def test_get_all_mappings(self, mapping_registry, sample_mappings):
        """Test retrieving all mappings."""
        all_mappings = mapping_registry.get_all_mappings()
        assert all_mappings == sample_mappings
        # Ensure it's a copy
        all_mappings.append("new_item")
        assert len(mapping_registry.get_all_mappings()) == len(sample_mappings)

    def test_get_mappings_by_pattern(self, mapping_registry):
        """Test retrieving mappings by a regex pattern."""
        mlp_mappings = mapping_registry.get_mappings_by_pattern("decoder.layers.*.mlp.*")
        assert len(mlp_mappings) == 1
        assert mlp_mappings[0].megatron_param == "decoder.layers.*.mlp.linear_fc1.weight"

        qkv_mappings = mapping_registry.get_mappings_by_pattern("decoder.layers.*.self_attention.linear_qkv.weight")
        assert len(qkv_mappings) == 1
        assert isinstance(qkv_mappings[0], QKVMapping)

        all_decoder = mapping_registry.get_mappings_by_pattern("decoder.*")
        assert len(all_decoder) == 2

        no_match = mapping_registry.get_mappings_by_pattern("encoder.*")
        assert len(no_match) == 0

    def test_describe(self, mapping_registry):
        """Test the human-readable description of the bridge."""
        description = mapping_registry.describe()
        assert isinstance(description, str)
        assert "MegatronMappingRegistry with 4 mappings" in description
        assert "embedding.word_embeddings.weight" in description
        assert "→ model.embed_tokens.weight" in description
        assert "decoder.layers.*.self_attention.linear_qkv.weight" in description
        assert "q: model.layers.*.self_attn.q_proj.weight" in description
        assert "bridge: QKVMapping" in description
        assert "bridge: DirectMapping" in description

    def test_iterator_and_repr(self, mapping_registry, sample_mappings):
        """Test the iterator and string representation of the bridge."""
        assert repr(mapping_registry) == "MegatronMappingRegistry(4 mappings)"

        count = 0
        for mapping in mapping_registry:
            assert mapping in sample_mappings
            count += 1
        assert count == len(sample_mappings)


class TestMegatronMappingRegistryEdgeCases:
    """Test edge cases and additional functionality."""

    def test_empty_mapping_registry(self):
        """Test creating an empty mapping registry."""
        bridge = MegatronMappingRegistry()
        assert len(bridge) == 0
        assert bridge.megatron_to_hf_lookup("any.weight") is None
        assert bridge.hf_to_megatron_lookup("any.weight") is None
        assert bridge.get_all_mappings() == []
        assert bridge.get_mappings_by_pattern("*") == []
        assert repr(bridge) == "MegatronMappingRegistry(0 mappings)"

        # Test iterator on empty bridge
        count = 0
        for _ in bridge:
            count += 1
        assert count == 0

    def test_multiple_wildcards(self):
        """Test patterns with multiple wildcards."""
        mapping = DirectMapping(
            megatron_param="decoder.layers.*.blocks.*.weight", hf_param="model.layers.*.sublayers.*.weight"
        )
        bridge = MegatronMappingRegistry(mapping)

        # Query with multiple indices
        result = bridge.megatron_to_hf_lookup("decoder.layers.3.blocks.2.weight")
        assert result is not None
        assert result.megatron_param == "decoder.layers.3.blocks.2.weight"
        assert result.hf_param == "model.layers.3.sublayers.2.weight"

        # Reverse query
        result = bridge.hf_to_megatron_lookup("model.layers.5.sublayers.1.weight")
        assert result is not None
        assert result.megatron_param == "decoder.layers.5.blocks.1.weight"
        assert result.hf_param == "model.layers.5.sublayers.1.weight"

    def test_non_numeric_wildcard_no_match(self):
        """Test that wildcards only match digits."""
        mapping = DirectMapping(megatron_param="decoder.layers.*.weight", hf_param="model.layers.*.weight")
        bridge = MegatronMappingRegistry(mapping)

        # Should not match non-numeric values
        assert bridge.megatron_to_hf_lookup("decoder.layers.abc.weight") is None
        assert bridge.megatron_to_hf_lookup("decoder.layers.12a.weight") is None
        assert bridge.megatron_to_hf_lookup("decoder.layers.1.2.weight") is None

        # Should match numeric values
        assert bridge.megatron_to_hf_lookup("decoder.layers.123.weight") is not None

    def test_duplicate_patterns(self):
        """Test behavior with duplicate patterns (first match wins)."""
        mapping1 = DirectMapping(megatron_param="decoder.layers.*.weight", hf_param="model.layers.*.weight_v1")
        mapping2 = DirectMapping(megatron_param="decoder.layers.*.weight", hf_param="model.layers.*.weight_v2")
        bridge = MegatronMappingRegistry(mapping1, mapping2)

        # First mapping should win
        result = bridge.megatron_to_hf_lookup("decoder.layers.0.weight")
        assert result is not None
        assert result.hf_param == "model.layers.0.weight_v1"

        # get_mappings_by_pattern should return both
        matches = bridge.get_mappings_by_pattern("decoder.layers.*.weight")
        assert len(matches) == 2

    def test_complex_qkv_patterns(self):
        """Test complex QKV patterns with multiple levels of nesting."""
        mapping = QKVMapping(
            megatron_param="model.*.transformer.*.attention.qkv",
            q="transformer.blocks.*.layers.*.q",
            k="transformer.blocks.*.layers.*.k",
            v="transformer.blocks.*.layers.*.v",
        )
        bridge = MegatronMappingRegistry(mapping)

        # Test forward query
        result = bridge.megatron_to_hf_lookup("model.0.transformer.5.attention.qkv")
        assert result is not None
        assert result.megatron_param == "model.0.transformer.5.attention.qkv"
        assert result.hf_param["q"] == "transformer.blocks.0.layers.5.q"
        assert result.hf_param["k"] == "transformer.blocks.0.layers.5.k"
        assert result.hf_param["v"] == "transformer.blocks.0.layers.5.v"

        # Test reverse query for each component
        result_q = bridge.hf_to_megatron_lookup("transformer.blocks.2.layers.3.q")
        assert result_q is not None
        assert result_q.megatron_param == "model.2.transformer.3.attention.qkv"

    def test_special_characters_in_names(self):
        """Test handling of special regex characters in parameter names."""
        # Names with special regex characters
        mapping = DirectMapping(megatron_param="decoder.layers.*.weight[0]", hf_param="model.layers.*.weight(0)")
        bridge = MegatronMappingRegistry(mapping)

        # Should properly escape special characters
        result = bridge.megatron_to_hf_lookup("decoder.layers.5.weight[0]")
        assert result is not None
        assert result.hf_param == "model.layers.5.weight(0)"

        # Should not match without proper brackets
        assert bridge.megatron_to_hf_lookup("decoder.layers.5.weight0") is None

    def test_pattern_matching_edge_cases(self):
        """Test various edge cases in pattern matching."""
        mappings = [
            DirectMapping(megatron_param="*.weight", hf_param="*.w"),
            DirectMapping(megatron_param="prefix.*.suffix", hf_param="p.*.s"),
            DirectMapping(megatron_param="*", hf_param="transformed.*"),
        ]
        bridge = MegatronMappingRegistry(*mappings)

        # Test single component wildcard
        result = bridge.megatron_to_hf_lookup("5.weight")
        assert result is not None
        assert result.hf_param == "5.w"

        # Test wildcard in middle
        result = bridge.megatron_to_hf_lookup("prefix.100.suffix")
        assert result is not None
        assert result.hf_param == "p.100.s"

        # Test wildcard only
        result = bridge.megatron_to_hf_lookup("42")
        assert result is not None
        assert result.hf_param == "transformed.42"

    def test_get_mappings_by_pattern_complex(self):
        """Test get_mappings_by_pattern with various patterns."""
        mappings = [
            DirectMapping("embedding.weight", "embed.weight"),
            DirectMapping("decoder.layers.*.weight", "layers.*.w"),
            DirectMapping("decoder.layers.*.bias", "layers.*.b"),
            DirectMapping("encoder.layers.*.weight", "enc.*.w"),
            QKVMapping("decoder.*.qkv", q="dec.*.q", k="dec.*.k", v="dec.*.v"),
        ]
        bridge = MegatronMappingRegistry(*mappings)

        # Test exact match pattern
        exact = bridge.get_mappings_by_pattern("embedding.weight")
        assert len(exact) == 1
        assert exact[0].megatron_param == "embedding.weight"

        # Test wildcard pattern
        decoder_all = bridge.get_mappings_by_pattern("decoder.*")
        assert len(decoder_all) == 3  # 2 DirectMapping + 1 QKVMapping

        # Test more specific wildcard
        decoder_weights = bridge.get_mappings_by_pattern("decoder.layers.*.weight")
        assert len(decoder_weights) == 1

        # Test pattern matching everything
        all_mappings = bridge.get_mappings_by_pattern("*")
        assert len(all_mappings) == len(mappings)

        # Test no matches
        no_match = bridge.get_mappings_by_pattern("nonexistent.*")
        assert len(no_match) == 0

    def test_describe_formatting(self):
        """Test the describe method formatting with various bridge types."""
<<<<<<< HEAD
        from megatron.bridge.models.conversion.param_mapping import GatedMLPMapping, TPAwareMapping
=======
        from megatron.bridge.models.param_mapping import AutoMapping, GatedMLPMapping
>>>>>>> b8169b11

        mappings = [
            DirectMapping("a.weight", "b.weight"),
            QKVMapping("c.qkv", q="d.q", k="d.k", v="d.v"),
            GatedMLPMapping("e.mlp", gate="f.gate", up="f.up"),
            AutoMapping(megatron_param="g.*.weight", hf_param="h.*.weight"),
        ]
        bridge = MegatronMappingRegistry(*mappings)

        description = bridge.describe()

        # Check header
        assert "MegatronMappingRegistry with 4 mappings:" in description

        # Check each mapping is described
        assert "1. a.weight" in description
        assert "→ b.weight" in description
        assert "bridge: DirectMapping" in description

        assert "2. c.qkv" in description
        assert "q: d.q" in description
        assert "k: d.k" in description
        assert "v: d.v" in description
        assert "bridge: QKVMapping" in description

        assert "3. e.mlp" in description
        assert "gate: f.gate" in description
        assert "up: f.up" in description
        assert "bridge: GatedMLPMapping" in description

        assert "4. g.*.weight" in description
        assert "→ h.*.weight" in description
        assert "bridge: AutoMapping" in description

    def test_initialization_with_list(self):
        """Test that MegatronMappingRegistry can be initialized from a list using *."""
        mappings_list = [DirectMapping("a.weight", "b.weight"), DirectMapping("c.weight", "d.weight")]

        # Initialize using * to unpack list
        bridge = MegatronMappingRegistry(*mappings_list)
        assert len(bridge) == 2
        assert bridge.get_all_mappings() == mappings_list

    def test_immutability_of_returned_mappings(self):
        """Test that modifications to returned mappings don't affect the bridge."""
        mapping1 = DirectMapping("a.weight", "b.weight")
        mapping2 = DirectMapping("c.weight", "d.weight")
        bridge = MegatronMappingRegistry(mapping1, mapping2)

        # Get all mappings and modify the returned list
        all_mappings = bridge.get_all_mappings()
        original_len = len(all_mappings)
        all_mappings.append(DirectMapping("e.weight", "f.weight"))

        # Bridge should remain unchanged
        assert len(bridge) == original_len
        assert len(bridge.get_all_mappings()) == original_len


class TestMegatronMappingRegistryDoubleWildcard:
    """Test the new "**" wildcard functionality."""

    def test_double_wildcard_basic_matching(self):
        """Test basic "**" wildcard matching that can cross dots."""
        mapping = DirectMapping(
            megatron_param="model.**.weight",
            hf_param="hf.**.weight"
        )
        bridge = MegatronMappingRegistry(mapping)

        # Should match patterns that cross multiple dot levels
        result = bridge.megatron_to_hf_lookup("model.layers.0.attention.weight")
        assert result is not None
        assert result.megatron_param == "model.layers.0.attention.weight"
        assert result.hf_param == "hf.layers.0.attention.weight"

        # Should match simple single level
        result = bridge.megatron_to_hf_lookup("model.simple.weight")
        assert result is not None
        assert result.hf_param == "hf.simple.weight"

        # Should match complex nested structures
        result = bridge.megatron_to_hf_lookup("model.transformer.layers.12.attention.self.weight")
        assert result is not None
        assert result.hf_param == "hf.transformer.layers.12.attention.self.weight"

    def test_double_wildcard_vs_single_wildcard(self):
        """Test difference between "**" and "*" wildcards."""
        mappings = [
            DirectMapping(
                megatron_param="model.*.simple.weight",  # Single wildcard - no dots
                hf_param="hf_single.*.weight"
            ),
            DirectMapping(
                megatron_param="model.**.complex.weight",  # Double wildcard - can have dots
                hf_param="hf_double.**.weight"
            )
        ]
        bridge = MegatronMappingRegistry(*mappings)

        # Single wildcard should match only single components (no dots)
        result = bridge.megatron_to_hf_lookup("model.layer0.simple.weight")
        assert result is not None
        assert result.hf_param == "hf_single.layer0.weight"

        # Single wildcard should NOT match components with dots
        result = bridge.megatron_to_hf_lookup("model.layers.0.simple.weight")
        assert result is None  # Should not match because "layers.0" contains a dot

        # Double wildcard should match complex nested structures
        result = bridge.megatron_to_hf_lookup("model.layers.5.attention.complex.weight")
        assert result is not None
        assert result.hf_param == "hf_double.layers.5.attention.weight"

        # Double wildcard should also match simple structures
        result = bridge.megatron_to_hf_lookup("model.simple.complex.weight")
        assert result is not None
        assert result.hf_param == "hf_double.simple.weight"

    def test_mixed_wildcards_in_pattern(self):
        """Test patterns with both "*" and "**" wildcards."""
        mapping = DirectMapping(
            megatron_param="model.layers.*.attention.**.weight",
            hf_param="hf.blocks.*.attn.**.weight"
        )
        bridge = MegatronMappingRegistry(mapping)

        # Should match with single component for * and complex path for **
        result = bridge.megatron_to_hf_lookup("model.layers.12.attention.self.qkv.weight")
        assert result is not None
        assert result.megatron_param == "model.layers.12.attention.self.qkv.weight"
        assert result.hf_param == "hf.blocks.12.attn.self.qkv.weight"

        # Should match with just the required structure
        result = bridge.megatron_to_hf_lookup("model.layers.0.attention.proj.weight")
        assert result is not None
        assert result.hf_param == "hf.blocks.0.attn.proj.weight"

        # Should NOT match if * part contains dots
        result = bridge.megatron_to_hf_lookup("model.layers.sub.layer.attention.proj.weight")
        assert result is None

    def test_double_wildcard_reverse_lookup(self):
        """Test reverse lookup with "**" wildcards."""
        mapping = DirectMapping(
            megatron_param="decoder.**.linear.weight",
            hf_param="model.**.proj.weight"
        )
        bridge = MegatronMappingRegistry(mapping)

        # Test reverse lookup from HF to Megatron
        result = bridge.hf_to_megatron_lookup("model.layers.5.attention.self.proj.weight")
        assert result is not None
        assert result.megatron_param == "decoder.layers.5.attention.self.linear.weight"
        assert result.hf_param == "model.layers.5.attention.self.proj.weight"

        # Test with simpler structure
        result = bridge.hf_to_megatron_lookup("model.embed.proj.weight")
        assert result is not None
        assert result.megatron_param == "decoder.embed.linear.weight"

    def test_double_wildcard_qkv_mapping(self):
        """Test "**" wildcards with QKV mappings."""
        mapping = QKVMapping(
            megatron_param="decoder.**.attention.qkv.weight",
            q="model.**.attn.q_proj.weight",
            k="model.**.attn.k_proj.weight", 
            v="model.**.attn.v_proj.weight"
        )
        bridge = MegatronMappingRegistry(mapping)

        # Test forward lookup
        result = bridge.megatron_to_hf_lookup("decoder.layers.8.blocks.2.attention.qkv.weight")
        assert result is not None
        assert isinstance(result, QKVMapping)
        assert result.megatron_param == "decoder.layers.8.blocks.2.attention.qkv.weight"
        assert result.hf_param["q"] == "model.layers.8.blocks.2.attn.q_proj.weight"
        assert result.hf_param["k"] == "model.layers.8.blocks.2.attn.k_proj.weight"
        assert result.hf_param["v"] == "model.layers.8.blocks.2.attn.v_proj.weight"

        # Test reverse lookup for each component
        result_q = bridge.hf_to_megatron_lookup("model.transformer.layer.5.attn.q_proj.weight")
        assert result_q is not None
        assert result_q.megatron_param == "decoder.transformer.layer.5.attention.qkv.weight"

        result_k = bridge.hf_to_megatron_lookup("model.deep.nested.layer.attn.k_proj.weight")
        assert result_k is not None
        assert result_k.megatron_param == "decoder.deep.nested.layer.attention.qkv.weight"

    def test_multiple_double_wildcards(self):
        """Test patterns with multiple "**" wildcards."""
        mapping = DirectMapping(
            megatron_param="model.**.layers.**.weight",
            hf_param="hf.**.blocks.**.weight"
        )
        bridge = MegatronMappingRegistry(mapping)

        # Should match complex nested structures with multiple variable parts
        result = bridge.megatron_to_hf_lookup("model.encoder.deep.layers.attention.self.weight")
        assert result is not None
        assert result.megatron_param == "model.encoder.deep.layers.attention.self.weight"
        assert result.hf_param == "hf.encoder.deep.blocks.attention.self.weight"

        # Should match simpler structures too
        result = bridge.megatron_to_hf_lookup("model.simple.layers.proj.weight")
        assert result is not None
        assert result.hf_param == "hf.simple.blocks.proj.weight"

    def test_double_wildcard_edge_cases(self):
        """Test edge cases with "**" wildcards."""
        mapping = DirectMapping(
            megatron_param="**.weight",  # Double wildcard at start
            hf_param="transformed.**.weight"
        )
        bridge = MegatronMappingRegistry(mapping)

        # Should match any path ending in .weight
        result = bridge.megatron_to_hf_lookup("model.layers.0.attention.weight")
        assert result is not None
        assert result.hf_param == "transformed.model.layers.0.attention.weight"

        # Should match simple cases too
        result = bridge.megatron_to_hf_lookup("embed.weight")
        assert result is not None
        assert result.hf_param == "transformed.embed.weight"

        # Test with ending double wildcard
        mapping2 = DirectMapping(
            megatron_param="model.**",
            hf_param="hf.**"
        )
        bridge2 = MegatronMappingRegistry(mapping2)

        result = bridge2.megatron_to_hf_lookup("model.anything.can.match.here")
        assert result is not None
        assert result.hf_param == "hf.anything.can.match.here"

    def test_double_wildcard_no_match_cases(self):
        """Test cases where "**" wildcards should not match."""
        mapping = DirectMapping(
            megatron_param="model.**.attention.weight",
            hf_param="hf.**.attn.weight"
        )
        bridge = MegatronMappingRegistry(mapping)

        # Should not match if required parts are missing
        result = bridge.megatron_to_hf_lookup("model.layers.0.weight")  # Missing "attention"
        assert result is None

        result = bridge.megatron_to_hf_lookup("model.attention.bias")  # Wrong ending
        assert result is None

        result = bridge.megatron_to_hf_lookup("decoder.layers.attention.weight")  # Wrong start
        assert result is None

    def test_double_wildcard_get_mappings_by_pattern(self):
        """Test get_mappings_by_pattern with "**" wildcards."""
        mappings = [
            DirectMapping("model.**.weight", "hf.**.weight"),
            DirectMapping("model.**.bias", "hf.**.bias"),
            DirectMapping("encoder.**.weight", "enc.**.weight"),
            DirectMapping("simple.weight", "simple.weight"),
        ]
        bridge = MegatronMappingRegistry(*mappings)

        # Test pattern matching with double wildcards
        model_all = bridge.get_mappings_by_pattern("model.**")
        assert len(model_all) == 2  # Both model.**.weight and model.**.bias

        weight_all = bridge.get_mappings_by_pattern("**.weight")
        assert len(weight_all) == 3  # model, encoder, and simple weight mappings

        # Test exact pattern matching
        exact = bridge.get_mappings_by_pattern("model.**.weight")
        assert len(exact) == 1
        assert exact[0].megatron_param == "model.**.weight"<|MERGE_RESOLUTION|>--- conflicted
+++ resolved
@@ -323,11 +323,7 @@
 
     def test_describe_formatting(self):
         """Test the describe method formatting with various bridge types."""
-<<<<<<< HEAD
-        from megatron.bridge.models.conversion.param_mapping import GatedMLPMapping, TPAwareMapping
-=======
-        from megatron.bridge.models.param_mapping import AutoMapping, GatedMLPMapping
->>>>>>> b8169b11
+        from megatron.bridge.models.conversion.param_mapping import AutoMapping, GatedMLPMapping
 
         mappings = [
             DirectMapping("a.weight", "b.weight"),
@@ -494,7 +490,7 @@
         mapping = QKVMapping(
             megatron_param="decoder.**.attention.qkv.weight",
             q="model.**.attn.q_proj.weight",
-            k="model.**.attn.k_proj.weight", 
+            k="model.**.attn.k_proj.weight",
             v="model.**.attn.v_proj.weight"
         )
         bridge = MegatronMappingRegistry(mapping)
