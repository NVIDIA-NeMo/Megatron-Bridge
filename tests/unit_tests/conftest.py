# Copyright (c) 2025, NVIDIA CORPORATION.  All rights reserved.
#
# Licensed under the Apache License, Version 2.0 (the "License");
# you may not use this file except in compliance with the License.
# You may obtain a copy of the License at
#
#     http://www.apache.org/licenses/LICENSE-2.0
#
# Unless required by applicable law or agreed to in writing, software
# distributed under the License is distributed on an "AS IS" BASIS,
# WITHOUT WARRANTIES OR CONDITIONS OF ANY KIND, either express or implied.
# See the License for the specific language governing permissions and
# limitations under the License.
import logging
import os
from pathlib import Path
from shutil import rmtree
from unittest.mock import patch

import pytest
from megatron.core.msc_utils import MultiStorageClientFeature

<<<<<<< HEAD

=======
>>>>>>> 2fa2f059

logging.basicConfig(level=logging.INFO)
logger = logging.getLogger(__name__)


@pytest.fixture(autouse=True)
def cleanup_local_folder():
    """Cleanup local experiments folder"""
    # Asserts in fixture are not recommended, but I'd rather stop users from deleting expensive training runs
    assert not Path("./NeMo_experiments").exists()
    assert not Path("./nemo_experiments").exists()

    yield

    if Path("./NeMo_experiments").exists():
        rmtree("./NeMo_experiments", ignore_errors=True)
    if Path("./nemo_experiments").exists():
        rmtree("./nemo_experiments", ignore_errors=True)


@pytest.fixture(scope="session", autouse=True)
def ensure_test_data(tmp_path_factory):
    """Ensure test data is available in a temporary directory by downloading if necessary."""
    data_path = tmp_path_factory.mktemp("test_data")

    # Check if data directory exists and has content
    if not any(data_path.iterdir()):
        logger.info(f"Test data not found at {data_path}. Downloading...")

        try:
            # Download assets to data_path
            from tests.unit_tests.download_unit_tests_dataset import get_oldest_release_and_assets
<<<<<<< HEAD
=======

>>>>>>> 2fa2f059
            get_oldest_release_and_assets(assets_dir=str(data_path))

            logger.info("Test data downloaded successfully.")

        except ImportError as e:
            logger.info(f"Failed to import download function: {e}")
        except ValueError as e:
            logger.error(e)
            pytest.exit(f"Failed to download test data: {e}", returncode=1)
            # Don't fail the tests, just warn
        except Exception as e:
            logger.info(f"Failed to download test data: {e}")
            # Don't fail the tests, just warn
    else:
        logger.info(f"Test data already available at {data_path}")

    yield data_path


@pytest.fixture(scope="function", autouse=True)
def disable_msc():
    """Disable MSC for the tests."""
    MultiStorageClientFeature.disable()


@pytest.fixture(autouse=True)
def reset_env_vars():
    """Reset environment variables"""
    # Store the original environment variables before the test
    original_env = dict(os.environ)

    # Run the test
    yield

    # After the test, restore the original environment
    os.environ.clear()
    os.environ.update(original_env)


@pytest.fixture(autouse=True)
def clear_lru_cache():
    """Clear LRU cache before each test to ensure test isolation."""
    # Import the functions that use @lru_cache
    from megatron.bridge.training.utils.checkpoint_utils import read_run_config, read_train_state

    # Clear the cache before each test
    read_run_config.cache_clear()
    read_train_state.cache_clear()

    yield

    # Clear cache after each test as well
    read_run_config.cache_clear()
    read_train_state.cache_clear()


@pytest.fixture
def mock_distributed_environment():
    """Mock torch.distributed environment for testing."""
    with (
        patch("torch.distributed.is_initialized", return_value=False),
        patch("megatron.bridge.training.utils.checkpoint_utils.get_rank_safe", return_value=0),
        patch("megatron.bridge.training.utils.checkpoint_utils.get_world_size_safe", return_value=1),
    ):
        yield


@pytest.fixture
def sample_config_data():
    """Provide sample configuration data for testing."""
    return {
        "model": {"type": "gpt", "layers": 24, "hidden_size": 1024, "attention_heads": 16},
        "training": {"learning_rate": 1e-4, "batch_size": 32, "max_steps": 10000, "warmup_steps": 1000},
        "optimizer": {"type": "adam", "beta1": 0.9, "beta2": 0.999, "eps": 1e-8},
    }


@pytest.fixture
def sample_train_state_data():
    """Provide sample train state data for testing."""
    return {"iteration": 5000, "epoch": 10, "step": 50000, "learning_rate": 0.0001, "loss": 2.34}<|MERGE_RESOLUTION|>--- conflicted
+++ resolved
@@ -20,10 +20,6 @@
 import pytest
 from megatron.core.msc_utils import MultiStorageClientFeature
 
-<<<<<<< HEAD
-
-=======
->>>>>>> 2fa2f059
 
 logging.basicConfig(level=logging.INFO)
 logger = logging.getLogger(__name__)
@@ -56,10 +52,6 @@
         try:
             # Download assets to data_path
             from tests.unit_tests.download_unit_tests_dataset import get_oldest_release_and_assets
-<<<<<<< HEAD
-=======
-
->>>>>>> 2fa2f059
             get_oldest_release_and_assets(assets_dir=str(data_path))
 
             logger.info("Test data downloaded successfully.")
