# Copyright (c) 2025, NVIDIA CORPORATION.  All rights reserved.
#
# Licensed under the Apache License, Version 2.0 (the "License");
# you may not use this file except in compliance with the License.
# You may obtain a copy of the License at
#
#     http://www.apache.org/licenses/LICENSE-2.0
#
# Unless required by applicable law or agreed to in writing, software
# distributed under the License is distributed on an "AS IS" BASIS,
# WITHOUT WARRANTIES OR CONDITIONS OF ANY KIND, either express or implied.
# See the License for the specific language governing permissions and
# limitations under the License.

#
# Test purpose:
# - Parametrize over all exported Gemma3 recipe functions in `megatron.bridge.recipes.gemma`.
# - For each recipe, monkeypatch the provider class with a lightweight fake to avoid I/O.
# - Build a config with small, safe overrides and assert it forms a valid `ConfigContainer`.
# - Verify tokenizer selection honors `use_null_tokenizer`, and sanity-check parallelism fields.
#

import importlib
from typing import Callable

import pytest


_gemma_module = importlib.import_module("megatron.bridge.recipes.gemma")
_GEMMA3_RECIPE_FUNCS = [
    getattr(_gemma_module, name)
    for name in getattr(_gemma_module, "__all__", [])
    if callable(getattr(_gemma_module, name, None))
]


def _safe_overrides_for(name: str) -> dict:
    # Detect if this is a finetune recipe
    is_finetune = "finetune" in name.lower()

    overrides = {
        "name": f"unit_{name}",
        "dir": ".",
        "train_iters": 10,
        "global_batch_size": 2,
        "micro_batch_size": 1,
        "seq_length": 64,
        "min_lr": 1e-5,
        "lr_warmup_iters": 2,
    }

    if is_finetune:
        # Finetuning-specific overrides
        overrides.update(
            {
                "finetune_lr": 1e-4,
                "pretrained_checkpoint": "/fake/checkpoint/path",
            }
        )
        # Note: Finetuning recipes set parallelism internally based on PEFT vs full SFT
        # Note: Finetuning always uses HF tokenizer, never null tokenizer
    else:
        # Pretrain-specific overrides
        overrides.update(
            {
                "mock": True,
                "lr": 1e-4,
                "tensor_model_parallel_size": 1,
                "pipeline_model_parallel_size": 1,
                "context_parallel_size": 1,
                "use_null_tokenizer": True,
            }
        )

        # Large models/variants may set additional flags in recipes; keep harmless defaults
        lname = name.lower()
        if "12b" in lname or "27b" in lname:
            overrides.update(
                {
                    "virtual_pipeline_model_parallel_size": None,
                    "sequence_parallel": True,
                }
            )

    return overrides


class _FakeModelCfg:
    """Fake model configuration for testing."""

    def __init__(self):
        # Set default attributes that recipes might set
        self.tensor_model_parallel_size = 1
        self.pipeline_model_parallel_size = 1
        self.pipeline_dtype = None
        self.virtual_pipeline_model_parallel_size = None
        self.context_parallel_size = 1
        self.sequence_parallel = False
        self.seq_length = 64
        self.account_for_embedding_in_pipeline_split = False
        self.account_for_loss_in_pipeline_split = False
        # Finetuning-specific attributes
        self.cross_entropy_loss_fusion = True
        self.vocab_size = 256000  # Gemma3 vocab size

    def finalize(self):
        return None


class _FakeBridge:
    """Fake AutoBridge for testing finetune configs."""

    def __init__(self):
        pass

    def to_megatron_provider(self, load_weights: bool = False):
        return _FakeModelCfg()

    @staticmethod
    def from_hf_pretrained(hf_path: str, **kwargs):
        return _FakeBridge()


class _FakeTokenizer:
    """Fake HuggingFace tokenizer for testing."""

    def __len__(self):
        return 256000  # Gemma3 tokenizer vocab size


def _assert_basic_config(cfg):
    from megatron.bridge.training.config import ConfigContainer

    assert isinstance(cfg, ConfigContainer)
    assert cfg.model is not None
    assert cfg.train is not None
    assert cfg.optimizer is not None
    assert cfg.scheduler is not None
    assert cfg.dataset is not None
    assert cfg.logger is not None
    assert cfg.tokenizer is not None
    assert cfg.checkpoint is not None
    assert cfg.rng is not None

    assert cfg.train.global_batch_size >= 1
    assert cfg.train.micro_batch_size >= 1
<<<<<<< HEAD
    assert cfg.dataset.seq_length >= 1
=======

    # Check sequence length (different attribute names for different dataset types)
    if hasattr(cfg.dataset, "sequence_length"):
        assert cfg.dataset.sequence_length >= 1  # GPTDatasetConfig
    elif hasattr(cfg.dataset, "seq_length"):
        assert cfg.dataset.seq_length >= 1  # FinetuningDatasetConfig / HFDatasetConfig
    else:
        # Some other dataset type
        assert cfg.dataset is not None
>>>>>>> e59a5736


@pytest.mark.parametrize("recipe_func", _GEMMA3_RECIPE_FUNCS)
def test_each_gemma3_recipe_builds_config(recipe_func: Callable, monkeypatch: pytest.MonkeyPatch):
    """Test that each Gemma3 recipe function builds a valid configuration."""
    # Monkeypatch the provider classes to return fake model configs
    from megatron.bridge.models.gemma import gemma3_provider

    # Create a fake provider class that returns a fake model config
    class FakeProvider(_FakeModelCfg):
        def __init__(self, *args, **kwargs):
            super().__init__()

    # Monkeypatch all provider classes
    monkeypatch.setattr(gemma3_provider, "Gemma3ModelProvider1B", FakeProvider)
    monkeypatch.setattr(gemma3_provider, "Gemma3ModelProvider4B", FakeProvider)
    monkeypatch.setattr(gemma3_provider, "Gemma3ModelProvider12B", FakeProvider)
    monkeypatch.setattr(gemma3_provider, "Gemma3ModelProvider27B", FakeProvider)

    # For finetune recipes, also monkeypatch AutoBridge and AutoTokenizer
    is_finetune = "finetune" in recipe_func.__name__.lower()
    if is_finetune:
        module_name = recipe_func.__module__
        mod = importlib.import_module(module_name)
        monkeypatch.setattr(mod, "AutoBridge", _FakeBridge)

        # Mock AutoTokenizer to avoid HF I/O
        import transformers

        monkeypatch.setattr(
            transformers,
            "AutoTokenizer",
            type("FakeAutoTokenizer", (), {"from_pretrained": staticmethod(lambda *args, **kwargs: _FakeTokenizer())}),
        )

    overrides = _safe_overrides_for(recipe_func.__name__)

    cfg = recipe_func(**overrides)

    _assert_basic_config(cfg)

    # Ensure tokenizer choice matches recipe type
    if is_finetune:
        # Finetuning recipes always use HF tokenizer
        assert cfg.tokenizer.tokenizer_type == "HuggingFaceTokenizer"
        assert cfg.tokenizer.tokenizer_model is not None
    else:
        # Pretrain recipes honor use_null_tokenizer override
        if overrides.get("use_null_tokenizer"):
            assert cfg.tokenizer.tokenizer_type == "NullTokenizer"

    assert getattr(cfg.model, "tensor_model_parallel_size", 1) >= 1
    assert getattr(cfg.model, "pipeline_model_parallel_size", 1) >= 1


# Gemma3 finetune-specific tests
_GEMMA3_FINETUNE_FUNCS = [
    getattr(_gemma_module, name)
    for name in [
        "gemma3_1b_finetune_config",
    ]
    if callable(getattr(_gemma_module, name, None))
]


@pytest.mark.parametrize("recipe_func", _GEMMA3_FINETUNE_FUNCS)
@pytest.mark.parametrize("peft", ["lora", "dora", "none"])
def test_gemma3_finetune_peft_vs_full_sft(recipe_func: Callable, peft: str, monkeypatch: pytest.MonkeyPatch):
    """Test that PEFT and full SFT configurations are correctly applied for Gemma3 models."""
    module_name = recipe_func.__module__
    mod = importlib.import_module(module_name)
    monkeypatch.setattr(mod, "AutoBridge", _FakeBridge)

    # Mock AutoTokenizer to avoid HF I/O
    import transformers

    monkeypatch.setattr(
        transformers,
        "AutoTokenizer",
        type("FakeAutoTokenizer", (), {"from_pretrained": staticmethod(lambda *args, **kwargs: _FakeTokenizer())}),
    )

    overrides = _safe_overrides_for(recipe_func.__name__)
    overrides["peft"] = peft

    cfg = recipe_func(**overrides)

    _assert_basic_config(cfg)

    # Check PEFT config presence
    if peft in ["lora", "dora"]:
        assert cfg.peft is not None
    elif peft == "none":
        assert cfg.peft is None


def test_gemma3_1b_lora_defaults(monkeypatch: pytest.MonkeyPatch):
    """Test that 1B LoRA has correct default parallelism and performance optimizations."""
    from megatron.bridge.recipes.gemma import gemma3_1b_finetune_config

    mod = importlib.import_module("megatron.bridge.recipes.gemma.gemma3")
    monkeypatch.setattr(mod, "AutoBridge", _FakeBridge)

    # Mock AutoTokenizer to avoid HF I/O
    import transformers

    monkeypatch.setattr(
        transformers,
        "AutoTokenizer",
        type("FakeAutoTokenizer", (), {"from_pretrained": staticmethod(lambda *args, **kwargs: _FakeTokenizer())}),
    )

    overrides = _safe_overrides_for("gemma3_1b_finetune_config")
    overrides["peft"] = "lora"

    cfg = gemma3_1b_finetune_config(**overrides)

    _assert_basic_config(cfg)

    # For LoRA, 1B should use TP=1, PP=1
    assert cfg.model.tensor_model_parallel_size == 1
    assert cfg.model.pipeline_model_parallel_size == 1

    # Check PEFT config
    assert cfg.peft is not None
    assert cfg.peft.dim == 8
    assert cfg.peft.alpha == 16

    # Check PEFT-specific performance settings
    assert cfg.model.cross_entropy_loss_fusion is False
    assert cfg.optimizer.use_distributed_optimizer is False


def test_gemma3_1b_dora_defaults(monkeypatch: pytest.MonkeyPatch):
    """Test that 1B DoRA has correct default parallelism and performance optimizations."""
    from megatron.bridge.recipes.gemma import gemma3_1b_finetune_config

    mod = importlib.import_module("megatron.bridge.recipes.gemma.gemma3")
    monkeypatch.setattr(mod, "AutoBridge", _FakeBridge)

    # Mock AutoTokenizer to avoid HF I/O
    import transformers

    monkeypatch.setattr(
        transformers,
        "AutoTokenizer",
        type("FakeAutoTokenizer", (), {"from_pretrained": staticmethod(lambda *args, **kwargs: _FakeTokenizer())}),
    )

    overrides = _safe_overrides_for("gemma3_1b_finetune_config")
    overrides["peft"] = "dora"

    cfg = gemma3_1b_finetune_config(**overrides)

    _assert_basic_config(cfg)

    # For DoRA, 1B should use same parallelism as LoRA
    assert cfg.model.tensor_model_parallel_size == 1
    assert cfg.model.pipeline_model_parallel_size == 1

    # Check PEFT config
    assert cfg.peft is not None
    assert cfg.peft.dim == 8
    assert cfg.peft.alpha == 16

    # Check PEFT-specific performance settings
    assert cfg.model.cross_entropy_loss_fusion is False
    assert cfg.optimizer.use_distributed_optimizer is False


def test_gemma3_1b_full_sft_defaults(monkeypatch: pytest.MonkeyPatch):
    """Test that 1B full SFT has correct default parallelism."""
    from megatron.bridge.recipes.gemma import gemma3_1b_finetune_config

    mod = importlib.import_module("megatron.bridge.recipes.gemma.gemma3")
    monkeypatch.setattr(mod, "AutoBridge", _FakeBridge)

    # Mock AutoTokenizer to avoid HF I/O
    import transformers

    monkeypatch.setattr(
        transformers,
        "AutoTokenizer",
        type("FakeAutoTokenizer", (), {"from_pretrained": staticmethod(lambda *args, **kwargs: _FakeTokenizer())}),
    )

    overrides = _safe_overrides_for("gemma3_1b_finetune_config")
    overrides["peft"] = "none"

    cfg = gemma3_1b_finetune_config(**overrides)

    _assert_basic_config(cfg)

    # For full SFT, 1B should use TP=1, PP=1
    assert cfg.model.tensor_model_parallel_size == 1
    assert cfg.model.pipeline_model_parallel_size == 1
    assert cfg.peft is None


@pytest.mark.parametrize("packed", [True, False])
def test_gemma3_1b_finetune_packed_sequence(packed: bool, monkeypatch: pytest.MonkeyPatch):
    """Test that packed sequence configuration works correctly."""
    from megatron.bridge.recipes.gemma import gemma3_1b_finetune_config

    mod = importlib.import_module("megatron.bridge.recipes.gemma.gemma3")
    monkeypatch.setattr(mod, "AutoBridge", _FakeBridge)

    # Mock AutoTokenizer to avoid HF I/O
    import transformers

    monkeypatch.setattr(
        transformers,
        "AutoTokenizer",
        type("FakeAutoTokenizer", (), {"from_pretrained": staticmethod(lambda *args, **kwargs: _FakeTokenizer())}),
    )

    overrides = _safe_overrides_for("gemma3_1b_finetune_config")
    overrides["packed_sequence"] = packed

    cfg = gemma3_1b_finetune_config(**overrides)

    _assert_basic_config(cfg)

    # Packed sequence affects default seq_length (4096 vs 2048)
    # But we override seq_length in tests, so just verify config is valid
    assert cfg.dataset is not None<|MERGE_RESOLUTION|>--- conflicted
+++ resolved
@@ -144,19 +144,7 @@
 
     assert cfg.train.global_batch_size >= 1
     assert cfg.train.micro_batch_size >= 1
-<<<<<<< HEAD
     assert cfg.dataset.seq_length >= 1
-=======
-
-    # Check sequence length (different attribute names for different dataset types)
-    if hasattr(cfg.dataset, "sequence_length"):
-        assert cfg.dataset.sequence_length >= 1  # GPTDatasetConfig
-    elif hasattr(cfg.dataset, "seq_length"):
-        assert cfg.dataset.seq_length >= 1  # FinetuningDatasetConfig / HFDatasetConfig
-    else:
-        # Some other dataset type
-        assert cfg.dataset is not None
->>>>>>> e59a5736
 
 
 @pytest.mark.parametrize("recipe_func", _GEMMA3_RECIPE_FUNCS)
