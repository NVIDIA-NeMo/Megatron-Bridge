# Copyright (c) 2025, NVIDIA CORPORATION.  All rights reserved.
#
# Licensed under the Apache License, Version 2.0 (the "License");
# you may not use this file except in compliance with the License.
# You may obtain a copy of the License at
#
#     http://www.apache.org/licenses/LICENSE-2.0
#
# Unless required by applicable law or agreed to in writing, software
# distributed under the License is distributed on an "AS IS" BASIS,
# WITHOUT WARRANTIES OR CONDITIONS OF ANY KIND, either express or implied.
# See the License for the specific language governing permissions and
# limitations under the License.

"""
Unit tests for LoRA PEFT components.

Tests LoRA adapters, LinearAdapter, TELinearAdapter, and patch_linear_module
functionality for Parameter-Efficient Fine-Tuning.
"""

from copy import deepcopy

import pytest
import torch
import torch.nn as nn
import transformer_engine.pytorch as te

<<<<<<< HEAD
from megatron.hub.peft.lora import TELinearAdapter
from megatron.hub.peft.lora_layers import LinearAdapter, LoRALinear, patch_linear_module


=======
from megatron.bridge.peft.lora_layers import LinearAdapter, LoRALinear, patch_linear_module


# Test if Transformer Engine is available
try:
    import transformer_engine.pytorch as te

    from megatron.bridge.peft.lora import TELinearAdapter

    HAVE_TE = True
except ImportError:
    HAVE_TE = False


>>>>>>> dfb2af77
class MockLinearWithTupleReturn(nn.Module):
    """Mock linear module that returns tuples like Megatron layers."""

    def __init__(self, in_features=10, out_features=10):
        super().__init__()
        self.linear = nn.Linear(in_features, out_features)

    def forward(self, x, *args, **kwargs):
        """Return tuple format like Megatron linear layers."""
        output = self.linear(x)
        return output, None  # (output, bias)


class MockParallelLinearAdapter(nn.Module):
    """Mock parallel linear adapter for testing LoRALinear."""

    def __init__(self, dim=8):
        """Initialize mock parallel linear adapter."""
        super().__init__()
        self.linear = nn.Linear(10, 10)
        self.dim = dim

    def forward(self, x):
        """Forward pass returning tuple format."""
        return self.linear(x) * 0.1  # Scale down to simulate adapter


class TestLoRALinear:
    """Test the LoRALinear adapter wrapper."""

    @pytest.fixture
    def mock_linear(self):
        """Create a mock linear module."""
        return MockLinearWithTupleReturn()

    @pytest.fixture
    def mock_adapter(self):
        """Create a mock adapter."""
        return MockParallelLinearAdapter()

    def test_lora_linear_init(self, mock_linear, mock_adapter):
        """Test LoRALinear initialization."""
        lora_linear = LoRALinear(mock_linear, mock_adapter)

        assert lora_linear.to_wrap is mock_linear
        assert lora_linear.adapter is mock_adapter
        assert isinstance(lora_linear, LoRALinear)

    def test_lora_linear_forward(self, mock_linear, mock_adapter):
        """Test LoRALinear forward pass."""
        lora_linear = LoRALinear(mock_linear, mock_adapter)
        x = torch.randn(5, 10)

        output, bias = lora_linear(x)

        assert isinstance(output, torch.Tensor)
        assert output.shape == (5, 10)
        assert bias is None  # Mock returns None for bias

    def test_lora_linear_adds_adapter_output(self, mock_linear, mock_adapter):
        """Test that LoRALinear adds adapter output to base output."""
        lora_linear = LoRALinear(mock_linear, mock_adapter)
        x = torch.randn(5, 10)

        # Get base output
        base_output, _ = mock_linear(x)
        # Get adapter output (should be applied to layernorm_output, which equals x in this case)
        adapter_output = mock_adapter(x.contiguous())

        # Get LoRA output
        lora_output, _ = lora_linear(x)

        # Verify addition
        expected = base_output + adapter_output
        assert torch.allclose(lora_output, expected, atol=1e-6)


class TestLinearAdapter:
    """Test the LinearAdapter class."""

    @pytest.fixture
    def original_linear(self):
        """Create an original linear layer."""
        linear = nn.Linear(10, 5, bias=True)
        # Initialize with known values for testing
        nn.init.constant_(linear.weight, 1.0)
        nn.init.constant_(linear.bias, 0.1)
        return linear

    @pytest.fixture
    def original_linear_no_bias(self):
        """Create an original linear layer without bias."""
        linear = nn.Linear(10, 5, bias=False)
        nn.init.constant_(linear.weight, 1.0)
        return linear

    def test_linear_adapter_init_with_bias(self, original_linear):
        """Test LinearAdapter initialization with bias."""
        adapter = LinearAdapter(original_linear, dim=8, alpha=16)

        # Check that original weights are copied
        assert torch.equal(adapter.weight, original_linear.weight)
        assert torch.equal(adapter.bias, original_linear.bias)

        # Check LoRA components exist
        assert hasattr(adapter, "lora_a")
        assert hasattr(adapter, "lora_b")
        assert hasattr(adapter, "dropout")
        assert hasattr(adapter, "scale")

        # Check dimensions
        assert adapter.lora_a.in_features == 10
        assert adapter.lora_a.out_features == 8
        assert adapter.lora_b.in_features == 8
        assert adapter.lora_b.out_features == 5

        # Check scale
        assert adapter.scale == 16 / 8  # alpha / dim

    def test_linear_adapter_init_no_bias(self, original_linear_no_bias):
        """Test LinearAdapter initialization without bias."""
        adapter = LinearAdapter(original_linear_no_bias, dim=4, alpha=8)

        assert torch.equal(adapter.weight, original_linear_no_bias.weight)
        assert adapter.bias is None

    def test_linear_adapter_lora_b_initialized_to_zero(self, original_linear):
        """Test that LoRA B matrix is initialized to zero."""
        adapter = LinearAdapter(original_linear)

        assert torch.allclose(adapter.lora_b.weight, torch.zeros_like(adapter.lora_b.weight))

    @pytest.mark.parametrize("lora_A_init_method", ["xavier", "uniform"])
    def test_linear_adapter_lora_a_initialization(self, original_linear, lora_A_init_method):
        """Test LoRA A matrix initialization methods."""
        adapter = LinearAdapter(original_linear, lora_A_init_method=lora_A_init_method)

        # Should not be all zeros
        assert not torch.allclose(adapter.lora_a.weight, torch.zeros_like(adapter.lora_a.weight))

    def test_linear_adapter_freezes_original_weights(self, original_linear):
        """Test that original weights are frozen."""
        adapter = LinearAdapter(original_linear)

        assert not adapter.weight.requires_grad
        if adapter.bias is not None:
            assert not adapter.bias.requires_grad

    def test_linear_adapter_lora_weights_trainable(self, original_linear):
        """Test that LoRA weights are trainable."""
        adapter = LinearAdapter(original_linear)

        assert adapter.lora_a.weight.requires_grad
        assert adapter.lora_b.weight.requires_grad

    @pytest.mark.parametrize("dropout_position", ["pre", "post"])
    def test_linear_adapter_dropout_position(self, original_linear, dropout_position):
        """Test dropout position parameter."""
        adapter = LinearAdapter(original_linear, dropout=0.5, dropout_position=dropout_position)

        assert adapter.dropout_position == dropout_position
        assert isinstance(adapter.dropout, nn.Dropout)

    def test_linear_adapter_forward_basic(self, original_linear):
        """Test LinearAdapter forward pass."""
        adapter = LinearAdapter(original_linear, dim=4)
        x = torch.randn(3, 10)

        output = adapter(x)

        assert output.shape == (3, 5)
        assert isinstance(output, torch.Tensor)

    def test_linear_adapter_forward_with_dropout(self, original_linear):
        """Test LinearAdapter forward with dropout."""
        adapter = LinearAdapter(original_linear, dropout=0.5)
        x = torch.randn(3, 10)

        # Test in training mode
        adapter.train()
        output_train = adapter(x)

        # Test in eval mode
        adapter.eval()
        output_eval = adapter(x)

        assert output_train.shape == output_eval.shape == (3, 5)

    def test_linear_adapter_state_dict_preservation(self, original_linear):
        """Test that state dict keys are preserved as in NeMo tests."""
        state_init = deepcopy(original_linear.state_dict())
        adapter = LinearAdapter(original_linear)

        # Check if the original state-dict keys are preserved
        for key, val in state_init.items():
            assert key in adapter.state_dict(), f"Key {key} not found in LinearAdapter"
            assert torch.equal(val, adapter.state_dict()[key]), f"Key {key} diff. val in LinearAdapter"

        # Make sure the additional keys are in the allow list
        for key, val in adapter.state_dict().items():
            if key in state_init:
                continue
            assert key in ["lora_a.weight", "lora_b.weight"]

    def test_linear_adapter_zero_output_initially(self, original_linear):
        """Test that adapter produces zero output initially (LoRA B is zero)."""
        # Create adapter with specific initialization
        adapter = LinearAdapter(original_linear, dim=4)
        x = torch.randn(3, 10)

        # Get original output
        with torch.no_grad():
            original_output = torch.nn.functional.linear(x, original_linear.weight, original_linear.bias)

        # Get adapter output
        with torch.no_grad():
            adapter_output = adapter(x)

        # Initially, LoRA should add approximately zero
        # (not exactly zero due to random initialization of lora_a, but very small)
        lora_contribution = adapter_output - original_output
        assert torch.allclose(lora_contribution, torch.zeros_like(lora_contribution), atol=1e-2)


class TestPatchLinearModule:
    """Test the patch_linear_module function."""

    def test_patch_linear_module_basic(self):
        """Test basic patching of nn.Linear module."""
        linear = nn.Linear(10, 5)
        state_init = deepcopy(linear.state_dict())

        patched_linear = patch_linear_module(linear, dim=4, alpha=8)

        # Should return the same object (in-place modification)
        assert patched_linear is linear

        # Check if the state-dict keys are preserved
        for key, val in state_init.items():
            assert key in patched_linear.state_dict(), f"Key {key} not found in patched module"
            assert torch.equal(val, patched_linear.state_dict()[key]), f"Key {key} different in patched module"

        # Make sure the additional keys are in the allow list
        for key, val in patched_linear.state_dict().items():
            if key in state_init:
                continue
            assert key in ["lora_a.weight", "lora_b.weight"]

    def test_patch_linear_module_attributes(self):
        """Test that patched module has required LoRA attributes."""
        linear = nn.Linear(10, 5)
        patched_linear = patch_linear_module(linear)

        state_dict = patched_linear.state_dict()
        for key in ["lora_a", "lora_b"]:
            assert hasattr(patched_linear, key), f"Expected {key} to be in module"
            assert f"{key}.weight" in state_dict, f"Expected {key} to be in state dict"
            assert getattr(patched_linear, key).weight.requires_grad == True, f"Expected {key} to require_grad"

    def test_patch_linear_module_already_patched_error(self):
        """Test error when trying to patch already patched module."""
        linear = nn.Linear(10, 5)
        linear.super_fwd = lambda x: x  # Simulate already patched

        with pytest.raises(AssertionError):
            patch_linear_module(linear)

    def test_patch_te_linear_module(self):
        """Test patching TELinear module."""
        te_linear = te.Linear(10, 5, device="cuda")

        patched_linear = patch_linear_module(te_linear, dim=4)

        # Should return the same object
        assert patched_linear is te_linear

        # Check LoRA attributes exist
        assert hasattr(patched_linear, "lora_a")
        assert hasattr(patched_linear, "lora_b")

    def test_patch_linear_module_unsupported_type(self):
        """Test error with unsupported module type."""
        conv = nn.Conv2d(3, 3, 3)

        with pytest.raises(AssertionError):
            patch_linear_module(conv)

    @pytest.mark.parametrize("dim,alpha", [(4, 8), (8, 16), (16, 32)])
    def test_patch_linear_module_parameters(self, dim, alpha):
        """Test patching with different parameters."""
        linear = nn.Linear(10, 5)
        patched_linear = patch_linear_module(linear, dim=dim, alpha=alpha)

        assert patched_linear.dim == dim
        assert patched_linear.scale == alpha / dim
        assert patched_linear.lora_a.out_features == dim
        assert patched_linear.lora_b.in_features == dim


class TestTELinearAdapter:
    """Test the TELinearAdapter class."""

    @pytest.fixture
    def te_linear(self):
        """Create a TE linear layer."""
        return te.Linear(10, 5)

    def test_te_linear_adapter_init(self, te_linear):
        """Test TELinearAdapter initialization."""
        adapter = TELinearAdapter(te_linear, dim=8, alpha=16)

        # Check that it's properly initialized
        assert hasattr(adapter, "lora_a")
        assert hasattr(adapter, "lora_b")
        assert adapter.scale == 16 / 8

        # Check dimensions
        assert adapter.lora_a.in_features == 10
        assert adapter.lora_a.out_features == 8
        assert adapter.lora_b.in_features == 8
        assert adapter.lora_b.out_features == 5

    def test_te_linear_adapter_forward(self, te_linear):
        """Test TELinearAdapter forward pass."""
        adapter = TELinearAdapter(te_linear, dim=4)
        x = torch.randn(3, 10, device="cuda")

        output = adapter(x)

        assert output.shape == (3, 5)
        assert isinstance(output, torch.Tensor)

    def test_te_linear_adapter_weights_frozen(self, te_linear):
        """Test that original TE weights are frozen."""
        adapter = TELinearAdapter(te_linear)

        assert not adapter.weight.requires_grad
        if adapter.bias is not None and adapter.bias.shape[0] != 0:
            assert not adapter.bias.requires_grad


class TestLoRAUtilities:
    """Test utility functions and edge cases."""

    def test_linear_adapter_custom_dtype(self):
        """Test LinearAdapter with custom dtype."""
        linear = nn.Linear(10, 5)
        adapter = LinearAdapter(linear, lora_dtype=torch.float16)

        assert adapter.lora_a.weight.dtype == torch.float16
        assert adapter.lora_b.weight.dtype == torch.float16

    def test_linear_adapter_different_dropout_values(self):
        """Test LinearAdapter with different dropout values."""
        linear = nn.Linear(10, 5)

        # Test zero dropout
        adapter_no_dropout = LinearAdapter(linear, dropout=0.0)

        # Test with dropout
        adapter_with_dropout = LinearAdapter(linear, dropout=0.3)

        x = torch.randn(3, 10)

        # Both should work
        output1 = adapter_no_dropout(x)
        output2 = adapter_with_dropout(x)

        assert output1.shape == output2.shape == (3, 5)

    def test_linear_adapter_math_correctness(self):
        """Test that LinearAdapter math is correct."""
        linear = nn.Linear(10, 5, bias=False)
        nn.init.constant_(linear.weight, 1.0)

        adapter = LinearAdapter(linear, dim=2, alpha=4)

        # Manually set LoRA weights for predictable output
        with torch.no_grad():
            nn.init.constant_(adapter.lora_a.weight, 0.1)
            nn.init.constant_(adapter.lora_b.weight, 0.1)

        x = torch.ones(1, 10)

        # Expected: original + lora_scale * lora_b(lora_a(x))
        # original = x @ linear.weight.T = 1*10 @ 1_{5,10}.T = 10 * ones(1,5)
        # lora_a(x) = x @ lora_a.weight.T = 1*10 @ 0.1_{2,10}.T = 1.0 * ones(1,2)
        # lora_b(lora_a(x)) = 1.0 @ 0.1_{5,2}.T = 0.2 * ones(1,5)
        # lora_scale = alpha/dim = 4/2 = 2
        # final = 10 + 2 * 0.2 = 10.4

        output = adapter(x)
        expected = torch.full((1, 5), 10.4)

        assert torch.allclose(output, expected, atol=1e-6)<|MERGE_RESOLUTION|>--- conflicted
+++ resolved
@@ -26,27 +26,10 @@
 import torch.nn as nn
 import transformer_engine.pytorch as te
 
-<<<<<<< HEAD
-from megatron.hub.peft.lora import TELinearAdapter
-from megatron.hub.peft.lora_layers import LinearAdapter, LoRALinear, patch_linear_module
-
-
-=======
+from megatron.bridge.peft.lora import TELinearAdapter
 from megatron.bridge.peft.lora_layers import LinearAdapter, LoRALinear, patch_linear_module
 
 
-# Test if Transformer Engine is available
-try:
-    import transformer_engine.pytorch as te
-
-    from megatron.bridge.peft.lora import TELinearAdapter
-
-    HAVE_TE = True
-except ImportError:
-    HAVE_TE = False
-
-
->>>>>>> dfb2af77
 class MockLinearWithTupleReturn(nn.Module):
     """Mock linear module that returns tuples like Megatron layers."""
 
