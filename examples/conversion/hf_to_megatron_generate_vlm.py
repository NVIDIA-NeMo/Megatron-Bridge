# Copyright (c) 2025, NVIDIA CORPORATION.  All rights reserved.
#
# Licensed under the Apache License, Version 2.0 (the "License");
# you may not use this file except in compliance with the License.
# You may obtain a copy of the License at
#
#     http://www.apache.org/licenses/LICENSE-2.0
#
# Unless required by applicable law or agreed to in writing, software
# distributed under the License is distributed on an "AS IS" BASIS,
# WITHOUT WARRANTIES OR CONDITIONS OF ANY KIND, either express or implied.
# See the License for the specific language governing permissions and
# limitations under the License.

"""
Example:
  # Vision-Language generation with image from URL:
  python examples/conversion/hf_to_megatron_generate_vlm.py --hf_model_path="Qwen/Qwen2.5-VL-3B-Instruct" --image_path="https://qianwen-res.oss-cn-beijing.aliyuncs.com/Qwen-VL/assets/demo.jpeg" --prompt="Describe this image."

  # Vision-Language generation with local image:
  python examples/conversion/hf_to_megatron_generate_vlm.py --hf_model_path="Qwen/Qwen2.5-VL-3B-Instruct" --image_path="/path/to/image.jpg" --prompt="What do you see in this image?"

  # Text-only generation (no image):
  python examples/conversion/hf_to_megatron_generate_vlm.py --hf_model_path="Qwen/Qwen2.5-VL-3B-Instruct" --prompt="Hello, how are you?"

  # Load from Megatron checkpoint:
  python examples/conversion/hf_to_megatron_generate_vlm.py --hf_model_path="Qwen/Qwen2.5-VL-3B-Instruct" --megatron_model_path="/path/to/megatron/checkpoint" --image_path="/path/to/image.jpg" --prompt="Describe this image."
"""

import argparse
from typing import Optional

import requests
import torch
import torch.distributed as dist
from megatron.core import parallel_state
from megatron.core.pipeline_parallel.schedules import get_forward_backward_func
from PIL import Image
from qwen_vl_utils import process_vision_info
from transformers import AutoProcessor, AutoTokenizer

from megatron.bridge import AutoBridge
from megatron.bridge.utils.common_utils import get_last_rank, print_rank_0


class SingleBatchIterator:
    """Iterator that yields a single batch of data for text generation.
    Required by the forward_backward_func function.

    This class creates an iterator that yields exactly one batch containing
    input tokens, position IDs, attention mask, and optional vision inputs,
    then raises StopIteration. Used for single-step inference in the forward pass.
    """

    def __init__(self, input_ids, position_ids, attention_mask, pixel_values=None, image_grid_thw=None):
        self.batch = dict(
            tokens=input_ids,
            position_ids=position_ids,
            attention_mask=attention_mask,
        )

        # Add vision inputs if provided
        if pixel_values is not None:
            self.batch["pixel_values"] = pixel_values
        if image_grid_thw is not None:
            self.batch["image_grid_thw"] = image_grid_thw

        self._yielded = False

    def __iter__(self):
        return self

    def __next__(self):
        if self._yielded:
            raise StopIteration
        self._yielded = True
        return self.batch


def vlm_forward_step(data_iterator, model, **kwargs) -> torch.Tensor:
    """Forward step function for vision-language generation.
    Required by the forward_backward_func function.

    Extracts a batch from the data iterator and runs the model forward pass
    with the provided input tokens, position IDs, attention mask, and vision inputs.

    Args:
        data_iterator: Iterator providing batches of input data
        model: The Megatron model to run forward pass on
        **kwargs: Additional keyword arguments (unused)

    Returns:
        Tuple of (model_output, loss_function)
    """
    batch = next(data_iterator)
    forward_args = {
        "input_ids": batch["tokens"],
        "position_ids": batch["position_ids"],
        "attention_mask": batch.get("attention_mask", None),
    }

    # Add vision inputs if present
    if "pixel_values" in batch:
        forward_args["pixel_values"] = batch["pixel_values"]
    if "image_grid_thw" in batch:
        forward_args["image_grid_thw"] = batch["image_grid_thw"]

    def loss_func(x, **kwargs):
        return x

    return model(**forward_args), loss_func


def load_image(image_path: str) -> Image.Image:
    """Load an image from URL or file path.

    Args:
        image_path: URL or local file path to the image

    Returns:
        PIL Image object
    """
    if image_path.startswith(("http://", "https://")):
        response = requests.get(image_path)
        response.raise_for_status()
        return Image.open(requests.get(image_path, stream=True).raw)
    else:
        return Image.open(image_path)


def process_image_inputs(processor, image_path: Optional[str], prompt: str):
    """Process image inputs for vision-language model.

    Args:
        processor: AutoProcessor for the VL model
        image_path: Path or URL to the image (optional)
        prompt: Text prompt

    Returns:
        Tuple of (input_ids, pixel_values, image_grid_thw, messages)
    """
    if image_path:
        # Create messages with image and text
        messages = [
            {
                "role": "user",
                "content": [
                    {"type": "image", "image": image_path},
                    {"type": "text", "text": prompt},
                ],
            }
        ]

        # Process vision info
        image_inputs, video_inputs = process_vision_info(messages)

        # Apply chat template
        text = processor.apply_chat_template(messages, tokenize=False, add_generation_prompt=True)

        # Process inputs
        inputs = processor(
            text=[text],
            images=image_inputs,
            videos=video_inputs,
            padding=True,
            return_tensors="pt",
        )
        return inputs.input_ids, inputs.pixel_values, getattr(inputs, "image_grid_thw", None), messages
    else:
        # Text-only processing
        inputs = processor(text=[prompt], return_tensors="pt")
        return inputs.input_ids, None, None, None


def main(args) -> None:
    """Main function for vision-language generation from HuggingFace VL models.

    Loads a VL model either from HuggingFace (with optional conversion to Megatron)
    or directly from a Megatron checkpoint, then performs greedy generation
    using the provided prompt and optional image input.

    Args:
        args: Parsed command line arguments containing model paths, prompt,
              image path, parallelism settings, and generation parameters
    """
    # pylint: disable=C0115,C0116
    tp = args.tp
    pp = args.pp
    ep = args.ep
    etp = args.etp

    # Choose loading method based on arguments
    if args.megatron_model_path:
        # Load from Megatron checkpoint
        print_rank_0(f"Loading Megatron model from: {args.megatron_model_path}")

        # We still need HF config for tokenizer, but we'll load the model from Megatron checkpoint
        # Create bridge from HF config only (no weights)
        bridge = AutoBridge.from_hf_pretrained(args.hf_model_path)

        # Initialize model parallel before loading
        model_provider = bridge.to_megatron_provider(load_weights=False)
        model_provider.tensor_model_parallel_size = tp
        model_provider.pipeline_model_parallel_size = pp
        model_provider.expert_model_parallel_size = ep
        model_provider.expert_tensor_parallel_size = etp
        model_provider.pipeline_dtype = torch.bfloat16
        model_provider.finalize()
        model_provider.initialize_model_parallel(seed=0)
<<<<<<< HEAD
        # Once all overrides are set, finalize the model provider to ensure the post initialization logic is run
        model_provider.finalize()
=======
>>>>>>> c70daead
        # Load the Megatron model directly
        model = bridge.load_megatron_model(
            args.megatron_model_path,
            mp_overrides={
                "tensor_model_parallel_size": tp,
                "pipeline_model_parallel_size": pp,
                "expert_model_parallel_size": ep,
                "expert_tensor_parallel_size": etp,
                "pipeline_dtype": torch.bfloat16,
            },
            wrap_with_ddp=False,
        )

    else:
        # Load from HuggingFace and convert to Megatron
        print_rank_0(f"Loading HuggingFace model from: {args.hf_model_path}")
        bridge = AutoBridge.from_hf_pretrained(args.hf_model_path)
        model_provider = bridge.to_megatron_provider(load_weights=True)
        model_provider.tensor_model_parallel_size = tp
        model_provider.pipeline_model_parallel_size = pp
        model_provider.expert_model_parallel_size = ep
        model_provider.expert_tensor_parallel_size = etp
        model_provider.pipeline_dtype = torch.bfloat16
<<<<<<< HEAD
        # Once all overrides are set, finalize the model provider to ensure the post initialization logic is run
=======
>>>>>>> c70daead
        model_provider.finalize()
        model_provider.initialize_model_parallel(seed=0)
        model = model_provider.provide_distributed_model(wrap_with_ddp=False)

    model = [m.cuda() for m in model]
    for m in model:
        m.eval()

    # Set grad_scale_func to None on the model's config for inference
    for m in model:
        if hasattr(m, "config"):
            m.config.grad_scale_func = None

    # Initialize tokenizer and processor
    tokenizer = AutoTokenizer.from_pretrained(args.hf_model_path, trust_remote_code=True)
    processor = AutoProcessor.from_pretrained(args.hf_model_path, trust_remote_code=True)
    if tokenizer.pad_token is None:
        tokenizer.pad_token = tokenizer.eos_token

    # Process inputs (text and image if provided)
    prompt = args.prompt
    input_ids, pixel_values, image_grid_thw, messages = process_image_inputs(processor, args.image_path, prompt)

    # Move to GPU
    input_ids = input_ids.cuda()
    if pixel_values is not None:
        pixel_values = pixel_values.cuda()
    if image_grid_thw is not None:
        image_grid_thw = image_grid_thw.cuda()

    position_ids = (
        torch.arange(input_ids.size(1), dtype=torch.long, device=input_ids.device).unsqueeze(0).expand_as(input_ids)
    )
    attention_mask = torch.ones_like(input_ids, dtype=torch.bool)
    generated_ids = input_ids.clone()

    stop_tokens = [tokenizer.eos_token_id]

    # Greedy generation loop
    for step in range(args.max_new_tokens):
        with torch.no_grad():
            print_rank_0(f"Generation step {step}")

            fwd_bwd_function = get_forward_backward_func()
            # Keep passing vision inputs for all steps to ensure image features are available
            # The Megatron VL model only processes vision features when pixel_values is not None,
            # so we need to provide them throughout the generation process
            iterator = SingleBatchIterator(input_ids, position_ids, attention_mask, pixel_values, image_grid_thw)

            output = fwd_bwd_function(
                forward_step_func=vlm_forward_step,
                data_iterator=iterator,
                model=model,
                num_microbatches=1,
                forward_only=True,
                seq_length=input_ids.size(1),
                micro_batch_size=1,
                collect_non_loss_data=True,
            )
            if isinstance(output, list) and len(output) > 0:
                output = output[0]

            if parallel_state.is_pipeline_last_stage():
                world_size = parallel_state.get_tensor_model_parallel_world_size()
                gathered_tensors = [torch.zeros_like(output) for _ in range(world_size)]
                # All-gather operation
                dist.all_gather(gathered_tensors, output, group=parallel_state.get_tensor_model_parallel_group())
                # Concatenate along last dimension (dim=2)
                output = torch.cat(gathered_tensors, dim=2)
                next_token_ids = torch.argmax(output[:, -1], dim=-1, keepdim=True)

                # Debug: print token information
                if step < 5:  # Only for first few iterations
                    print_rank_0(f"Step {step}: output shape={output.shape}, var={output.var():.4f}")
                    logits = output[0, -1, :]
                    top5_vals, top5_ids = torch.topk(logits, 5)
                    top5_tokens = [tokenizer.decode([idx]) for idx in top5_ids]
                    print_rank_0(f"Top 5: {list(zip(top5_tokens, top5_vals.tolist()))}")
                    print_rank_0(
                        f"Selected: '{tokenizer.decode([next_token_ids.item()])}' (id={next_token_ids.item()})"
                    )
            else:
                next_token_ids = torch.ones((1, 1), device=generated_ids.device, dtype=generated_ids.dtype)

            torch.distributed.broadcast(next_token_ids, get_last_rank())
            generated_ids = torch.cat([generated_ids, next_token_ids], dim=-1)

            input_ids = generated_ids
            position_ids = (
                torch.arange(input_ids.size(1), dtype=torch.long, device=input_ids.device)
                .unsqueeze(0)
                .expand_as(input_ids)
            )
            attention_mask = torch.ones_like(input_ids, dtype=torch.bool)

            # If the generated token is the end of sequence token, stop generating
            if next_token_ids.item() in stop_tokens:
                break

    # Decode the generated sequence
    generated_text = tokenizer.decode(list(generated_ids[0]))
    print_rank_0("======== GENERATED TEXT OUTPUT ========")
    if args.image_path:
        print_rank_0(f"Image: {args.image_path}")
    print_rank_0(f"Prompt: {prompt}")
    print_rank_0(f"Generated: {generated_text}")
    print_rank_0("=======================================")


if __name__ == "__main__":
    parser = argparse.ArgumentParser(description="Vision-Language Generation from HuggingFace VL Models")
    parser.add_argument(
        "--hf_model_path",
        type=str,
        required=True,
        help="Path to the HuggingFace VL model.",
    )
    parser.add_argument(
        "--prompt",
        type=str,
        default="Describe this image.",
        help="Input prompt for vision-language generation.",
    )
    parser.add_argument(
        "--max_new_tokens",
        type=int,
        default=20,
        help="Maximum number of new tokens to generate.",
    )
    parser.add_argument("--tp", type=int, default=1, help="Tensor parallelism size")
    parser.add_argument("--pp", type=int, default=1, help="Pipeline parallelism size")
    parser.add_argument("--ep", type=int, default=1, help="Expert parallelism size")
    parser.add_argument("--etp", type=int, default=1, help="Expert tensor parallelism size")
    parser.add_argument("--megatron_model_path", type=str, default=None, help="Path to the Megatron model checkpoint")
    parser.add_argument(
        "--image_path",
        type=str,
        default=None,
        help="Path or URL to the image for vision-language generation (optional).",
    )
    args = parser.parse_args()

    main(args)

    if torch.distributed.is_initialized():
        torch.distributed.destroy_process_group()<|MERGE_RESOLUTION|>--- conflicted
+++ resolved
@@ -207,11 +207,6 @@
         model_provider.pipeline_dtype = torch.bfloat16
         model_provider.finalize()
         model_provider.initialize_model_parallel(seed=0)
-<<<<<<< HEAD
-        # Once all overrides are set, finalize the model provider to ensure the post initialization logic is run
-        model_provider.finalize()
-=======
->>>>>>> c70daead
         # Load the Megatron model directly
         model = bridge.load_megatron_model(
             args.megatron_model_path,
@@ -235,10 +230,6 @@
         model_provider.expert_model_parallel_size = ep
         model_provider.expert_tensor_parallel_size = etp
         model_provider.pipeline_dtype = torch.bfloat16
-<<<<<<< HEAD
-        # Once all overrides are set, finalize the model provider to ensure the post initialization logic is run
-=======
->>>>>>> c70daead
         model_provider.finalize()
         model_provider.initialize_model_parallel(seed=0)
         model = model_provider.provide_distributed_model(wrap_with_ddp=False)
