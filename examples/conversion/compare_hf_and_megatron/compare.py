--- conflicted
+++ resolved
@@ -859,7 +859,6 @@
         action="store_true",
         help="Enable debug hooks to log forward pass information for both HF and Megatron models to JSONL files",
     )
-<<<<<<< HEAD
     parser.add_argument(
         "--roundtrip_hf",
         action="store_true",
@@ -871,9 +870,7 @@
         default=None,
         help="Directory where the exported HF model will be saved during round-trip. Defaults to current directory.",
     )
-=======
     parser.add_argument("--trust_remote_code", action="store_true", help="if trust_remote_code")
->>>>>>> 7e8111c2
 
     args = parser.parse_args()
 
