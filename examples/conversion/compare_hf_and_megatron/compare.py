# Copyright (c) 2025, NVIDIA CORPORATION.  All rights reserved.
#
# Licensed under the Apache License, Version 2.0 (the "License");
# you may not use this file except in compliance with the License.
# You may obtain a copy of the License at
#
#     http://www.apache.org/licenses/LICENSE-2.0
#
# Unless required by applicable law or agreed to in writing, software
# distributed under the License is distributed on an "AS IS" BASIS,
# WITHOUT WARRANTIES OR CONDITIONS OF ANY KIND, either express or implied.
# See the License for the specific language governing permissions and
# limitations under the License.

"""
Model comparison utilities for comparing 1-step generation between HuggingFace and Megatron models.

This module provides utilities to compare the forward pass outputs between HuggingFace models
and their Megatron equivalents, supporting both text-only and vision-language models.

Run Script Examples:
    # Regular LLM comparison between HF and Megatron models:
    python examples/conversion/compare_hf_and_megatron/compare.py \
        --hf_model_path "Qwen/Qwen3-1.7B" \
        --prompt "Hello, how are you?"


    # Vision-language comparison with image from URL:
    python examples/conversion/compare_hf_and_megatron/compare.py \
        --hf_model_path "Qwen/Qwen2.5-VL-3B-Instruct" \
        --model_class "Qwen2_5_VLForConditionalGeneration" \
        --image_path "https://qianwen-res.oss-cn-beijing.aliyuncs.com/Qwen-VL/assets/demo.jpeg" \
        --prompt "Describe this image."

    # Vision-language comparison with local image:
    python examples/conversion/compare_hf_and_megatron/compare.py \
        --hf_model_path "Qwen/Qwen2.5-VL-3B-Instruct" \
        --model_class "Qwen2_5_VLForConditionalGeneration" \
        --image_path "/path/to/local/image.jpg" \
        --prompt "What do you see in this image?"

    # Multi-GPU comparison with tensor parallelism (regular LLM):
    torchrun --nproc_per_node=2 examples/conversion/compare_hf_and_megatron/compare.py \
        --hf_model_path "Qwen/Qwen3-1.7B" \
        --prompt "Hello world" \
        --tp 2

    # Pipeline parallel comparison (VL model):
    torchrun --nproc_per_node=2 examples/conversion/compare_hf_and_megatron/compare.py \
        --hf_model_path "Qwen/Qwen2.5-VL-3B-Instruct" \
        --model_class "Qwen2_5_VLForConditionalGeneration" \
        --prompt "Hello world" \
        --pp 2

    # Compare with pre-converted Megatron checkpoint:
    python examples/conversion/compare_hf_and_megatron/compare.py \
        --hf_model_path "Qwen/Qwen3-1.7B" \
        --megatron_model_path "/path/to/megatron/checkpoint" \
        --prompt "Hello world"

    # Enable debug hooks to inspect forward pass intermediate results:
    python examples/conversion/compare_hf_and_megatron/compare.py \
        --hf_model_path "Qwen/Qwen3-1.7B" \
        --prompt "Hello world" \
        --enable_debug_hooks

Available Arguments:
    --hf_model_path: HuggingFace model path/name (required)
    --prompt: Text prompt for generation (required)
    --image_path: Path or URL to image for VL models (optional)
    --model_class: Specific HuggingFace model class (e.g., 'Qwen2_5_VLForConditionalGeneration' for VL models, optional)
    --megatron_model_path: Path to Megatron checkpoint (optional, converts from HF if not provided)
    --tp: Tensor parallelism size (default: 1)
    --pp: Pipeline parallelism size (default: 1)
    --ep: Expert parallelism size (default: 1)
    --etp: Expert tensor parallelism size (default: 1)
    --enable_debug_hooks: Enable debug hooks to log forward pass information for both models to JSONL files (optional)

Output:
    The script outputs detailed comparison metrics including:
    - Token predictions from both models
    - Logits statistics (mean, std)
    - Top-5 token predictions
    - Cosine similarity between logits
    - Absolute differences in logits

    When --enable_debug_hooks is used, additional JSONL files are generated:
    - hf_debug_fwd_log_<world_size>_rank_<rank>.jsonl: HuggingFace model forward pass logs
    - megatron_debug_component_<i>_fwd_log_<world_size>_rank_<rank>.jsonl: Megatron model component forward pass logs
    These files contain detailed information about inputs, outputs, and weights for each module during forward passes.
"""

import argparse
import importlib
import os
import sys
from typing import Optional

import torch
import torch.distributed as dist
from megatron.core import parallel_state
from megatron.core.pipeline_parallel.schedules import get_forward_backward_func
from transformers import AutoConfig, AutoModelForCausalLM, AutoProcessor, AutoTokenizer


try:
    from qwen_vl_utils import process_vision_info

    QWEN_VL_UTILS_AVAILABLE = True
except ImportError:
    QWEN_VL_UTILS_AVAILABLE = False
    process_vision_info = None
import os

# Import debugger module from same directory
import sys

import requests
from PIL import Image

from megatron.bridge import AutoBridge
from megatron.bridge.utils.common_utils import get_last_rank, print_rank_0


# Cosine similarity threshold: require at least 98% similarity (2% tolerance)
SIMILARITY_THRESHOLD = 0.98


sys.path.append(os.path.dirname(__file__))
import debugger


def _is_rank_0() -> bool:
    """Check if current process is rank 0 for both distributed and non-distributed setups.

    Returns:
        True if current process is rank 0 or in single-process mode.
    """
    if torch.distributed.is_initialized():
        return torch.distributed.get_rank() == 0
    elif "LOCAL_RANK" in os.environ:
        return int(os.environ.get("LOCAL_RANK", 0)) == 0
    return True


def load_model_class(model_class_name: str):
    """Dynamically import and return a model class from transformers.

    Args:
        model_class_name: Name of the model class (e.g., 'Qwen2_5_VLForConditionalGeneration')

    Returns:
        The model class

    Raises:
        ImportError: If the model class cannot be imported
    """
    try:
        # Try importing from transformers
        transformers_module = importlib.import_module("transformers")
        model_class = getattr(transformers_module, model_class_name)
        return model_class
    except AttributeError:
        # If not found in main transformers, try specific model modules
        try:
            # Try common model-specific modules
            if "qwen" in model_class_name.lower():
                module_name = "transformers.models.qwen2_vl"
            elif "llava" in model_class_name.lower():
                module_name = "transformers.models.llava"
            elif "blip" in model_class_name.lower():
                module_name = "transformers.models.blip_2"
            else:
                # Generic fallback - try to guess module name
                base_name = model_class_name.replace("ForConditionalGeneration", "").replace("ForCausalLM", "").lower()
                module_name = f"transformers.models.{base_name}"

            specific_module = importlib.import_module(module_name)
            model_class = getattr(specific_module, model_class_name)
            return model_class
        except (ImportError, AttributeError):
            raise ImportError(f"Could not import model class '{model_class_name}' from transformers")


def get_model_class(model_class_name: str = None, is_vl_model: bool = False):
    """Get the appropriate model class for loading.

    Args:
        model_class_name: Optional specific model class name
        is_vl_model: Whether this is a vision-language model

    Returns:
        Model class to use for loading
    """
    if model_class_name:
        print_rank_0(f"Using specified model class: {model_class_name}")
        return load_model_class(model_class_name)
    else:
        # Default behavior
        if is_vl_model:
            print_rank_0(
                "Warning: VL model detected but no model class specified. Using AutoModelForCausalLM which may not work."
            )
            print_rank_0(
                "Consider using --model_class argument (e.g., --model_class Qwen2_5_VLForConditionalGeneration)"
            )
        return AutoModelForCausalLM


def is_vision_language_model(model_path: str) -> bool:
    """Check if the model is a vision-language model.

    Args:
        model_path: Path to the HuggingFace model

    Returns:
        True if the model supports vision inputs, False otherwise
    """
    try:
        config = AutoConfig.from_pretrained(model_path, trust_remote_code=True)

        # Check for VL model indicators in config
        model_type = getattr(config, "model_type", "").lower()
        arch = getattr(config, "architectures", [])
        arch_str = " ".join(arch).lower() if arch else ""

        # Common patterns for VL models
        vl_indicators = [
            "vl",
            "vision",
            "multimodal",
            "clip",
            "blip",
            "flamingo",
            "llava",
            "qwen2_vl",
            "qwen_vl",
            "minicpm",
        ]

        return any(indicator in model_type or indicator in arch_str for indicator in vl_indicators)

    except Exception as e:
        print_rank_0(f"Warning: Could not determine model type from config: {e}")
        # Fallback: check if qwen_vl_utils is available and model name contains vl indicators
        return any(indicator in model_path.lower() for indicator in ["vl", "vision"])


class SingleBatchIterator:
    """Iterator that yields a single batch of data for text generation.
    Required by the forward_backward_func function.

    This class creates an iterator that yields exactly one batch containing
    input tokens, position IDs, attention mask, and optional vision inputs,
    then raises StopIteration. Used for single-step inference in the forward pass.
    """

    def __init__(self, input_ids, position_ids, attention_mask, pixel_values=None, image_grid_thw=None):
        self.batch = dict(
            tokens=input_ids,
            position_ids=position_ids,
            attention_mask=attention_mask,
        )

        # Add vision inputs if provided
        if pixel_values is not None:
            self.batch["pixel_values"] = pixel_values
        if image_grid_thw is not None:
            self.batch["image_grid_thw"] = image_grid_thw

        self._yielded = False

    def __iter__(self):
        return self

    def __next__(self):
        if self._yielded:
            raise StopIteration
        self._yielded = True
        return self.batch


def vlm_forward_step(data_iterator, model, **kwargs) -> torch.Tensor:
    """Forward step function for vision-language generation.
    Required by the forward_backward_func function.

    Extracts a batch from the data iterator and runs the model forward pass
    with the provided input tokens, position IDs, attention mask, and vision inputs.

    Args:
        data_iterator: Iterator providing batches of input data
        model: The Megatron model to run forward pass on
        **kwargs: Additional keyword arguments (unused)

    Returns:
        Tuple of (model_output, loss_function)
    """
    batch = next(data_iterator)
    forward_args = {
        "input_ids": batch["tokens"],
        "position_ids": batch["position_ids"],
        "attention_mask": batch.get("attention_mask", None),
    }

    # Add vision inputs if present
    if "pixel_values" in batch:
        forward_args["pixel_values"] = batch["pixel_values"]
    if "image_grid_thw" in batch:
        forward_args["image_grid_thw"] = batch["image_grid_thw"]

    def loss_func(x, **kwargs):
        return x

    return model(**forward_args), loss_func


def load_image(image_path: str) -> Image.Image:
    """Load an image from URL or file path.

    Args:
        image_path: URL or local file path to the image

    Returns:
        PIL Image object
    """
    if image_path.startswith(("http://", "https://")):
        response = requests.get(image_path)
        response.raise_for_status()
        return Image.open(requests.get(image_path, stream=True).raw)
    else:
        return Image.open(image_path)


def pad_input_ids_to_tp_multiple(input_ids, tp_size: int, pad_token_id: int = 0):
    """Pad input_ids so sequence length is divisible by tp_size.

    this is needed for sequence parallel, which is required for moe models
    when using tensor parallel and expert parallel together.

    Args:
        input_ids: Input token IDs tensor
        tp_size: Tensor parallel size
        pad_token_id: Token ID to use for padding

    Returns:
        Padded input_ids tensor
    """
    seq_len = input_ids.shape[1]
    remainder = seq_len % tp_size
    if remainder != 0:
        pad_len = tp_size - remainder
        padding = torch.full(
            (input_ids.shape[0], pad_len), pad_token_id, dtype=input_ids.dtype, device=input_ids.device
        )
        input_ids = torch.cat([input_ids, padding], dim=1)
    return input_ids


def process_inputs(tokenizer, processor, image_path: Optional[str], prompt: str, is_vl_model: bool, tp_size: int = 1):
    """Process inputs for both vision-language and regular LLM models.

    Args:
        tokenizer: AutoTokenizer for the model
        processor: AutoProcessor for VL models (None for regular LLMs)
        image_path: Path or URL to the image (optional)
        prompt: Text prompt
        is_vl_model: Whether the model is a vision-language model
        tp_size: Tensor parallel size for padding sequence length

    Returns:
        Tuple of (input_ids, pixel_values, image_grid_thw, messages)
    """
    if is_vl_model and image_path:
        if not QWEN_VL_UTILS_AVAILABLE:
            raise ImportError("qwen_vl_utils is required for vision-language models but not installed")

        # Create messages with image and text
        messages = [
            {
                "role": "user",
                "content": [
                    {"type": "image", "image": image_path},
                    {"type": "text", "text": prompt},
                ],
            }
        ]

        # Process vision info
        image_inputs, video_inputs = process_vision_info(messages)

        # Apply chat template
        text = processor.apply_chat_template(messages, tokenize=False, add_generation_prompt=True)

        # Process inputs
        inputs = processor(
            text=[text],
            images=image_inputs,
            videos=video_inputs,
            padding=True,
            return_tensors="pt",
        )

        input_ids = pad_input_ids_to_tp_multiple(inputs.input_ids, tp_size, tokenizer.pad_token_id or 0)
        return input_ids, inputs.pixel_values, inputs.image_grid_thw, messages
    else:
        # Text-only processing for both VL models without images and regular LLMs
        if is_vl_model and processor:
            # Use processor for VL models even in text-only mode
            inputs = processor(text=[prompt], return_tensors="pt")
        else:
            # Use tokenizer for regular LLMs
            inputs = tokenizer(prompt, return_tensors="pt")
        input_ids = pad_input_ids_to_tp_multiple(inputs.input_ids, tp_size, tokenizer.pad_token_id or 0)
        return input_ids, None, None, None


def _load_hf_model(args, is_vl_model: bool):
    """Load HuggingFace model on rank 0.

    Args:
        args: Command line arguments.
        is_vl_model: Whether this is a vision-language model.

    Returns:
        Loaded HF model or None if not on rank 0.
    """
    if not _is_rank_0():
        return None

    print_rank_0("Loading HuggingFace model...")
    model_class = get_model_class(args.model_class, is_vl_model)
    hf_model = model_class.from_pretrained(
        args.hf_model_path, torch_dtype=torch.bfloat16, device_map="cuda", trust_remote_code=True
    )
    hf_model = hf_model.eval()
    print_rank_0(f"Loaded with {model_class.__name__}")

    # Register debug hooks if enabled
    if args.enable_debug_hooks:
        print_rank_0("Registering debug hooks for HuggingFace model...")
        debugger.register_hooks(hf_model, file_prefix="hf_debug_")
        print_rank_0("HuggingFace debug hooks registered.")

    return hf_model


def _export_and_load_roundtrip_hf_model(args, is_vl_model: bool, megatron_model, bridge):
    """Export HF weights from Megatron model, save, and load exported HF model for comparison.

    Returns:
        Exported HF model loaded from disk (rank 0) or None (non-rank-0).
    """
    print_rank_0("Performing HF round-trip export from Megatron model...")
    model_name = args.hf_model_path.split("/")[-1]
    parent_dir = args.exported_hf_dir if args.exported_hf_dir else "."
    save_path = os.path.join(parent_dir, f"{model_name}_roundtrip")

    if _is_rank_0():
        print_rank_0(f"Exporting HF checkpoint to: {save_path}")
    # Quick verification of exported weights against original HF weights (rank 0 summary)
    matches = 0
    mismatches = 0
    for name, param in bridge.export_hf_weights(megatron_model, show_progress=False):
        if _is_rank_0():
            original_param = bridge.hf_pretrained.state[name]
            if torch.allclose(param, original_param.to(param.device), atol=1e-1):
                matches += 1
            else:
                mismatches += 1
    if _is_rank_0():
        print_rank_0(f"Export verification - matches: {matches}, mismatches: {mismatches}")

    # Save exported HF checkpoint
    bridge.save_hf_pretrained(megatron_model, save_path)

    # Load exported HF model only on rank 0
    if _is_rank_0():
        print_rank_0("Loading exported HF model for comparison...")
        model_class = get_model_class(args.model_class, is_vl_model)
        hf_model = model_class.from_pretrained(
            save_path, torch_dtype=torch.bfloat16, device_map="cuda", trust_remote_code=True
        ).eval()
        if args.enable_debug_hooks:
            print_rank_0("Registering debug hooks for exported HF model...")
            debugger.register_hooks(hf_model, file_prefix="hf_debug_")
            print_rank_0("Exported HF debug hooks registered.")
        return hf_model
    return None


def _run_hf_inference(hf_model, input_ids, pixel_values, image_grid_thw, tokenizer):
    """Run HuggingFace model inference and return results.

    Args:
        hf_model: The HuggingFace model (may be None for non-rank-0).
        input_ids: Input token IDs.
        pixel_values: Pixel values for vision models (optional).
        image_grid_thw: Image grid dimensions (optional).
        tokenizer: Tokenizer for decoding.

    Returns:
        Tuple of (hf_logits, hf_next_token, hf_logits_stats, hf_top5_info, logits_shape).
    """
    print_rank_0("=== RUNNING HF MODEL (1-STEP) ===")

    if not _is_rank_0() or hf_model is None:
        return None, None, None, None, None

    with torch.no_grad():
        hf_inputs = {
            "input_ids": input_ids,
            "attention_mask": torch.ones_like(input_ids, dtype=torch.bool),
        }
        if pixel_values is not None:
            hf_inputs["pixel_values"] = pixel_values
        if image_grid_thw is not None:
            hf_inputs["image_grid_thw"] = image_grid_thw

        hf_output = hf_model(**hf_inputs)

        # Debug: Check output type
        print_rank_0(f"HF output type: {type(hf_output)}")

        # Extract logits from AutoModelForCausalLM output
        if hasattr(hf_output, "logits"):
            hf_logits = hf_output.logits[0, -1, :]  # Last token logits
            logits_shape = hf_output.logits.shape
        else:
            print_rank_0("Error: AutoModelForCausalLM output doesn't have logits attribute")
            return None, None, None, None, None

        hf_next_token = torch.argmax(hf_logits, dim=-1)

        hf_logits_stats = f"mean: {hf_logits.mean():.4f}, std: {hf_logits.std():.4f}"
        # Show top 5 tokens
        top5_vals, top5_ids = torch.topk(hf_logits, 5)
        top5_tokens = [tokenizer.decode([idx]) for idx in top5_ids]
        hf_top5_info = list(zip(top5_tokens, top5_vals.tolist()))

        print_rank_0(f"HF output shape: {logits_shape}")
        print_rank_0(f"HF logits stats - {hf_logits_stats}")
        print_rank_0(f"HF next token: {hf_next_token.item()} ('{tokenizer.decode([hf_next_token.item()])}')")
        print_rank_0(f"HF Top 5: {hf_top5_info}")

        return hf_logits, hf_next_token, hf_logits_stats, hf_top5_info, logits_shape


def _load_megatron_model(args):
    """Load Megatron model from checkpoint or convert from HF.

    Args:
        args: Command line arguments.

    Returns:
        Tuple of (List of Megatron model components, bridge).
    """
    print_rank_0("Loading Megatron model...")
    tp, pp, ep, etp = args.tp, args.pp, args.ep, args.etp

    if args.megatron_model_path:
        # Load from Megatron checkpoint
        bridge = AutoBridge.from_hf_pretrained(args.hf_model_path)
        model_provider = bridge.to_megatron_provider(load_weights=False)
        model_provider.tensor_model_parallel_size = tp
        model_provider.pipeline_model_parallel_size = pp
        model_provider.expert_model_parallel_size = ep
        model_provider.expert_tensor_parallel_size = etp
        model_provider.pipeline_dtype = torch.bfloat16
        model_provider.finalize()
        model_provider.initialize_model_parallel(seed=0)
        megatron_model = bridge.load_megatron_model(
            args.megatron_model_path,
            mp_overrides={
                "tensor_model_parallel_size": tp,
                "pipeline_model_parallel_size": pp,
                "expert_model_parallel_size": ep,
                "expert_tensor_parallel_size": etp,
            },
            wrap_with_ddp=False,
        )
    else:
        # Convert from HF to Megatron
        bridge = AutoBridge.from_hf_pretrained(args.hf_model_path, trust_remote_code=True)
        model_provider = bridge.to_megatron_provider(load_weights=True)
        model_provider.tensor_model_parallel_size = tp
        model_provider.pipeline_model_parallel_size = pp
        model_provider.expert_model_parallel_size = ep
        model_provider.expert_tensor_parallel_size = etp
        model_provider.pipeline_dtype = torch.bfloat16
        model_provider.finalize()
        model_provider.initialize_model_parallel(seed=0)
        megatron_model = model_provider.provide_distributed_model(wrap_with_ddp=False)

    model_components = [m.eval() for m in megatron_model]

    # Register debug hooks if enabled
    if args.enable_debug_hooks:
        print_rank_0("Registering debug hooks for Megatron model...")
        for i, model_component in enumerate(model_components):
            debugger.register_hooks(model_component, file_prefix=f"megatron_debug_component_{i}_")
        print_rank_0("Megatron debug hooks registered.")

    return model_components, bridge


def _setup_tokenizer_and_processor(args, is_vl_model: bool):
    """Setup tokenizer and processor for the model.

    Args:
        args: Command line arguments.
        is_vl_model: Whether this is a vision-language model.

    Returns:
        Tuple of (tokenizer, processor).
    """
    tokenizer = AutoTokenizer.from_pretrained(args.hf_model_path, trust_remote_code=True)
    if tokenizer.pad_token is None:
        tokenizer.pad_token = tokenizer.eos_token

    processor = None
    if is_vl_model:
        try:
            processor = AutoProcessor.from_pretrained(args.hf_model_path, trust_remote_code=True)
        except Exception as e:
            print_rank_0(f"Warning: Could not load processor for VL model: {e}")
            print_rank_0("Falling back to tokenizer-only mode")

    return tokenizer, processor


def compare_models_one_step(args) -> None:
    """Compare 1-step generation between HF and Megatron models with debugging.

    Args:
        args: Parsed command line arguments
    """
    print_rank_0("=== STARTING MODEL COMPARISON (1-STEP) ===")

    if torch.cuda.is_available():
        local_rank = int(os.environ.get("LOCAL_RANK", 0))
        torch.cuda.set_device(local_rank)
        print_rank_0(f"Set CUDA device to: {torch.cuda.current_device()}")

    # Detect model type
    is_vl_model = is_vision_language_model(args.hf_model_path)
    print_rank_0(f"Detected model type: {'Vision-Language' if is_vl_model else 'Text-only LLM'}")

    # Validate vision requirements
    if args.image_path and not is_vl_model:
        print_rank_0("Warning: Image provided but model is not a vision-language model. Ignoring image.")
        args.image_path = None

    # Load Megatron model (and bridge)
    megatron_model, bridge = _load_megatron_model(args)

<<<<<<< HEAD
    # Optionally perform HF round-trip export and use exported HF model for comparison
    if getattr(args, "roundtrip_hf", False):
        hf_model = _export_and_load_roundtrip_hf_model(args, is_vl_model, megatron_model, bridge)
    else:
        # Load HF model directly from the hub/path
        hf_model = _load_hf_model(args, is_vl_model)

=======
>>>>>>> e59a5736
    # Setup tokenizer and processor
    tokenizer, processor = _setup_tokenizer_and_processor(args, is_vl_model)

    # Process inputs
    print_rank_0(f"Processing inputs - Prompt: '{args.prompt}', Image: {args.image_path}")
    input_ids, pixel_values, image_grid_thw, messages = process_inputs(
        tokenizer, processor, args.image_path, args.prompt, is_vl_model, args.tp
    )

    # Move to GPU
    input_ids = input_ids.cuda()
    if pixel_values is not None:
        pixel_values = pixel_values.cuda()
    if image_grid_thw is not None:
        image_grid_thw = image_grid_thw.cuda()

    print_rank_0(f"Input shape: {input_ids.shape}")
    print_rank_0(f"Pixel values shape: {pixel_values.shape if pixel_values is not None else 'None'}")

    # Run HF model forward pass
    hf_logits, hf_next_token, hf_logits_stats, hf_top5_info, logits_shape = _run_hf_inference(
        hf_model, input_ids, pixel_values, image_grid_thw, tokenizer
    )

    del hf_model
    # Load Megatron model
    megatron_model = _load_megatron_model(args)

    # Broadcast HF results to all ranks after Megatron initialization
    # (following the pattern from generate_from_hf.py)
    if torch.distributed.is_initialized():
        # Create tensors for broadcasting if they don't exist on non-rank-0
        if hf_next_token is None:
            hf_next_token = torch.zeros(1, device=input_ids.device, dtype=torch.long)
        if hf_logits is None:
            # Get vocab size from tokenizer for proper tensor size
            vocab_size = getattr(
                tokenizer, "vocab_size", len(tokenizer.vocab) if hasattr(tokenizer, "vocab") else 32000
            )
            hf_logits = torch.zeros(vocab_size, device=input_ids.device, dtype=torch.bfloat16)

        # Broadcast from rank 0 to all ranks
        torch.distributed.broadcast(hf_next_token, 0)
        torch.distributed.broadcast(hf_logits, 0)

    # Run Megatron model forward pass
    print_rank_0("=== RUNNING MEGATRON MODEL (1-STEP) ===")
    with torch.no_grad():
        position_ids = (
            torch.arange(input_ids.size(1), dtype=torch.long, device=input_ids.device)
            .unsqueeze(0)
            .expand_as(input_ids)
        )
        attention_mask = torch.ones_like(input_ids, dtype=torch.bool)

        fwd_bwd_function = get_forward_backward_func()
        iterator = SingleBatchIterator(input_ids, position_ids, attention_mask, pixel_values, image_grid_thw)

        megatron_output = fwd_bwd_function(
            forward_step_func=vlm_forward_step,
            data_iterator=iterator,
            model=megatron_model,
            num_microbatches=1,
            forward_only=True,
            seq_length=input_ids.size(1),
            micro_batch_size=1,
            collect_non_loss_data=True,
        )

        if isinstance(megatron_output, list) and len(megatron_output) > 0:
            megatron_output = megatron_output[0]

        # Handle both single GPU and multi-GPU cases
        is_last_stage = not torch.distributed.is_initialized() or parallel_state.is_pipeline_last_stage()

        if is_last_stage:
            # Gather tensor parallel results if using TP
            if torch.distributed.is_initialized() and parallel_state.get_tensor_model_parallel_world_size() > 1:
                world_size = parallel_state.get_tensor_model_parallel_world_size()
                gathered_tensors = [torch.zeros_like(megatron_output) for _ in range(world_size)]
                dist.all_gather(
                    gathered_tensors, megatron_output, group=parallel_state.get_tensor_model_parallel_group()
                )
                megatron_output = torch.cat(gathered_tensors, dim=2)

            megatron_logits = megatron_output[0, -1, :]
            megatron_next_token = torch.argmax(megatron_logits, dim=-1)

            if not torch.distributed.is_initialized() or parallel_state.get_tensor_model_parallel_rank() == 0:
                print(f"Megatron output shape: {megatron_output.shape}")
                print(f"Megatron logits stats - mean: {megatron_logits.mean():.4f}, std: {megatron_logits.std():.4f}")
                print(
                    f"Megatron next token: {megatron_next_token.item()} ('{tokenizer.decode([megatron_next_token.item()])}')"
                )

                # Show top 5 tokens
                top5_vals, top5_ids = torch.topk(megatron_logits, 5)
                top5_tokens = [tokenizer.decode([idx]) for idx in top5_ids]
                print(f"Megatron Top 5: {list(zip(top5_tokens, top5_vals.tolist()))}")

                # Compare outputs (only where we have valid Megatron results)
                print("=== COMPARISON ===")
                token_match = hf_next_token.item() == megatron_next_token.item()
                token_status_emoji = "✅" if token_match else "❌"
                print(f"Token match: {token_match} {token_status_emoji}")

                # Compare logits if shapes match
                if hf_logits.shape == megatron_logits.shape:
                    diff = (hf_logits - megatron_logits).abs()
                    print(f"Logits diff - max: {diff.max():.6f}, mean: {diff.mean():.6f}")
                    cosine_sim = torch.cosine_similarity(hf_logits.unsqueeze(0), megatron_logits.unsqueeze(0))
                    cos_val = cosine_sim.item()
                    percent = cos_val * 100.0
                    status_emoji = "✅" if cos_val >= SIMILARITY_THRESHOLD else "❌"
                    tolerance_text = "within ±2%" if cos_val >= SIMILARITY_THRESHOLD else "outside ±2%"
                    print(
                        f"Cosine similarity: {cos_val:.6f} ({percent:.2f}%) {status_emoji} ({tolerance_text} tolerance)"
                    )
                else:
                    print(f"Shape mismatch: HF {hf_logits.shape} vs Megatron {megatron_logits.shape}")
                    print("Cannot compare logits directly due to shape mismatch")

                print("=== COMPARISON COMPLETE ===")
        else:
            # Non-last pipeline stages: create dummy tensor for broadcasting
            megatron_next_token = torch.zeros(1, device=input_ids.device, dtype=torch.long)

        # Broadcast Megatron results from last rank to all ranks (following generate_from_hf.py pattern)
        if torch.distributed.is_initialized():
            torch.distributed.broadcast(megatron_next_token, get_last_rank())


if __name__ == "__main__":
    parser = argparse.ArgumentParser(description="Compare HuggingFace and Megatron models")
    parser.add_argument(
        "--hf_model_path",
        type=str,
        required=True,
        help="Path to the HuggingFace model.",
    )
    parser.add_argument(
        "--prompt",
        type=str,
        required=True,
        help="Input prompt for generation.",
    )
    parser.add_argument(
        "--image_path",
        type=str,
        default=None,
        help="Path or URL to the image for vision-language generation (optional).",
    )
    parser.add_argument("--megatron_model_path", type=str, default=None, help="Path to the Megatron model checkpoint")
    parser.add_argument("--tp", type=int, default=1, help="Tensor parallelism size")
    parser.add_argument("--pp", type=int, default=1, help="Pipeline parallelism size")
    parser.add_argument("--ep", type=int, default=1, help="Expert parallelism size")
    parser.add_argument("--etp", type=int, default=1, help="Expert tensor parallelism size")
    parser.add_argument(
        "--model_class",
        type=str,
        default=None,
        help="Specific HuggingFace model class to use (e.g., 'Qwen2_5_VLForConditionalGeneration' for VL models). If not specified, uses AutoModelForCausalLM.",
    )
    parser.add_argument(
        "--enable_debug_hooks",
        action="store_true",
        help="Enable debug hooks to log forward pass information for both HF and Megatron models to JSONL files",
    )
    parser.add_argument(
        "--roundtrip_hf",
        action="store_true",
        help="Export HF weights from the Megatron model and compare using the exported HF model instead of the original.",
    )
    parser.add_argument(
        "--exported_hf_dir",
        type=str,
        default=None,
        help="Directory where the exported HF model will be saved during round-trip. Defaults to current directory.",
    )

    args = parser.parse_args()

    compare_models_one_step(args)

    if torch.distributed.is_initialized():
        torch.distributed.destroy_process_group()<|MERGE_RESOLUTION|>--- conflicted
+++ resolved
@@ -653,7 +653,6 @@
     # Load Megatron model (and bridge)
     megatron_model, bridge = _load_megatron_model(args)
 
-<<<<<<< HEAD
     # Optionally perform HF round-trip export and use exported HF model for comparison
     if getattr(args, "roundtrip_hf", False):
         hf_model = _export_and_load_roundtrip_hf_model(args, is_vl_model, megatron_model, bridge)
@@ -661,8 +660,6 @@
         # Load HF model directly from the hub/path
         hf_model = _load_hf_model(args, is_vl_model)
 
-=======
->>>>>>> e59a5736
     # Setup tokenizer and processor
     tokenizer, processor = _setup_tokenizer_and_processor(args, is_vl_model)
 
