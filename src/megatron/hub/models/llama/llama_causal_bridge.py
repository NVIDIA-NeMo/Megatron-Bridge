# Copyright (c) 2025, NVIDIA CORPORATION.  All rights reserved.
#
# Licensed under the Apache License, Version 2.0 (the "License");
# you may not use this file except in compliance with the License.
# You may obtain a copy of the License at
#
#     http://www.apache.org/licenses/LICENSE-2.0
#
# Unless required by applicable law or agreed to in writing, software
# distributed under the License is distributed on an "AS IS" BASIS,
# WITHOUT WARRANTIES OR CONDITIONS OF ANY KIND, either express or implied.
# See the License for the specific language governing permissions and
# limitations under the License.

from functools import partial

import torch
from megatron.core.models.gpt.gpt_model import GPTModel
from transformers import LlamaForCausalLM

from megatron.hub.bridge import MegatronModelBridge
from megatron.hub.bridge.hf_pretrained.causal_lm import PreTrainedCausalLM
from megatron.hub.bridge.mapping_registry import MegatronMappingRegistry
from megatron.hub.bridge.param_mapping import (
    GatedMLPMapping,
    QKVMapping,
    TPAwareMapping,
)
from megatron.hub.models.llama.llama_provider import Llama31ModelProvider, LlamaModelProvider


@MegatronModelBridge.register_bridge(source=LlamaForCausalLM, target=GPTModel)
class LlamaCausalBridge(MegatronModelBridge):
    """
    Megatron Hub Bridge for Llama Causal LM.

    As a user you would not use this bridge directly, but through `CausalBridge` or `AutoBridge`.

    Example:
        >>> from megatron.hub import AutoBridge
        >>> bridge = AutoBridge.from_pretrained("meta-llama/Llama-3.1-8B-Instruct")
        >>> provider = bridge.to_provider()
    """

    def provider_bridge(self, hf_pretrained: PreTrainedCausalLM) -> LlamaModelProvider:
        hf_config = hf_pretrained.config

        if (
            getattr(hf_config, "rope_scaling", None) is not None
            and hf_config.rope_scaling.get("rope_type") == "llama3"
        ):
            # Apply Llama3.1 customize rope scaling
            cls = partial(Llama31ModelProvider, scale_factor=hf_config.rope_scaling.get("factor", 8.0))
        else:
            cls = LlamaModelProvider

        provider = cls(
            num_layers=hf_config.num_hidden_layers,
            hidden_size=hf_config.hidden_size,
            ffn_hidden_size=hf_config.intermediate_size,
            num_attention_heads=hf_config.num_attention_heads,
            init_method_std=hf_config.initializer_range,
            layernorm_epsilon=hf_config.rms_norm_eps,
            num_query_groups=hf_config.num_key_value_heads,
            seq_length=hf_config.max_position_embeddings,
            rotary_base=hf_config.rope_theta,
            gated_linear_unit=True,
            make_vocab_size_divisible_by=self.make_vocab_size_divisible_by(hf_config.vocab_size),
            share_embeddings_and_output_weights=getattr(hf_config, "tie_word_embeddings", False),
            fp16=(self.dtype_from_hf(hf_config, default=torch.float32) == torch.float16),
            bf16=(self.dtype_from_hf(hf_config, default=torch.float32) == torch.bfloat16),
            params_dtype=self.dtype_from_hf(hf_config, default=torch.float32),
            generation_config=hf_pretrained.generation_config,
            vocab_size=hf_config.vocab_size,
        )

        provider.gradient_accumulation_fusion = False
        provider.variable_seq_lengths = True

        return provider

<<<<<<< HEAD
    def state_bridge(self) -> MegatronStateBridge:
        # Expected to return MegatronStateBridge(TPAwareMapping(megatron_param, hf_param), ...)
        # We can also use a dictionary-based mapping for clarity
        # Dictionary-based mapping:
        # - Key: Megatron parameter name
        # - Value:
        #   - An hf_params string for simple 1:1 **TPAwareMapping**
        #   - A tuple of (MappingClass, {hf_params}) for complex mappings
        param_mappings = {
            # Embeddings
            "embedding.word_embeddings.weight": "model.embed_tokens.weight",
            "output_layer.weight": "lm_head.weight",
            # LayerNorms
            "decoder.final_layernorm.weight": "model.norm.weight",
            "decoder.layers.*.self_attention.linear_qkv.layer_norm_weight": "model.layers.*.input_layernorm.weight",
            "decoder.layers.*.mlp.linear_fc1.layer_norm_weight": "model.layers.*.post_attention_layernorm.weight",
            # Attention
            "decoder.layers.*.self_attention.linear_qkv.weight": (
                QKVMapping,
                {
                    "q": "model.layers.*.self_attn.q_proj.weight",
                    "k": "model.layers.*.self_attn.k_proj.weight",
                    "v": "model.layers.*.self_attn.v_proj.weight",
                },
=======
    def mapping_registry(self) -> MegatronMappingRegistry:
        return MegatronMappingRegistry(
            # ------------------------------------------------------------------
            # Embedding & output projection – column-parallel
            # ------------------------------------------------------------------
            TPAwareMapping(
                megatron_param="embedding.word_embeddings.weight",
                hf_param="model.embed_tokens.weight",
>>>>>>> 84f255f7
            ),
            "decoder.layers.*.self_attention.linear_proj.weight": "model.layers.*.self_attn.o_proj.weight",
            # MLP
            "decoder.layers.*.mlp.linear_fc1.weight": (
                GatedMLPMapping,
                {
                    "gate": "model.layers.*.mlp.gate_proj.weight",
                    "up": "model.layers.*.mlp.up_proj.weight",
                },
            ),
            "decoder.layers.*.mlp.linear_fc2.weight": "model.layers.*.mlp.down_proj.weight",
        }

        mappings = []
        for megatron_param, hf_param in param_mappings.items():
            if isinstance(hf_param, str):
                mappings.append(TPAwareMapping(megatron_param=megatron_param, hf_param=hf_param))
            elif isinstance(hf_param, tuple):
                mapping_class, hf_params = hf_param
                if isinstance(hf_param, str):
                    mappings.append(mapping_class(megatron_param=megatron_param, hf_param=hf_param))
                elif isinstance(hf_param, dict):
                    mappings.append(mapping_class(megatron_param=megatron_param, **hf_params))
                else:
                    raise TypeError(f"Unsupported hf_param type for {megatron_param}: {type(hf_param)}")
            else:
                raise TypeError(f"Unsupported hf_param type for {megatron_param}: {type(hf_param)}")

        return MegatronStateBridge(*mappings)<|MERGE_RESOLUTION|>--- conflicted
+++ resolved
@@ -79,8 +79,7 @@
 
         return provider
 
-<<<<<<< HEAD
-    def state_bridge(self) -> MegatronStateBridge:
+    def mapping_registry(self) -> MegatronMappingRegistry:
         # Expected to return MegatronStateBridge(TPAwareMapping(megatron_param, hf_param), ...)
         # We can also use a dictionary-based mapping for clarity
         # Dictionary-based mapping:
@@ -104,16 +103,6 @@
                     "k": "model.layers.*.self_attn.k_proj.weight",
                     "v": "model.layers.*.self_attn.v_proj.weight",
                 },
-=======
-    def mapping_registry(self) -> MegatronMappingRegistry:
-        return MegatronMappingRegistry(
-            # ------------------------------------------------------------------
-            # Embedding & output projection – column-parallel
-            # ------------------------------------------------------------------
-            TPAwareMapping(
-                megatron_param="embedding.word_embeddings.weight",
-                hf_param="model.embed_tokens.weight",
->>>>>>> 84f255f7
             ),
             "decoder.layers.*.self_attention.linear_proj.weight": "model.layers.*.self_attn.o_proj.weight",
             # MLP
@@ -142,4 +131,4 @@
             else:
                 raise TypeError(f"Unsupported hf_param type for {megatron_param}: {type(hf_param)}")
 
-        return MegatronStateBridge(*mappings)+        return MegatronMappingRegistry(*mappings)