--- conflicted
+++ resolved
@@ -380,29 +380,6 @@
                 )
 
 
-<<<<<<< HEAD
-def _compile_dataset_helpers() -> None:
-    # =========================
-    # Compile dataset C++ code.
-    # =========================
-    # TODO: move this to ninja
-    if get_rank_safe() == 0:
-        start_time = time.time()
-        print("> compiling dataset index builder ...")
-        from megatron.core.datasets.utils import compile_helpers
-
-        compile_helpers()
-        print(
-            ">>> done with dataset index builder. Compilation time: {:.3f} seconds".format(time.time() - start_time),
-            flush=True,
-        )
-
-    if torch.distributed.is_initialized():
-        torch.distributed.barrier()
-
-
-=======
->>>>>>> cc381711
 def _set_random_seed(
     seed_: int,
     data_parallel_random_init: bool = False,
