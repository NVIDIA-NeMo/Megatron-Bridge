--- conflicted
+++ resolved
@@ -370,22 +370,18 @@
         train_data_iterator = None
 
     if valid_dataloader is not None:
-<<<<<<< HEAD
+        val_dataloader_type = "cyclic" if isinstance(cfg.dataset, GPTDatasetConfig) else cfg.dataset.dataloader_type
         if isinstance(valid_dataloader, list):
             # Multiple validation datasets - create a list of iterators
             valid_data_iterator = []
             for valid_dl in valid_dataloader:
                 if valid_dl is not None:
-                    valid_data_iterator.append(_get_iterator("cyclic", valid_dl))
+                    valid_data_iterator.append(_get_iterator(val_dataloader_type, valid_dl))
                 else:
                     valid_data_iterator.append(None)
         else:
             # Single validation dataset - original logic
             valid_data_iterator = _get_iterator("cyclic", valid_dataloader)
-=======
-        val_dataloader_type = "cyclic" if isinstance(cfg.dataset, GPTDatasetConfig) else cfg.dataset.dataloader_type
-        valid_data_iterator = _get_iterator(val_dataloader_type, valid_dataloader)
->>>>>>> 953aabf7
     else:
         valid_data_iterator = None
 
