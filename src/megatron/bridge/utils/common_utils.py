# Copyright (c) 2025, NVIDIA CORPORATION.  All rights reserved.
#
# Licensed under the Apache License, Version 2.0 (the "License");
# you may not use this file except in compliance with the License.
# You may obtain a copy of the License at
#
#     http://www.apache.org/licenses/LICENSE-2.0
#
# Unless required by applicable law or agreed to in writing, software
# distributed under the License is distributed on an "AS IS" BASIS,
# WITHOUT WARRANTIES OR CONDITIONS OF ANY KIND, either express or implied.
# See the License for the specific language governing permissions and
# limitations under the License.

import os
import re
import warnings

import torch
import torch.distributed
from megatron.core import DistributedDataParallel as DDP
from megatron.core.transformer.module import Float16Module


try:
    from megatron.core.distributed import TorchFullyShardedDataParallel as torch_FSDP

    ALL_MODULE_WRAPPER_CLASSNAMES = (DDP, torch_FSDP, Float16Module)
except ImportError:
    ALL_MODULE_WRAPPER_CLASSNAMES = (DDP, Float16Module)


def get_rank_safe() -> int:
    """Get the distributed rank safely, even if torch.distributed is not initialized.

    Returns:
        The current process rank.
    """
    # In megatron init, args.rank comes from the torchrun env var.
    # Once init has been done, args.rank is updated to value of torch get_rank()
    if torch.distributed.is_initialized():
        return torch.distributed.get_rank()
    else:
        return int(os.getenv("RANK", "0"))


def get_world_size_safe() -> int:
    """Get the distributed world size safely, even if torch.distributed is not initialized.

    Returns:
        The total number of processes in the distributed job.
    """
    # In megatron init, args.world_size comes from the torchrun env var.
    # Once init has been done, args.world_size is updated to value of torch get_world_size()
    if torch.distributed.is_initialized():
        return torch.distributed.get_world_size()
    else:
        return int(os.getenv("WORLD_SIZE", "1"))


def get_last_rank() -> int:
    """Get the last rank in the distributed group"""
    if not torch.distributed.is_initialized():
        return 0
    return torch.distributed.get_world_size() - 1


def get_local_rank_preinit() -> int:
    """Get the local rank from the environment variable, intended for use before full init.

    Returns:
        The local rank of the current process.
    """
    return int(os.getenv("LOCAL_RANK", "0"))


def print_rank_0(message: str) -> None:
    """Print a message only on global rank 0.

    Args:
        message: The message string to print.
    """
    rank = get_rank_safe()
    if rank == 0:
        print(message, flush=True)


def warn_rank_0(message):
    """Warn only on rank 0."""
    rank = get_rank_safe()
    if rank == 0:
        warnings.warn(message)


def is_last_rank() -> bool:
    """Check if the current rank is the last rank in the default process group.

    Returns:
        True if the current rank is the last one, False otherwise.
    """
    return torch.distributed.get_rank() == (torch.distributed.get_world_size() - 1)


def print_rank_last(message: str) -> None:
    """Print a message only on the last rank of the default process group.

    Args:
        message: The message string to print.
    """
    if torch.distributed.is_initialized():
        if is_last_rank():
            print(message, flush=True)
    else:
        print(message, flush=True)


def extract_expert_number_from_param(param_name: str) -> int:
    """Extract the expert number from a parameter name.
<<<<<<< HEAD

    Args:
        param_name: The parameter name to extract the expert number from.

    Returns:
        The expert number.

=======
    Args:
        param_name: The parameter name to extract the expert number from.
    Returns:
        The expert number.
>>>>>>> edfb63d2
    """
    pattern = r"(?:experts\.|weight|bias)(\d+)"
    match = re.search(pattern, param_name)
    if not match:
        raise ValueError(
            f"No expert number found in parameter name: {param_name}. Please update the regex {pattern} if necessary."
        )
    return int(match.group(1))<|MERGE_RESOLUTION|>--- conflicted
+++ resolved
@@ -116,20 +116,10 @@
 
 def extract_expert_number_from_param(param_name: str) -> int:
     """Extract the expert number from a parameter name.
-<<<<<<< HEAD
-
-    Args:
-        param_name: The parameter name to extract the expert number from.
-
-    Returns:
-        The expert number.
-
-=======
     Args:
         param_name: The parameter name to extract the expert number from.
     Returns:
         The expert number.
->>>>>>> edfb63d2
     """
     pattern = r"(?:experts\.|weight|bias)(\d+)"
     match = re.search(pattern, param_name)
