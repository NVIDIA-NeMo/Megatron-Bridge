# Copyright (c) 2024, NVIDIA CORPORATION. All rights reserved.

"""Multimodal tokenizer."""

from dataclasses import dataclass
from typing import Dict, List, Union

import numpy as np
<<<<<<< HEAD
from megatron.core.datasets.megatron_tokenizer import MegatronTokenizer as MegatronTokenizer
=======
>>>>>>> 8aa287df

# Mark tokens that will be ignored in the loss function with this value.
# Same ignore_index in https://pytorch.org/docs/stable/generated/torch.nn.CrossEntropyLoss.html
from megatron.core.models.multimodal.llava_model import IGNORE_INDEX, IMAGE_TOKEN


try:
    from megatron.core.datasets.megatron_tokenizer import MegatronLegacyTokenizer as MegatronTokenizer
except ImportError:
    # Fallback to old path
    from megatron.core.datasets.megatron_tokenizer import MegatronTokenizer as MegatronTokenizer


IMAGE_TAGS = {
    "nvlm": ("<Image>", "</Image>"),
    "internvl": ("<img>", "</img>"),
    "": None,  # Image tag not used.
}


# The default mistral template raises exceptions so we use a custom one.
mistral_custom_template = """
{{- bos_token }}
{%- for message in messages %}
    {%- if message['role'] == 'user' %}
        {{- '[INST] ' + message['content'] + '[/INST]' }}
    {%- elif message['role'] == 'assistant' %}
        {{- ' ' + message['content'] + eos_token}}
    {%- endif %}
{%- endfor %}
{% if add_generation_prompt %}{{ ' ' }}{% endif %}
"""


nvlm_yi_34b_template = "{{- bos_token }}{% for message in messages %}{{'<|im_start|>' + message['role'] + '\\n' + message['content'] + '<|im_end|>' + '\\n'}}{% endfor %}{% if add_generation_prompt %}{{ '<|im_start|>assistant\\n' }}{% endif %}"  # pylint: disable=line-too-long


qwen2p0_custom_template = "{% for message in messages %}{{'<|im_start|>' + message['role'] + '\n' + message['content'] + '<|im_end|>' + '\n'}}{% endfor %}{% if add_generation_prompt %}{{ '<|im_start|>assistant\n' }}{% endif %}"  # pylint: disable=line-too-long


# Note: this is the same template as
# https://huggingface.co/meta-llama/Llama-3.1-8B-Instruct/blob/main/tokenizer_config.json#L2053
# but we removed the forced system message.
llama3p1_chat_template = """{{- bos_token }}\n{%- if custom_tools is defined %}\n    {%- set tools = custom_tools %}\n{%- endif %}\n{%- if not tools_in_user_message is defined %}\n    {%- set tools_in_user_message = true %}\n{%- endif %}\n{%- if not date_string is defined %}\n    {%- set date_string = \"26 Jul 2024\" %}\n{%- endif %}\n{%- if not tools is defined %}\n    {%- set tools = none %}\n{%- endif %}\n\n{#- This block extracts the system message, so we can slot it into the right place. #}\n{%- if messages[0]['role'] == 'system' %}\n    {%- set system_message = messages[0]['content']|trim %}\n    {%- set messages = messages[1:] %}\n{%- else %}\n    {%- set system_message = none %}\n{%- endif %}\n\n{%- if system_message is not none %}{#- System message + builtin tools #}\n{{- \"<|start_header_id|>system<|end_header_id|>\\n\\n\" }}\n{%- if builtin_tools is defined or tools is not none %}\n    {{- \"Environment: ipython\\n\" }}\n{%- endif %}\n{%- if builtin_tools is defined %}\n    {{- \"Tools: \" + builtin_tools | reject('equalto', 'code_interpreter') | join(\", \") + \"\\n\\n\"}}\n{%- endif %}{%- if tools is not none and not tools_in_user_message %}\n    {{- \"You have access to the following functions. To call a function, please respond with JSON for a function call.\" }}\n    {{- 'Respond in the format {\"name\": function name, \"parameters\": dictionary of argument name and its value}.' }}\n    {{- \"Do not use variables.\\n\\n\" }}\n    {%- for t in tools %}\n        {{- t | tojson(indent=4) }}\n        {{- \"\\n\\n\" }}\n    {%- endfor %}\n{%- endif %}\n{{- system_message }}\n{{- \"<|eot_id|>\" }}\n\n{%-endif %}{#- Custom tools are passed in a user message with some extra guidance #}\n{%- if tools_in_user_message and not tools is none %}\n    {#- Extract the first user message so we can plug it in here #}\n    {%- if messages | length != 0 %}\n        {%- set first_user_message = messages[0]['content']|trim %}\n        {%- set messages = messages[1:] %}\n    {%- else %}\n        {{- raise_exception(\"Cannot put tools in the first user message when there's no first user message!\") }}\n{%- endif %}\n    {{- '<|start_header_id|>user<|end_header_id|>\\n\\n' -}}\n    {{- \"Given the following functions, please respond with a JSON for a function call \" }}\n    {{- \"with its proper arguments that best answers the given prompt.\\n\\n\" }}\n    {{- 'Respond in the format {\"name\": function name, \"parameters\": dictionary of argument name and its value}.' }}\n    {{- \"Do not use variables.\\n\\n\" }}\n    {%- for t in tools %}\n        {{- t | tojson(indent=4) }}\n        {{- \"\\n\\n\" }}\n    {%- endfor %}\n    {{- first_user_message + \"<|eot_id|>\"}}\n{%- endif %}\n\n{%- for message in messages %}\n    {%- if not (message.role == 'ipython' or message.role == 'tool' or 'tool_calls' in message) %}\n        {{- '<|start_header_id|>' + message['role'] + '<|end_header_id|>\\n\\n'+ message['content'] | trim + '<|eot_id|>' }}\n    {%- elif 'tool_calls' in message %}\n        {%- if not message.tool_calls|length == 1 %}\n            {{- raise_exception(\"This model only supports single tool-calls at once!\") }}\n        {%- endif %}\n        {%- set tool_call = message.tool_calls[0].function %}\n        {%- if builtin_tools is defined and tool_call.name in builtin_tools %}\n            {{- '<|start_header_id|>assistant<|end_header_id|>\\n\\n' -}}\n            {{- \"<|python_tag|>\" + tool_call.name + \".call(\" }}\n            {%- for arg_name, arg_val in tool_call.arguments | items %}\n                {{- arg_name + '=\"' + arg_val + '\"' }}\n                {%- if not loop.last %}\n                    {{- \", \" }}\n                {%- endif %}\n                {%- endfor %}\n            {{- \")\" }}\n        {%- else  %}\n            {{- '<|start_header_id|>assistant<|end_header_id|>\\n\\n' -}}\n            {{- '{\"name\": \"' + tool_call.name + '\", ' }}\n            {{- '\"parameters\": ' }}\n            {{- tool_call.arguments | tojson }}\n            {{- \"}\" }}\n        {%- endif %}\n        {%- if builtin_tools is defined %}\n            {#- This means we're in ipython mode #}\n            {{- \"<|eom_id|>\" }}\n        {%- else %}\n            {{- \"<|eot_id|>\" }}\n        {%- endif %}\n    {%- elif message.role == \"tool\" or message.role == \"ipython\" %}\n        {{- \"<|start_header_id|>ipython<|end_header_id|>\\n\\n\" }}\n        {%- if message.content is mapping or message.content is iterable %}\n            {{- message.content | tojson }}\n        {%- else %}\n            {{- message.content }}\n        {%- endif %}\n        {{- \"<|eot_id|>\" }}\n    {%- endif %}\n{%- endfor %}\n{%- if add_generation_prompt %}\n    {{- '<|start_header_id|>assistant<|end_header_id|>\\n\\n' }}\n{%- endif %}\n"""  # pylint: disable=line-too-long


@dataclass
class PromptConfig:
    """Config options for different prompt formats."""

    # How many tokens are used for the assistant prefix, e.g. "<|im_start|>assistant\n".
    # Used for masking the assistant prefix.
    assistant_prefix_len: int
    # Padding token ID.
    pad_token_id: int
    # For overriding the default chat format template.
    custom_chat_template: str
    # If the tokenizer inserts BOS token by default.
    has_bos: bool
    # If the tokenizer supports a separate role for system messages.
    has_system_role: bool


class MultimodalTokenizer(MegatronTokenizer):
    """Multimodal Tokenizer."""

    def __init__(
        self,
        tokenizer: MegatronTokenizer,
        prompt_format: str,
        special_tokens: List[str],
        image_tag_type: str,
    ):
        """Tokenizer with a support for non-text inputs.

        Note: Currently, only HuggingFaceTokenizer is supported as the underlying text tokenizer.

        Args:
            tokenizer (MegatronTokenizer): Underlying tokenizer.
            prompt_format (str): Prompt format for the tokenizer.
            special_tokens (List[str]): Non-text tokens.
            image_tag_type (str): Image tag to apply, if any. For example <img><image></img>.
        """
        self._vocab_size = len(tokenizer)

        num_added_tokens = tokenizer.add_tokens(special_tokens, special_tokens=True)
        assert num_added_tokens == len(special_tokens), (
            f"failed to add {len(special_tokens)} special tokens; only added {num_added_tokens}"
        )

        self._tokenizer = tokenizer

        if prompt_format == "mistral":
            # Mistral format doesn't have prefix for the assistant message.
            self._prompt_config = PromptConfig(
                assistant_prefix_len=0,
                pad_token_id=tokenizer.unk_token_id,
                custom_chat_template=mistral_custom_template,
                has_bos=True,
                has_system_role=False,
            )
        elif prompt_format == "llama3":
            # "<|start_header_id|>assistant<|end_header|>\n\n" is the prefix for assistant messages.
            self._prompt_config = PromptConfig(
                assistant_prefix_len=4,
                pad_token_id=tokenizer.convert_tokens_to_ids("<|end_of_text|>"),
                custom_chat_template=None,
                has_bos=True,
                has_system_role=True,
            )
        elif prompt_format in ("llama3p1", "llama3p2"):
            # "<|start_header_id|>assistant<|end_header|>\n\n" is the prefix for assistant messages.
            # That occupies 4 tokens and can be masked in the target.
            self._prompt_config = PromptConfig(
                assistant_prefix_len=4,
                pad_token_id=tokenizer.convert_tokens_to_ids("<|finetune_right_pad_id|>"),
                custom_chat_template=llama3p1_chat_template,
                has_bos=True,
                has_system_role=True,
            )
        elif prompt_format == "nvlm-yi-34b":
            self._prompt_config = PromptConfig(
                assistant_prefix_len=4,
                pad_token_id=tokenizer.pad_token_id,
                custom_chat_template=nvlm_yi_34b_template,
                has_bos=True,
                has_system_role=True,
            )
        elif prompt_format == "chatml":
            # "<|im_start|>assistant\n" is the prefix for assistant messages
            self._prompt_config = PromptConfig(
                assistant_prefix_len=3,
                pad_token_id=tokenizer.pad_token_id,
                custom_chat_template=None,
                has_bos=False,
                has_system_role=True,
            )
        elif prompt_format in ("qwen2p0", "qwen2p5"):
            # "<|im_start|>assistant\n" is the prefix for assistant messages
            self._prompt_config = PromptConfig(
                assistant_prefix_len=3,
                pad_token_id=tokenizer.pad_token_id,
                custom_chat_template=qwen2p0_custom_template,
                has_bos=False,
                has_system_role=True,
            )
        else:
            raise NotImplementedError("unknown multimodal tokenizer type", prompt_format)

        self._image_tag = IMAGE_TAGS[image_tag_type]

    def _apply_image_tag(self, text: Union[str, List[Dict]]):
        """Surround <image> with image tags such as <img> and </img>."""
        if self._image_tag is None:
            return text

        replacement = f"{self._image_tag[0]}{IMAGE_TOKEN}{self._image_tag[1]}"

        if isinstance(text, list):
            for turn in text:
                turn["content"] = turn["content"].replace(IMAGE_TOKEN, replacement)
        else:
            text = text.replace(IMAGE_TOKEN, replacement)

        return text

    def tokenize(self, text: Union[str, List[Dict]]):
        """Tokenize conversation or string input."""
        if isinstance(text, list):
            # This code path is used by the inference code currently.
            return self.tokenize_conversation(text, False, True).tolist()

        return self._encode(text)

    def _encode(self, text: str):
        """Tokenize text input."""
        text = self._apply_image_tag(text)
        return self._tokenizer.encode(text)

    def tokenize_conversation(self, conversation: List[Dict], return_target: bool, add_generation_prompt: bool):
        """Convert a conversation to tokens.

        Args:
            conversation (List[Dict]): Sequence of system/user/assistant messages.
                Must be in the following format:
                [
                    {"role": "user", "content": "something"},
                    {"role": "assistant", "content": "something2"},
                ]
            return_target (bool): Return target tokens with system and assistant masked.
            add_generation_prompt (bool): Add assistant prefix to the end.
        """
        # Skip system message if the tokenizer doesn't have a system role.
        if not self._prompt_config.has_system_role and conversation[0]["role"] == "system":
            conversation = conversation[1:]

        # Apply possible image tag.
        conversation = self._apply_image_tag(conversation)

        tokens = self._tokenizer.apply_chat_template(
            conversation,
            tokenize=True,
            add_generation_prompt=add_generation_prompt,
            return_assistant_token_mask=False,
            return_tensors="np",
            chat_template=self._prompt_config.custom_chat_template,
        )[0]

        if not return_target:
            return tokens

        target = tokens.copy()

        # Mask system and user tokens in the target.
        idx = 0
        for turn_idx, turn in enumerate(conversation):
            if len(turn["content"]) == 0:
                raise ValueError(f"empty turn in conversation: {conversation}. Skipping.")

            turn_tokens = self._tokenizer.apply_chat_template(
                [turn], tokenize=True, chat_template=self._prompt_config.custom_chat_template
            )

            # There should be only one BOS at the very beginning.
            # After the first turn, skip BOS token.
            if self._prompt_config.has_bos and turn_idx > 0:
                turn_tokens = turn_tokens[1:]

            turn_len = len(turn_tokens)

            role = turn["role"]
            if role in ("system", "user"):
                target[idx : idx + turn_len] = IGNORE_INDEX
            elif role == "assistant":
                if IMAGE_TOKEN in turn["content"]:
                    raise RuntimeError(f"{IMAGE_TOKEN} not allowed in assistant content!")

                if self._prompt_config.assistant_prefix_len > 0:
                    target[idx : idx + self._prompt_config.assistant_prefix_len] = IGNORE_INDEX

            assert np.allclose(tokens[idx : idx + turn_len], turn_tokens), (
                f"expected turn tokens to match tokens in conversation {conversation}"
            )

            idx += turn_len

        assert idx == len(tokens), f"mismatch in target masking the conversation {conversation}"

        return tokens, target

    def convert_tokens_to_ids(self, tokens: List[str]):
        """Convert tokens to IDs."""
        return self._tokenizer.convert_tokens_to_ids(tokens)

    def detokenize(self, tokens: List[int]):
        """Detokenize tokens."""
        return self._tokenizer.decode(tokens)

    def get_special_tokens(self):
        """Get special tokens."""
        return self._tokenizer.get_added_vocab()

    @property
    def pad(self):
        """Pad token ID."""
        return self._prompt_config.pad_token_id

    @property
    def eod(self):
        """End of sentence token ID."""
        return self._tokenizer.eos_token_id

    @property
    def vocab(self):
        """Vocab."""
        return NotImplementedError("not used")

    @property
    def inv_vocab(self):
        """Inverse vocab."""
        return NotImplementedError("not used")

    @property
    def vocab_size(self):
        """Vocabulary size."""
        return self._vocab_size<|MERGE_RESOLUTION|>--- conflicted
+++ resolved
@@ -6,10 +6,6 @@
 from typing import Dict, List, Union
 
 import numpy as np
-<<<<<<< HEAD
-from megatron.core.datasets.megatron_tokenizer import MegatronTokenizer as MegatronTokenizer
-=======
->>>>>>> 8aa287df
 
 # Mark tokens that will be ignored in the loss function with this value.
 # Same ignore_index in https://pytorch.org/docs/stable/generated/torch.nn.CrossEntropyLoss.html
