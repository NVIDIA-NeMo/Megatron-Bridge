# Copyright (c) 2025, NVIDIA CORPORATION.  All rights reserved.
#
# Licensed under the Apache License, Version 2.0 (the "License");
# you may not use this file except in compliance with the License.
# You may obtain a copy of the License at
#
#     http://www.apache.org/licenses/LICENSE-2.0
#
# Unless required by applicable law or agreed to in writing, software
# distributed under the License is distributed on an "AS IS" BASIS,
# WITHOUT WARRANTIES OR CONDITIONS OF ANY KIND, either express or implied.
# See the License for the specific language governing permissions and
# limitations under the License.

from typing import Union

from megatron.core.optimizer import MegatronOptimizer, OptimizerConfig, get_megatron_optimizer
from megatron.core.optimizer_param_scheduler import OptimizerParamScheduler
from megatron.core.transformer.module import MegatronModule

from megatron.bridge.training.config import SchedulerConfig


def setup_optimizer(
    optimizer_config: OptimizerConfig,
    scheduler_config: SchedulerConfig,
    model: Union[MegatronModule, list[MegatronModule]],
    use_gloo_process_groups: bool = False,
) -> tuple[MegatronOptimizer, OptimizerParamScheduler]:
    """Set up the optimizer and scheduler.

    Args:
        optimizer_config: Configuration for the optimizer
        scheduler_config: Configuration for the scheduler
        model: The model to optimize
        use_gloo_process_groups: Whether to use Gloo process groups

    Returns:
        tuple containing the optimizer and scheduler
    """
    optimizer = get_megatron_optimizer(
        optimizer_config,
        model,
<<<<<<< HEAD
        no_weight_decay_cond=no_weight_decay_cond,
        scale_lr_cond=scale_lr_cond,
        lr_mult=lr_mult,
=======
>>>>>>> 7fca5341
        use_gloo_process_groups=use_gloo_process_groups,
    )
    scheduler = _get_scheduler(optimizer_config, scheduler_config, optimizer)

    return optimizer, scheduler


def _get_scheduler(
    optimizer_config: OptimizerConfig, scheduler_config: SchedulerConfig, optimizer: MegatronOptimizer
) -> OptimizerParamScheduler:
    """Get the optimizer parameter scheduler.

    Args:
        optimizer_config: Configuration for the optimizer
        scheduler_config: Configuration for the scheduler
        optimizer: The optimizer to schedule

    Returns:
        The optimizer parameter scheduler
    """
    scheduler = OptimizerParamScheduler(
        optimizer,
        init_lr=scheduler_config.lr_warmup_init,
        max_lr=optimizer_config.lr,
        min_lr=optimizer_config.min_lr,
        lr_warmup_steps=scheduler_config.lr_warmup_steps,
        lr_decay_steps=scheduler_config.lr_decay_steps,
        lr_decay_style=scheduler_config.lr_decay_style,
        start_wd=scheduler_config.start_weight_decay,
        end_wd=scheduler_config.end_weight_decay,
        wd_incr_steps=scheduler_config.wd_incr_steps,
        wd_incr_style=scheduler_config.weight_decay_incr_style,
        use_checkpoint_opt_param_scheduler=scheduler_config.use_checkpoint_opt_param_scheduler,
        override_opt_param_scheduler=scheduler_config.override_opt_param_scheduler,
        wsd_decay_steps=scheduler_config.wsd_decay_steps,
        lr_wsd_decay_style=scheduler_config.lr_wsd_decay_style,
    )

    return scheduler<|MERGE_RESOLUTION|>--- conflicted
+++ resolved
@@ -41,12 +41,6 @@
     optimizer = get_megatron_optimizer(
         optimizer_config,
         model,
-<<<<<<< HEAD
-        no_weight_decay_cond=no_weight_decay_cond,
-        scale_lr_cond=scale_lr_cond,
-        lr_mult=lr_mult,
-=======
->>>>>>> 7fca5341
         use_gloo_process_groups=use_gloo_process_groups,
     )
     scheduler = _get_scheduler(optimizer_config, scheduler_config, optimizer)
