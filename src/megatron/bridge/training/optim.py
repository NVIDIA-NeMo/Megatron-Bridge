--- conflicted
+++ resolved
@@ -39,34 +39,20 @@
     Returns:
         tuple containing the optimizer and scheduler
     """
-<<<<<<< HEAD
     if "muon" not in optimizer_config.optimizer and "soap" not in optimizer_config.optimizer:
         optimizer = get_megatron_optimizer(
             optimizer_config,
             model,
-            no_weight_decay_cond,
-            scale_lr_cond,
-            lr_mult,
             use_gloo_process_groups=use_gloo_process_groups,
         )
     else:
         optimizer = get_megatron_muon_optimizer(
             optimizer_config,
             model,
-            no_weight_decay_cond,
-            scale_lr_cond,
-            lr_mult,
             use_gloo_process_groups=use_gloo_process_groups,
             layer_wise_distributed_optimizer="dist" in optimizer_config.optimizer,
         )
 
-=======
-    optimizer = get_megatron_optimizer(
-        optimizer_config,
-        model,
-        use_gloo_process_groups=use_gloo_process_groups,
-    )
->>>>>>> 7fca5341
     scheduler = _get_scheduler(optimizer_config, scheduler_config, optimizer)
 
     return optimizer, scheduler
