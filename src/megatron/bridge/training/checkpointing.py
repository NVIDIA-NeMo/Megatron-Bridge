--- conflicted
+++ resolved
@@ -1345,11 +1345,8 @@
             rank0=True,
             checkpointing_context=checkpointing_context,
             ignore_ckpt_step=ignore_ckpt_step,
-<<<<<<< HEAD
+            cfg=cfg,
             pg_collection=pg_collection,
-=======
-            cfg=cfg,
->>>>>>> 8e21f81a
         )
 
     # Step 2: Initialize scaffolding
@@ -1560,11 +1557,8 @@
         rank0=False,
         checkpointing_context=checkpointing_context,
         ignore_ckpt_step=ignore_ckpt_step,
-<<<<<<< HEAD
+        cfg=cfg,
         pg_collection=pg_collection,
-=======
-        cfg=cfg,
->>>>>>> 8e21f81a
         **load_kwargs,
     )
 
@@ -2018,12 +2012,9 @@
     sharded_state_dict: Optional[dict[str, Any]] = None,
     checkpointing_context: Optional[dict[str, Any]] = None,
     ignore_ckpt_step: bool = False,
-<<<<<<< HEAD
+    cfg: Optional[ConfigContainer] = None,
     *,
     pg_collection: ProcessGroupCollection,
-=======
-    cfg: Optional[ConfigContainer] = None,
->>>>>>> 8e21f81a
 ) -> tuple[Optional[dict[str, Any]], str, bool, Optional[CheckpointType]]:
     """Load the base state_dict from the given directory.
 
