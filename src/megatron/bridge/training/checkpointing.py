# Copyright (c) 2025, NVIDIA CORPORATION.  All rights reserved.
#
# Licensed under the Apache License, Version 2.0 (the "License");
# you may not use this file except in compliance with the License.
# You may obtain a copy of the License at
#
#     http://www.apache.org/licenses/LICENSE-2.0
#
# Unless required by applicable law or agreed to in writing, software
# distributed under the License is distributed on an "AS IS" BASIS,
# WITHOUT WARRANTIES OR CONDITIONS OF ANY KIND, either express or implied.
# See the License for the specific language governing permissions and
# limitations under the License.

"""Input/output checkpointing."""

import contextlib
import os
import random
import shutil
import sys
import threading
from enum import Enum, auto
from logging import getLogger
from pathlib import Path
from time import time
from typing import Any, Callable, Literal, Optional, Union

import numpy as np
import torch
import torch.nn.functional as F
from megatron.core import dist_checkpointing, tensor_parallel
from megatron.core.dist_checkpointing.mapping import ShardedObject, ShardedStateDict
from megatron.core.dist_checkpointing.serialization import (
    StateDict,
    get_default_load_sharded_strategy,
    get_default_save_sharded_strategy,
)
from megatron.core.dist_checkpointing.strategies.async_utils import AsyncRequest
from megatron.core.dist_checkpointing.strategies.fully_parallel import (
    FullyParallelLoadStrategyWrapper,
    FullyParallelSaveStrategyWrapper,
)
from megatron.core.msc_utils import MultiStorageClientFeature
from megatron.core.num_microbatches_calculator import update_num_microbatches
<<<<<<< HEAD
from megatron.core.optimizer import MegatronOptimizer
from megatron.core.process_groups_config import ProcessGroupCollection
=======
from megatron.core.optimizer import DistributedOptimizer, MegatronOptimizer
>>>>>>> 5d9a5b86
from megatron.core.rerun_state_machine import get_rerun_state_machine
from megatron.core.transformer import MegatronModule
from megatron.core.utils import get_torch_version, is_torch_min_version, unwrap_model
from modelopt.torch.opt.plugins import (
    restore_modelopt_state,
    save_modelopt_state,
    save_sharded_modelopt_state,
)

from megatron.bridge.peft.base import PEFT
from megatron.bridge.training import fault_tolerance
from megatron.bridge.training.config import CheckpointConfig, ConfigContainer
from megatron.bridge.training.state import GlobalState, TrainState
from megatron.bridge.training.tokenizers.config import TokenizerConfig
from megatron.bridge.training.tokenizers.tokenizer import MegatronTokenizer
from megatron.bridge.training.utils import wandb_utils
from megatron.bridge.training.utils.checkpoint_utils import (
    checkpoint_exists,
    ensure_directory_exists,
    file_exists,
    get_checkpoint_name,
    get_checkpoint_run_config_filename,
    get_checkpoint_tracker_filename,
    get_checkpoint_train_state_filename,
    read_run_config,
    read_train_state,
)
from megatron.bridge.training.utils.log_utils import append_to_progress_log
from megatron.bridge.training.utils.pg_utils import get_pg_collection
from megatron.bridge.utils.common_utils import (
    get_rank_safe,
    is_last_rank,
    print_rank_0,
)
from megatron.bridge.utils.import_utils import safe_import


_, HAVE_RESIL = safe_import("nvidia_resiliency_ext.checkpointing")

try:
    from megatron.core.distributed.fsdp.src.megatron_fsdp.uneven_dtensor import (
        preprocess_state_dict_for_uneven_dtensor,
    )
    from megatron.core.transformer.fsdp_dtensor_checkpoint import (
        handle_experts_in_state_dict,
        handle_fp8_extra_state_case,
        handle_swiglu_in_state_dict,
        print_diff_in_state_dicts,
    )

    HAVE_MEGATRON_FSDP = True
except ImportError:
    HAVE_MEGATRON_FSDP = False

TRACKER_PREFIX = "latest"
_CHECKPOINT_VERSION = None

logger = getLogger(__name__)
_NON_PERSISTENT_CKPT_SUBDIR = "non_persistent"


# ============================================================================
# Checkpoint version and utilities
# ============================================================================


def set_checkpoint_version(value: float) -> None:
    """Set the global checkpoint version number.

    Args:
        value: The checkpoint version number (e.g., 3.0).
    """
    global _CHECKPOINT_VERSION
    if _CHECKPOINT_VERSION is not None:
        assert _CHECKPOINT_VERSION == value, "checkpoint versions do not match"
    _CHECKPOINT_VERSION = value


def get_checkpoint_version() -> Optional[float]:
    """Get the global checkpoint version number.

    Returns:
        The checkpoint version number, or None if not set.
    """
    global _CHECKPOINT_VERSION
    return _CHECKPOINT_VERSION


def delete_extra_state(state_dict):
    """Delete all extra state keys from the model state dictionary.

    This function removes all keys containing '_extra_state' from the model
    portion of the state dictionary. This is useful for cleaning up corrupted
    or problematic extra state that can cause issues during model loading.

    Args:
        state_dict: The state dictionary. Can be either:
                   - A full checkpoint dict with a "model" key, or
                   - A model state dict directly

    Returns:
        The modified state dictionary with extra state keys removed.
    """
    # Handle both cases: full checkpoint dict with "model" key or direct model state dict
    if isinstance(state_dict, dict) and "model" in state_dict:
        # Full checkpoint dict case
        target_dict = state_dict["model"]
    else:
        # Direct model state dict case
        target_dict = state_dict

    # If target is not a mapping-like object, nothing to clean
    if not hasattr(target_dict, "keys"):
        return state_dict

    # Some objects may implement keys() but not be directly iterable into a list (e.g., mocks)
    try:
        keys = list(target_dict.keys())
    except Exception:
        return state_dict

    for key in keys:
        if isinstance(key, str) and "_extra_state" in key:
            del target_dict[key]
    return state_dict


def _get_checkpoint_format(checkpoint_path: str) -> str:
    """Determine the checkpoint format by examining the checkpoint directory.

    Args:
        checkpoint_path: Path to the checkpoint directory.

    Returns:
        The checkpoint format string.
    """
    # Check for Megatron Core distributed checkpoint first
    if dist_checkpointing.check_is_distributed_checkpoint(checkpoint_path):
        return "torch_dist"

    # Check for PyTorch DCP format (.metadata file exists)
    if MultiStorageClientFeature.is_enabled():
        msc = MultiStorageClientFeature.import_package()
        checkpoint_dir = msc.Path(checkpoint_path)
        is_torch_dcp = checkpoint_dir.joinpath(".metadata").exists()
    else:
        is_torch_dcp = os.path.exists(os.path.join(checkpoint_path, ".metadata"))

    if is_torch_dcp:
        # Assume fsdp_dtensor for PyTorch DCP format
        return "fsdp_dtensor"
    else:
        raise NotImplementedError(f"Unknown checkpoint format in {checkpoint_path}")


def find_checkpoint_rank_0(checkpoints_path: str, iteration: int, release: bool = False) -> Optional[str]:
    """Find the checkpoint directory for a given iteration, assuming distributed checkpoints.

    Args:
        checkpoints_path: Base directory where checkpoints are stored.
        iteration: The training iteration number.
        release: If True, searches within the 'release' directory.

    Returns:
        The full path to the checkpoint directory if it's a valid distributed checkpoint, else None.
    """
    # Get the base directory for the iteration using the simplified get_checkpoint_name
    checkpoint_dir = get_checkpoint_name(checkpoints_path, iteration, release=release)

    # Check if this directory is a valid distributed checkpoint
    if dist_checkpointing.check_is_distributed_checkpoint(checkpoint_dir):
        return checkpoint_dir

    return None


def read_metadata(tracker_filename: str) -> tuple[int, bool]:
    """Read the metadata from the Megatron-LM tracker file.

    Args:
        tracker_filename: Path to the tracker file.

    Returns:
        A tuple containing the iteration number and a boolean indicating if it's a release checkpoint.
    """
    iteration = 0
    release = False

    if MultiStorageClientFeature.is_enabled():
        msc = MultiStorageClientFeature.import_package()
        open_file = msc.open
    else:
        open_file = open

    with open_file(tracker_filename, "r") as f:
        metastring = f.read().strip()
        try:
            iteration = int(metastring)
        except ValueError:
            release = metastring == "release"
            if not release:
                print_rank_0("ERROR: Invalid metadata file {}. Exiting".format(tracker_filename))
                sys.exit()
    assert iteration > 0 or release, "error parsing metadata file {}".format(tracker_filename)

    # Get the max iteration retrieved across the ranks.
    if torch.distributed.is_initialized():
        iters_cuda = torch.tensor([iteration], dtype=torch.long, device="cuda")
        torch.distributed.all_reduce(iters_cuda, op=torch.distributed.ReduceOp.MAX)
        max_iter = iters_cuda[0].item()

        # We should now have all the same iteration.
        # If not, print a warning and chose the maximum
        # iteration across all ranks.
        if iteration != max_iter:
            rank = torch.distributed.get_rank()
            print_rank_0(
                "WARNING: on rank {} found iteration {} in the "
                "metadata while max iteration across the ranks "
                "is {}, replacing it with max iteration.".format(rank, iteration, max_iter),
                flush=True,
            )
    else:
        # When loading a checkpoint outside of training (for example,
        # when editing it), we might not have torch distributed
        # initialized, in this case, just assume we have the latest
        max_iter = iteration
    return max_iter, release


def _extract_megatron_lm_args_from_state_dict(state_dict: dict[str, Any]) -> dict[str, Any]:
    """Extract and convert legacy Megatron-LM args from checkpoint state_dict to Megatron-Bridge config format.

    Args:
        state_dict: The loaded checkpoint state dictionary.

    Returns:
        A dictionary in Megatron-Bridge config format with the essential fields.

    Raises:
        RuntimeError: If args are not found in the state_dict.
    """
    if "args" not in state_dict:
        raise RuntimeError("Legacy checkpoint missing 'args' field in state_dict")

    args = state_dict["args"]

    # Convert args to minimal config container dict format
    config = {
        "model": {
            "tensor_model_parallel_size": getattr(args, "tensor_model_parallel_size", 1),
            "pipeline_model_parallel_size": getattr(args, "pipeline_model_parallel_size", 1),
            "encoder_tensor_model_parallel_size": getattr(args, "encoder_tensor_model_parallel_size", 0),
            "encoder_pipeline_model_parallel_size": getattr(args, "encoder_pipeline_model_parallel_size", 0),
        },
        "checkpoint": {
            "save_optim": not getattr(args, "no_save_optim", False),  # Invert no_save_optim
            "save_rng": not getattr(args, "no_save_rng", False),  # Invert no_save_rng
            "fully_parallel_save": getattr(args, "ckpt_fully_parallel_save", False),
        },
    }

    return config


# ============================================================================
# Async checkpoint utilities
# ============================================================================


def schedule_async_save(global_state: GlobalState, async_request: AsyncRequest) -> None:
    """Schedule the async save request.

    Args:
        global_state: The global training state containing the async calls queue.
        async_request: the async save request.
    """
    async_queue = global_state.async_calls_queue
    if async_queue is not None:
        async_queue.schedule_async_request(async_request)


def maybe_finalize_async_save(
    global_state: GlobalState, ckpt_cfg: CheckpointConfig, blocking: bool = False, terminate: bool = False
) -> None:
    """Finalizes active async save calls.

    Args:
        global_state: The global training state containing the async calls queue.
        ckpt_cfg (CheckpointConfig): The checkpoint configuration.
        blocking (bool, optional): if True, will wait until all active requests
            are done. Otherwise, finalizes only the async request that already
            finished. Defaults to False.
        terminate (bool, optional): if True, the asynchronous queue will
                be closed as the last action of this function.
    """
    if not ckpt_cfg.async_save:
        return

    async_queue = global_state.async_calls_queue
    if async_queue is None:
        return

    if blocking and not is_empty_async_queue(global_state):
        print_rank_0("Unfinalized async checkpoint saves. Finalizing them synchronously now.")

    async_queue.maybe_finalize_async_calls(blocking)

    if terminate:
        async_queue.close()


def is_empty_async_queue(global_state: GlobalState) -> bool:
    """Check if async calls queue is empty. This result is consistent across ranks.

    Args:
        global_state: The global training state containing the async calls queue.

    Returns:
        bool: True if there is any ongoing async call.
    """
    async_queue = global_state.async_calls_queue
    if async_queue is None:
        return True
    return async_queue.get_num_unfinalized_calls() == 0


def get_rng_state(
    data_parallel_random_init: bool,
    ckpt_format: str = "torch_dist",
    *,
    pg_collection: ProcessGroupCollection,
) -> Union[ShardedObject, dict]:
    """Get the random number generator states for all necessary libraries.

    Collects states from random, numpy, torch, cuda, and the Megatron RNG tracker.
    Optionally gathers states across data parallel ranks.
    Returns format depends on checkpoint format.

    Args:
        data_parallel_random_init: If True, gathers RNG states across data parallel ranks.
        ckpt_format: The checkpoint format being used.

    Returns:
        For torch_dist: A ShardedObject containing the RNG states.
        For fsdp_dtensor: A dict mapping (pp_rank, tp_rank) to RNG state lists.
    """
    rng_state = {
        "random_rng_state": random.getstate(),
        "np_rng_state": np.random.get_state(),
        "torch_rng_state": torch.get_rng_state(),
        "cuda_rng_state": torch.cuda.get_rng_state(),
        "rng_tracker_states": tensor_parallel.get_cuda_rng_tracker().get_states(),
    }

    rng_state_list = None
    if torch.distributed.is_initialized() and pg_collection.dp_cp.size() > 1 and data_parallel_random_init:
        rng_state_list = [None for i in range(pg_collection.dp_cp.size())]
        torch.distributed.all_gather_object(rng_state_list, rng_state, group=pg_collection.dp_cp)
    else:
        rng_state_list = [rng_state]

    if ckpt_format == "torch_dist":
        pp_rank = pg_collection.pp.rank()
        pp_size = pg_collection.pp.size()
        tp_rank = pg_collection.tp.rank()
        tp_size = pg_collection.tp.size()
        rng_state_list = ShardedObject(
            "rng_state",
            rng_state_list,
            (pp_size, tp_size),
            (pp_rank, tp_rank),
            replica_id=pg_collection.dp_cp.rank(),
        )
    elif ckpt_format == "fsdp_dtensor":
        pp_rank = pg_collection.pp.rank()
        tp_rank = pg_collection.tp.rank()
        rng_state_list = {f"({pp_rank}, {tp_rank})": rng_state_list}

    return rng_state_list


class CheckpointType(Enum):
    """Types of checkpoints to save."""

    LOCAL = auto()
    GLOBAL = auto()
    FSDP_DTENSOR = auto()


def save_checkpoint(
    state: GlobalState,
    model: list[MegatronModule],
    optimizer: Optional[MegatronOptimizer],
    opt_param_scheduler: Optional[Any],
    num_floating_point_operations_so_far: int,
    checkpointing_context: Optional[dict[str, Any]] = None,
    pipeline_rank: Optional[int] = None,
    tensor_rank: Optional[int] = None,
    non_persistent_ckpt: bool = False,
    train_data_iterator: Optional[Any] = None,
    preprocess_common_state_dict_fn: Optional[Callable[[dict[str, Any]], dict[str, Any]]] = None,
) -> None:
    """Save a model checkpoint.

    Handles saving the model state, optimizer state, scheduler state, RNG state,
    and other metadata based on the configuration and checkpoint type (global or local).
    Supports synchronous and asynchronous saving.

    Args:
        state: The GlobalState object.
        model: The model module(s) to save.
        optimizer: The optimizer instance.
        opt_param_scheduler: The optimizer parameter scheduler instance.
        num_floating_point_operations_so_far: Total FLOPs computed so far.
        checkpointing_context: Dictionary to store context across saves (e.g., strategies).
        pipeline_rank: Pipeline parallel rank (defaults to current rank).
        tensor_rank: Tensor parallel rank (defaults to current rank).
        non_persistent_ckpt: If True, saves as a non-persistent checkpoint.
        train_data_iterator: The training data iterator (for saving state if supported).
        preprocess_common_state_dict_fn: Optional function to preprocess the common state dict
                                         before consistency checks in distributed checkpointing.
    """

    train_state = state.train_state
    start_ckpt = time()
    cfg = state.cfg
    ckpt_cfg = cfg.checkpoint

    if ckpt_cfg.async_save and not is_empty_async_queue(state):
        print_rank_0(
            "WARNING: Starting a checkpoint save before previous has finished. "
            "Consider increasing the checkpoint interval."
        )

    # Monitor for the checkpointing timeout (no-op if FT is not enabled)
    fault_tolerance.on_checkpointing_start(state)

    # Only rank zero of the data parallel writes to the disk.
    model = unwrap_model(model)

    # Determine checkpoint type and save directory
    save_dir = ckpt_cfg.save
    if non_persistent_ckpt and ckpt_cfg.non_persistent_ckpt_type == "local":
        ckpt_type = CheckpointType.LOCAL
        save_dir = checkpointing_context["local_checkpoint_manager"].local_ckpt_dir
    elif non_persistent_ckpt and ckpt_cfg.non_persistent_ckpt_type == "global":
        ckpt_type = CheckpointType.GLOBAL
        save_dir = (
            ckpt_cfg.non_persistent_global_ckpt_dir
            if ckpt_cfg.non_persistent_global_ckpt_dir
            else os.path.join(save_dir, _NON_PERSISTENT_CKPT_SUBDIR)
        )
        # TODO Can we ensure the previous checkpoint is saved? We don't want to allow two saves in parallel.
        cleanup_old_non_persistent_checkpoint(save_dir, leave_ckpt_num=1, do_async=ckpt_cfg.async_save)
    elif non_persistent_ckpt:
        # Invalid non_persistent_ckpt_type value
        raise ValueError(
            f"Invalid non_persistent_ckpt_type: {ckpt_cfg.non_persistent_ckpt_type}. Must be 'local' or 'global'."
        )
    else:
        # Regular persistent checkpoint - always GLOBAL
        ckpt_type = CheckpointType.GLOBAL

    ckpt_format = ckpt_cfg.ckpt_format if ckpt_type == CheckpointType.GLOBAL else "torch"  # torch for local
    print_rank_0(f"saving checkpoint at iteration {train_state.step:7d} to {save_dir} in {ckpt_format} format")

    # Collect rng state across data parallel ranks.
    pg_collection = get_pg_collection(model)
    rng_state = get_rng_state(
        data_parallel_random_init=cfg.rng.data_parallel_random_init,
        ckpt_format=ckpt_cfg.ckpt_format,
        pg_collection=pg_collection,
    )

    # Collect rerun state across all ranks
    rerun_state_machine = get_rerun_state_machine()
    rerun_state = rerun_state_machine.state_dict(
        data_iterator=train_data_iterator,
        ckpt_format=ckpt_cfg.ckpt_format,
    )

    # Checkpoint name.
    checkpoint_name = get_checkpoint_name(save_dir, train_state.step, release=False)

    # Save dataloader state if the dataloader supports it (currently only Megatron Energon).
    maybe_save_dataloader_state(
        model,
        train_data_iterator,
        train_state.step,
        getattr(cfg.dataset, "dataloader_save", None),
        pg_collection=pg_collection,
    )

    async_save_request = None
    if ckpt_cfg.async_save:
        if ckpt_type == CheckpointType.GLOBAL and ckpt_cfg.ckpt_format != "torch_dist":
            raise NotImplementedError(
                f"Async checkpoint save not implemented for {ckpt_cfg.ckpt_format} distributed checkpoint format"
            )

    rank = torch.distributed.get_rank() if torch.distributed.is_initialized() else 0

    # Collect cfg, model, RNG.
<<<<<<< HEAD
    sharded_sd_metadata = _build_sharded_state_dict_metadata(
        cfg.optimizer.use_distributed_optimizer, ckpt_cfg.fully_parallel_save, ckpt_cfg.ckpt_format
    )
    sharded_sd_metadata["dp_cp_group"] = pg_collection.dp_cp
=======
    sharded_sd_metadata = _build_sharded_state_dict_metadata(cfg.optimizer.use_distributed_optimizer, ckpt_cfg)
>>>>>>> 5d9a5b86
    if cfg.optimizer.use_distributed_optimizer:
        print_rank_0(
            f"Storing distributed optimizer sharded state of type {sharded_sd_metadata['distrib_optim_sharding_type']}"
        )

    state_dict = generate_state_dict(
        ckpt_cfg,
        model,
        optimizer,
        opt_param_scheduler,
        rng_state,
        iteration=train_state.step,
        optim_sd_kwargs=dict(metadata=sharded_sd_metadata),
        model_sd_kwargs=dict(metadata=sharded_sd_metadata),
        rerun_state=rerun_state,
        pg_collection=pg_collection,
    )

    # Apply PEFT filtering to save adapter-only checkpoints
    if cfg.peft is not None:
        state_dict = apply_peft_adapter_filter_to_state_dict(state_dict, cfg.peft)

    if ckpt_type == CheckpointType.GLOBAL:
        if not torch.distributed.is_initialized() or torch.distributed.get_rank() == 0:
            # TODO Handle non-empty directories (e.g., after a crash during saving).
            ensure_directory_exists(checkpoint_name, check_parent=False)

        if ckpt_cfg.ckpt_format == "fsdp_dtensor":
            state_dict = preprocess_fsdp_dtensor_state_dict(cfg, state_dict, model[0])

            # FSDP DTensor checkpoint save path using PyTorch Distributed Checkpointing
            fs_storage_writer = torch.distributed.checkpoint.FileSystemWriter(checkpoint_name)
            torch.distributed.checkpoint.save(
                state_dict=state_dict,
                storage_writer=fs_storage_writer,
            )
        else:
            # torch_dist and other formats using MCore distributed checkpointing
            if checkpointing_context is not None and "save_strategy" in checkpointing_context:
                save_strategy = checkpointing_context["save_strategy"]
                # Already saved once before - don't need to rerun sharding validation
                validate_sharding_integrity = not ckpt_cfg.ckpt_assume_constant_structure
            else:
                validate_sharding_integrity = True
                save_strategy = get_default_save_sharded_strategy(ckpt_cfg.ckpt_format)
                if ckpt_cfg.ckpt_assume_constant_structure and ckpt_cfg.ckpt_format == "torch_dist":
                    save_strategy.use_cached_ckpt_structure = ckpt_cfg.ckpt_assume_constant_structure
                    if checkpointing_context is not None and "load_strategy" in checkpointing_context:
                        cached_global_metadata = getattr(
                            checkpointing_context["load_strategy"], "cached_global_metadata", None
                        )
                        if cached_global_metadata is not None:
                            logger.debug("Plugging in the read metadata from the load strategy...")
                            save_strategy.cached_global_metadata = cached_global_metadata
                        else:
                            logger.debug("Failed to plug in the read metadata from the load strategy...")

                if ckpt_cfg.fully_parallel_save:
                    save_strategy = FullyParallelSaveStrategyWrapper(
                        save_strategy,
                        pg_collection.dp_cp,
                        ckpt_cfg.ckpt_assume_constant_structure,
                    )
            # Store save strategy for future checkpoint saves
            if checkpointing_context is not None:
                checkpointing_context["save_strategy"] = save_strategy
            end_ckpt = time()
            logger.debug(f"rank: {rank}, takes {end_ckpt - start_ckpt} to prepare state dict for ckpt ")
            async_save_request = dist_checkpointing.save(
                state_dict,
                checkpoint_name,
                save_strategy,
                async_sharded_save=ckpt_cfg.async_save,
                validate_access_integrity=validate_sharding_integrity,
                preprocess_common_before_consistancy_check=preprocess_common_state_dict_fn,
                content_metadata=sharded_sd_metadata,
            )
            # [ModelOpt]: save sharded modelopt_state
            # save_sharded_modelopt_state(model, checkpoint_name, (ckpt_cfg.ckpt_format, 1))
    else:
        # [ModelOpt]: Inject modelopt_state into state_dict
        if ckpt_type == CheckpointType.LOCAL:
            print_rank_0("WARNING: Local checkpointing does not support nvidia_modelopt.")
        else:  # GLOBAL checkpoint type
            save_modelopt_state(model, state_dict)

        end_ckpt = time()
        logger.debug(f"rank: {rank}, takes {end_ckpt - start_ckpt} to prepare state dict for ckpt ")
        if ckpt_type == CheckpointType.LOCAL:
            try:
                from megatron.core.dist_checkpointing.tensor_aware_state_dict import MCoreTensorAwareStateDict
            except ModuleNotFoundError:
                raise RuntimeError(
                    "The 'nvidia_resiliency_ext' module is required for local "
                    "checkpointing but was not found. Please ensure it is installed."
                )
            algo = ckpt_cfg.non_persistent_local_ckpt_algo
            cached_metadata = None
            if ckpt_cfg.ckpt_assume_constant_structure and "local_checkpoint_cache" in checkpointing_context:
                cached_metadata = checkpointing_context["local_checkpoint_cache"]
            state_dict_for_save, cacheable_metadata = MCoreTensorAwareStateDict.from_state_dict(
                state_dict,
                algo=algo,
                cached_metadata=cached_metadata,
                parallelization_group=pg_collection.dp_cp,
            )
            async_save_request = checkpointing_context["local_checkpoint_manager"].save(
                state_dict_for_save, train_state.step, is_async=bool(ckpt_cfg.async_save)
            )
            checkpointing_context["local_checkpoint_cache"] = cacheable_metadata

    start_misc = time()
    if ckpt_type != CheckpointType.LOCAL:
        if not ckpt_cfg.async_save:
            assert async_save_request is None
            # Wait so everyone is done (necessary)
            if torch.distributed.is_initialized():
                torch.distributed.barrier()

    # And update the latest train state
    if get_rank_safe() == 0:
        train_state_local_filename = get_checkpoint_train_state_filename(checkpoint_name)
        train_state_global_filename = get_checkpoint_train_state_filename(save_dir, prefix=TRACKER_PREFIX)
        config_filename = get_checkpoint_run_config_filename(checkpoint_name)
        tracker_filename = get_checkpoint_tracker_filename(save_dir)
        if ckpt_type == CheckpointType.LOCAL:

            def train_state_finalize_fn():
                print_rank_0(f"  successfully saved local checkpoint from iteration {train_state.step:7d}")
                if cfg.logger.log_progress and ckpt_cfg.async_save:
                    append_to_progress_log(
                        ckpt_cfg.save, f"Saved async local checkpoint\tIteration: {train_state.step}", barrier=False
                    )

        else:
            train_state_dict = train_state.state_dict()

            def train_state_finalize_fn() -> None:
                train_state_dict["floating_point_operations_so_far"] = torch.tensor(
                    num_floating_point_operations_so_far, dtype=torch.float32
                )
                if MultiStorageClientFeature.is_enabled():
                    msc = MultiStorageClientFeature.import_package()
                    msc.torch.save(train_state_dict, train_state_local_filename)
                    msc.torch.save(train_state_dict, train_state_global_filename)
                    # Write Megatron-LM tracker file for compatibility
                    with msc.open(tracker_filename, "w") as f:
                        f.write(str(train_state.step))
                else:
                    torch.save(train_state_dict, train_state_local_filename)
                    shutil.copy(train_state_local_filename, train_state_global_filename)
                    # Write Megatron-LM tracker file for compatibility
                    with open(tracker_filename, "w") as f:
                        f.write(str(train_state.step))

                cfg.to_yaml(config_filename)

                # Save tokenizer files for self-contained checkpoints (if enabled)
                if ckpt_cfg.save_tokenizer_assets:
                    tokenizer_instance = getattr(cfg.dataset, "tokenizer", None) if cfg.dataset else None
                    if tokenizer_instance is not None:
                        save_tokenizer_assets(tokenizer_instance, cfg.tokenizer, checkpoint_name)

                tp_rank = (tensor_rank if tensor_rank is not None else pg_collection.tp.rank()) + 1
                tp_world_size = pg_collection.tp.size()
                pp_rank = (pipeline_rank if pipeline_rank is not None else pg_collection.pp.rank()) + 1
                pp_world_size = pg_collection.pp.size()
                print_rank_0(
                    f"  successfully saved checkpoint from iteration {train_state_dict['step'].item():7d} "
                    f"to {ckpt_cfg.save} [ t {tp_rank}/{tp_world_size}, p {pp_rank}/{pp_world_size} ]"
                )

                if cfg.logger.log_progress and ckpt_cfg.async_save:
                    append_to_progress_log(
                        ckpt_cfg.save,
                        f"Saved async checkpoint\tIteration: {train_state_dict['step'].item()}",
                        barrier=False,
                    )

        if ckpt_cfg.async_save:
            assert async_save_request is not None
            async_save_request.add_finalize_fn(train_state_finalize_fn)
        else:
            train_state_finalize_fn()

    # Ensure all ranks see a fully written checkpoint (e.g., run_config.yaml) before W&B scans.
    def _post_save_global_barrier() -> None:
        if torch.distributed.is_initialized():
            torch.distributed.barrier()

    if ckpt_cfg.async_save:
        assert async_save_request is not None
        async_save_request.add_finalize_fn(_post_save_global_barrier)
    else:
        _post_save_global_barrier()

    # Additional callback for wandb (last rank)
    if not torch.distributed.is_initialized() or is_last_rank():

        def wandb_finalize_fn() -> None:
            wandb_utils.on_save_checkpoint_success(
                checkpoint_name,
                save_dir,
                train_state.step,
                wandb_writer=state.wandb_logger,
            )

        if ckpt_cfg.async_save:
            assert async_save_request is not None
            async_save_request.add_finalize_fn(wandb_finalize_fn)
        else:
            wandb_finalize_fn()

    if ckpt_cfg.async_save:
        schedule_async_save(state, async_save_request)
        print_rank_0(f"  scheduled an async checkpoint save at iteration {train_state.step:7d} to {save_dir}")

    end_misc = time()
    logger.debug(f"rank: {rank}, takes {end_misc - start_misc} to finalize ckpt save ")

    fault_tolerance.on_checkpointing_end(global_state=state, is_async_finalization=False)

    # keep only last k checkpoints
    if ckpt_cfg.most_recent_k > -1:
        cleanup_old_non_persistent_checkpoint(
            save_dir, leave_ckpt_num=ckpt_cfg.most_recent_k, do_async=ckpt_cfg.async_save
        )

    # Wait so everyone is done (not necessary)
    if torch.distributed.is_initialized():
        torch.distributed.barrier()


def cleanup_old_non_persistent_checkpoint(
    save_dir: str,
    leave_ckpt_num: int = 1,
    do_async: bool = False,
) -> None:
    """Clean up old non-persistent checkpoints in a directory.

    Keeps the specified number of latest checkpoints and removes older ones.
    Currently only cleans up directories matching "iter_*".

    Args:
        save_dir: The directory containing non-persistent checkpoints.
        leave_ckpt_num: The number of latest checkpoints to keep.
        do_async: If True, performs cleanup in a background thread.
    """
    if torch.distributed.is_initialized() and torch.distributed.get_rank() != 0:
        return
    save_dir = Path(save_dir)

    iter_prefix = "iter_"
    iter_ckpts = save_dir.rglob(f"{iter_prefix}*")
    sorted_iter_ckpts = sorted(iter_ckpts, key=lambda ckpt_name: int(ckpt_name.name[len(iter_prefix) :]))
    if not sorted_iter_ckpts:
        return
    rm_iter_ckpts = sorted_iter_ckpts[:-leave_ckpt_num]
    print_rank_0(f"Non-persistent checkpoints scheduled for removal: {rm_iter_ckpts}")
    print_rank_0(f"Non-persistent checkpoints to be kept: {sorted_iter_ckpts[-leave_ckpt_num:]}")

    def remove_iter_ckpts(_iter_ckpts):
        for ckpt in _iter_ckpts:
            shutil.rmtree(ckpt)

    if do_async:
        threading.Thread(target=remove_iter_ckpts, args=(rm_iter_ckpts,)).start()
    else:
        remove_iter_ckpts(rm_iter_ckpts)


def maybe_save_dataloader_state(
    model: list[MegatronModule] | MegatronModule,
    train_iterator: Any,
    iteration: int,
    dataloader_save_path: Optional[str],
    *,
    pg_collection: ProcessGroupCollection | None = None,
) -> None:
    """Save the dataloader state if the iterator supports it.

    Checks if the train_iterator has a `save_state` method and calls it.

    Args:
        train_iterator: The training data iterator.
        iteration: The current training iteration.
        dataloader_save_path: The path where the dataloader state should be saved.
    """
    # If no dataloader or saving path is provided, exit early, otherwise, raise an error.
    if train_iterator is None or dataloader_save_path is None or dataloader_save_path == "":
        return

    # If dataloader doesn't support saving state, raise an error.
    if not hasattr(train_iterator.iterable, "save_state"):
        raise RuntimeError(f"Could not find a save_state for the train_iterator of type {type(train_iterator)}")

    # Resolve process groups and save dataloader state for each DP rank only once.
    pg_collection = pg_collection or get_pg_collection(model)
    first_rank = (pg_collection.pp.rank() == 0) and (pg_collection.tp.rank() == 0)
    if not first_rank:
        return

    dp_rank = pg_collection.dp.rank()
    print_rank_0(f"saving dataloader checkpoint at iteration {iteration} to {dataloader_save_path}")
    train_dataloader_state_dict = train_iterator.iterable.save_state()
    # Get the base directory for the current iteration
    iter_dir = get_checkpoint_name(dataloader_save_path, iteration)
    # Construct the specific filename within that iteration directory
    data_state_save_path = os.path.join(iter_dir, f"train_dataloader_dprank{dp_rank:03d}.pt")

    torch.distributed.barrier(group=pg_collection.dp)

    if pg_collection.dp.rank() == 0:
        ensure_directory_exists(data_state_save_path)

    torch.distributed.barrier(group=pg_collection.dp)

    dataloader_save_dict = {}
    dataloader_save_dict["dataloader_state_dict"] = train_dataloader_state_dict
    torch.save(dataloader_save_dict, data_state_save_path)


def save_tokenizer_assets(
    tokenizer: MegatronTokenizer,
    tokenizer_config: TokenizerConfig,
    checkpoint_path: str,
) -> None:
    """Save tokenizer files to the checkpoint directory.

    Always saves tokenizer files to ensure checkpoints are self-contained
    and portable. Handles both HuggingFace tokenizers and file-based tokenizers.
    Compatible with MultiStorageClient for cloud storage support.

    Args:
        tokenizer: The tokenizer instance to save.
        tokenizer_config: The tokenizer configuration (used for file-based tokenizers).
        checkpoint_path: The checkpoint directory path.
    """
    if tokenizer is None:
        return

    # Only rank 0 saves tokenizer files
    rank = torch.distributed.get_rank() if torch.distributed.is_initialized() else 0
    if rank != 0:
        return

    def resolve_path(path_str: str) -> str:
        """Resolve relative paths to absolute paths."""
        if not path_str:
            return path_str
        path_obj = Path(path_str)
        if path_obj.is_absolute():
            return path_str
        # Resolve relative to current working directory
        return str(path_obj.resolve())

    try:
        # Check if MultiStorageClient is enabled
        if MultiStorageClientFeature.is_enabled():
            msc = MultiStorageClientFeature.import_package()
            checkpoint_path_obj = msc.Path(checkpoint_path)
            tokenizer_dir = checkpoint_path_obj / "tokenizer"
            tokenizer_dir.mkdir(parents=True, exist_ok=True)
            use_msc = True
        else:
            tokenizer_dir = os.path.join(checkpoint_path, "tokenizer")
            os.makedirs(tokenizer_dir, exist_ok=True)
            use_msc = False

        tokenizer_type = tokenizer_config.tokenizer_type

        # Handle HuggingFace and Multimodal tokenizers
        if tokenizer_type in ("HuggingFaceTokenizer", "MultimodalTokenizer"):
            if use_msc:
                import tempfile

                with tempfile.TemporaryDirectory() as tmp_dir:
                    if hasattr(tokenizer, "save_pretrained"):
                        tokenizer.save_pretrained(tmp_dir)
                    elif hasattr(tokenizer, "_tokenizer") and hasattr(tokenizer._tokenizer, "save_pretrained"):
                        tokenizer._tokenizer.save_pretrained(tmp_dir)
                    else:
                        logger.debug(f"{tokenizer_type} does not support save_pretrained(), skipping tokenizer save")
                        return

                    logger.debug(f"Saving {tokenizer_type} files to {tokenizer_dir}")
                    for filename in os.listdir(tmp_dir):
                        src_path = os.path.join(tmp_dir, filename)
                        if os.path.isfile(src_path):
                            dest_path = tokenizer_dir / filename
                            with open(src_path, "rb") as src_f:
                                with msc.open(str(dest_path), "wb") as dest_f:
                                    dest_f.write(src_f.read())
            else:
                logger.debug(f"Saving {tokenizer_type} files to {tokenizer_dir}")
                if hasattr(tokenizer, "save_pretrained"):
                    tokenizer.save_pretrained(tokenizer_dir)
                elif hasattr(tokenizer, "_tokenizer") and hasattr(tokenizer._tokenizer, "save_pretrained"):
                    tokenizer._tokenizer.save_pretrained(tokenizer_dir)
            return

        # Handle file-based tokenizers - resolve all paths
        files_to_copy = []

        if tokenizer_type in ("BertWordPieceLowerCase", "BertWordPieceCase"):
            if tokenizer_config.vocab_file:
                resolved_path = resolve_path(tokenizer_config.vocab_file)
                files_to_copy.append(("vocab_file", resolved_path, "vocab.txt"))

        elif tokenizer_type == "GPT2BPETokenizer":
            if tokenizer_config.vocab_file:
                resolved_path = resolve_path(tokenizer_config.vocab_file)
                files_to_copy.append(("vocab_file", resolved_path, "vocab.json"))
            if tokenizer_config.merge_file:
                resolved_path = resolve_path(tokenizer_config.merge_file)
                files_to_copy.append(("merge_file", resolved_path, "merges.txt"))

        elif tokenizer_type in ("SentencePieceTokenizer", "GPTSentencePieceTokenizer", "Llama2Tokenizer"):
            if tokenizer_config.tokenizer_model:
                resolved_path = resolve_path(tokenizer_config.tokenizer_model)
                files_to_copy.append(("tokenizer_model", resolved_path, "tokenizer.model"))

        elif tokenizer_type == "TikTokenizer":
            if tokenizer_config.tokenizer_model:
                resolved_path = resolve_path(tokenizer_config.tokenizer_model)
                files_to_copy.append(("tokenizer_model", resolved_path, "tokenizer.json"))

        elif tokenizer_type == "NullTokenizer":
            logger.debug(f"{tokenizer_type} requires no file artifacts")
            return

        # Copy the files
        if files_to_copy:
            logger.debug(f"Saving {tokenizer_type} files to {tokenizer_dir}")
            for config_attr, source_path, dest_filename in files_to_copy:
                if source_path and os.path.exists(source_path):
                    if use_msc:
                        dest_path = tokenizer_dir / dest_filename
                        with open(source_path, "rb") as src_f:
                            with msc.open(str(dest_path), "wb") as dest_f:
                                dest_f.write(src_f.read())
                        logger.debug(f"Copied {config_attr}: {source_path} -> {dest_path}")
                    else:
                        dest_path = os.path.join(tokenizer_dir, dest_filename)
                        shutil.copy2(source_path, dest_path)
                        logger.debug(f"Copied {config_attr}: {source_path} -> {dest_path}")
                else:
                    logger.debug(f"{config_attr} not found at resolved path: {source_path}")

    except Exception as e:
        if get_rank_safe() == 0:
            logger.error(f"Failed to save tokenizer files: {e}")
            import traceback

            logger.error(traceback.format_exc())


def _generate_model_state_dict(
    model: list[MegatronModule],
    model_sd_kwargs: Optional[dict[str, Any]] = None,
    ckpt_format: str = "torch_dist",
    *,
    pg_collection: ProcessGroupCollection | None = None,
) -> dict[str, ShardedStateDict]:
    """Generate the model subset of the state dictionary to be saved in a checkpoint.

    Can be added to the full checkpoint state dictionary with dict.update().

    Args:
        model: The model module(s).
        model_sd_kwargs: Metadata for model state dict generation.
        ckpt_format: The checkpoint format being used.

    Returns:
        A dictionary containing the model state to be saved.
    """
    state_dict = {}

    if len(model) == 1:
        if ckpt_format == "torch_dist":
            state_dict["model"] = model[0].sharded_state_dict(**(model_sd_kwargs or {}))
        else:  # fsdp_dtensor and other formats
            state_dict["model"] = model[0].state_dict_for_save_checkpoint()
    else:
        for i in range(len(model)):
            if ckpt_format == "torch_dist":
                state_dict["model%d" % i] = model[i].sharded_state_dict(**(model_sd_kwargs or {}))
            else:  # fsdp_dtensor and other formats
                state_dict["model%d" % i] = model[i].state_dict_for_save_checkpoint()

    return state_dict


def generate_state_dict(
    ckpt_cfg: CheckpointConfig,
    model: list[MegatronModule],
    optimizer: Optional[MegatronOptimizer],
    opt_param_scheduler: Optional[Any],
    rng_state: Optional[ShardedObject],
    iteration: Optional[int] = None,
    optim_sd_kwargs: Optional[dict[str, Any]] = None,
    model_sd_kwargs: Optional[dict[str, Any]] = None,
    rerun_state: Optional[dict[str, Any]] = None,
    *,
    pg_collection: ProcessGroupCollection | None = None,
) -> dict[str, Any]:
    """Generate the state dictionary to be saved in a checkpoint.

    Args:
        cfg: The configuration container.
        model: The model module(s).
        optimizer: The optimizer instance.
        opt_param_scheduler: The optimizer parameter scheduler instance.
        rng_state: Collected RNG states as a ShardedObject.
        iteration: The current training iteration.
        optim_sd_kwargs: Additional keyword arguments for optimizer state dict generation.
        model_sd_kwargs: Metadata for model state dict generation.
        rerun_state: State dictionary from the rerun state machine.

    Returns:
        A dictionary containing the complete state to be saved.
    """
    # Arguments, iteration, and model.
    state_dict = {}
    state_dict["checkpoint_version"] = 3.0
    if iteration is not None:
        state_dict["iteration"] = iteration

    state_dict.update(
        _generate_model_state_dict(model, model_sd_kwargs, ckpt_cfg.ckpt_format, pg_collection=pg_collection)
    )

    # Optimizer stuff.
    if ckpt_cfg.save_optim:
        if optimizer is not None and not getattr(optimizer, "is_stub_optimizer", False):
            if ckpt_cfg.ckpt_format == "torch_dist":
                state_dict["optimizer"] = optimizer.sharded_state_dict(state_dict, **(optim_sd_kwargs or {}))
            elif ckpt_cfg.ckpt_format == "fsdp_dtensor":
                if optim_sd_kwargs is None:
                    optim_sd_kwargs = {}
                if "metadata" not in optim_sd_kwargs:
                    optim_sd_kwargs["metadata"] = {}
                # Use the metadata that was passed in (should include FSDP-specific metadata)
                state_dict["optimizer"] = optimizer.sharded_state_dict(state_dict, **optim_sd_kwargs)
            else:
                state_dict["optimizer"] = optimizer.state_dict()
        if opt_param_scheduler is not None:
            state_dict["opt_param_scheduler"] = opt_param_scheduler.state_dict()

    # Rerun state
    if rerun_state is not None:
        state_dict["rerun_state_machine"] = rerun_state

    # RNG states.
    if ckpt_cfg.save_rng:
        state_dict["rng_state"] = rng_state

    return state_dict


def preprocess_fsdp_dtensor_state_dict(cfg, raw_state_dict: dict[str, Any], model: MegatronModule) -> dict[str, Any]:
    """Preprocess FSDP DTensor state dict before saving.

    Handles:
    - FP8 extra state
    - SWiGLU weight splitting
    - Expert parameter reindexing for Expert Parallel
    - Uneven DTensor preprocessing

    Args:
        cfg: Configuration object
        raw_state_dict: The state dict to preprocess
        model: The model instance

    Returns:
        Preprocessed state dict ready for FSDP DTensor checkpoint save
    """
    from megatron.core.utils import get_model_config

    state_dict = raw_state_dict.copy()
    handle_fp8_extra_state_case(state_dict["model"])

    model_config = get_model_config(model)
    # SWiGLU is enabled when activation is SiLU and GLU gating is on
    is_swiglu = (
        getattr(model_config, "gated_linear_unit", False) and getattr(model_config, "activation_func", None) is F.silu
    )

    if is_swiglu:
        if "optimizer" in state_dict:
            model_state_dict, optimizer_state_dict = handle_swiglu_in_state_dict(
                model, state_dict["model"], state_dict["optimizer"]
            )
            state_dict["model"] = model_state_dict
            state_dict["optimizer"] = optimizer_state_dict
        else:
            model_state_dict, _ = handle_swiglu_in_state_dict(model, state_dict["model"], None)
            state_dict["model"] = model_state_dict

    # Handle expert parameters for Expert Parallel (DeepSeek-v3 style MoE)
    num_experts = getattr(model_config, "num_moe_experts", None)
    if num_experts:
        state_dict["model"] = handle_experts_in_state_dict(state_dict["model"], num_experts)

    preprocess_state_dict_for_uneven_dtensor(state_dict)

    return state_dict


def _load_model_weights_from_checkpoint(
    checkpoint_path: str,
    model: list[MegatronModule],
    fully_parallel_load: bool = False,
    return_state_dict: bool = False,
    dist_ckpt_strictness: Literal[
        "assume_ok_unexpected",
        "log_unexpected",
        "log_all",
        "raise_unexpected",
        "raise_all",
        "return_unexpected",
        "return_all",
        "ignore_all",
    ] = "assume_ok_unexpected",
    strict: bool = True,
) -> Optional[Union[StateDict, tuple[StateDict, set[str], set[str]]]]:
    """Load model weights from a checkpoint.

    MCore distributed checkpoints from both Megatron Bridge and MegatronLM are supported.
    This function duplicates some logic from load_checkpoint() to simplify model
    loading for inference.

    Args:
        checkpoint_path: path to a distributed checkpoint.
        model: The model module(s) to load weights into.
        fully_parallel_load: Apply full load parallelization across DP.
        return_state_dict: Skips loading state dict into model and returns model state dict
            itself. Default False.
        dist_ckpt_strictness: Determine handling of key mismatch during checkpoint load.
        strict: Whether to enforce strict loading (see torch.nn.Module.load_state_dict).
    """

    state_dict = dist_checkpointing.load_common_state_dict(checkpoint_path)
    assert state_dict is not None

    sharded_sd_metadata = dist_checkpointing.load_content_metadata(preloaded_state_dict=state_dict)
    print_rank_0(f"sharded_state_dict metadata loaded from the checkpoint: {sharded_sd_metadata}")
    model_sd_kwargs = dict(metadata=sharded_sd_metadata)

    # [ModelOpt]: Restore state
    restore_modelopt_state(model, state_dict)

    model = unwrap_model(model)
    pg_collection = get_pg_collection(model)
    sharded_state_dict = _generate_model_state_dict(model, model_sd_kwargs, pg_collection=pg_collection)

    load_strategy = get_default_load_sharded_strategy(checkpoint_path)
    if fully_parallel_load:
        pg_collection = get_pg_collection(model)
        load_strategy = FullyParallelLoadStrategyWrapper(load_strategy, pg_collection.dp_cp)
    state_dict = dist_checkpointing.load(
        sharded_state_dict, checkpoint_path, load_strategy, strict=dist_ckpt_strictness
    )
    # we keep weights only for bridge use, remove extra state
    # because they are not needed and could cause unexpected issues.
    delete_extra_state(state_dict)
    if return_state_dict:
        return state_dict

    if len(model) == 1:
        _load_model_state_dict(model[0], state_dict["model"], strict)
    else:
        for i in range(len(model)):
            # If there is no corresponding model in the state_dict, it will be ignored.
            # It means that this is an empty stage.
            model_key = "model%d" % i
            if model_key not in state_dict:
                continue
            _load_model_state_dict(model[i], state_dict[model_key], strict)

    if torch.distributed.is_initialized():
        torch.distributed.barrier()


def load_checkpoint(
    state: GlobalState,
    model: list[MegatronModule],
    optimizer: Optional[MegatronOptimizer],
    opt_param_scheduler: Optional[Any],
    strict: bool = True,
    checkpointing_context: Optional[dict[str, Any]] = None,
    skip_load_to_model_and_opt: bool = False,
) -> tuple[int, int]:
    """Load a model checkpoint.

    Handles loading model state, optimizer state, scheduler state, RNG state,
    and other metadata based on the configuration and checkpoint type.
    Supports loading global distributed and local non-persistent checkpoints.

    Args:
        state: The GlobalState object.
        model: The model module(s) to load state into.
        optimizer: The optimizer instance to load state into.
        opt_param_scheduler: The scheduler instance to load state into.
        strict: Whether to enforce strict loading (see torch.nn.Module.load_state_dict).
        checkpointing_context: Dictionary to store context across loads (e.g., strategies).
        skip_load_to_model_and_opt: If True, only loads metadata (iteration, rng) but
                                      skips loading state into model and optimizer modules.

    Returns:
        A tuple containing:
        - iteration: The training iteration number.
        - num_floating_point_operations_so_far: The total FLOPs computed so far.
    """
    cfg = state.cfg
    load_dir = cfg.checkpoint.load

    # Finetuning directories
    pretrained_dir = cfg.checkpoint.pretrained_checkpoint
    if pretrained_dir is not None and not checkpoint_exists(load_dir):
        print_rank_0(
            f"Checkpoint file not found in load directory {load_dir}. "
            f"Attempting to finetune with checkpoint in {pretrained_dir}"
        )
        load_dir = pretrained_dir
        if not checkpoint_exists(load_dir):
            raise FileNotFoundError("No checkpoint found in load directory or pretrained directory")
        cfg.checkpoint.finetune = True

    return _load_checkpoint_from_path(
        load_dir, state, model, optimizer, opt_param_scheduler, strict, checkpointing_context
    )


def _load_model_state_dict(module: torch.nn.Module, state_dict: dict[str, Any], strict: bool):
    """Helper function to load state dict with fallback for missing extra states."""
    try:
        module.load_state_dict(state_dict, strict=strict)
    except Exception as e:
        if strict:
            # Fallback support for backward compatibility breaking changes in TransformerEngine
            print_rank_0(f"Warning: Exception during strict loading: {e}")
            load_return = module.load_state_dict(state_dict, strict=False)
            print_rank_0(f"load_return: {load_return}")
        else:
            # Re-raise if we were already in non-strict mode
            raise


def _load_checkpoint_from_path(
    load_dir: str,
    state: GlobalState,
    model: list[MegatronModule],
    optimizer: Optional[MegatronOptimizer],
    opt_param_scheduler: Optional[Any],
    strict: bool = True,
    checkpointing_context: Optional[dict[str, Any]] = None,
    skip_load_to_model_and_opt: bool = False,
    ignore_ckpt_step: bool = False,
) -> tuple[int, int]:
    """Load a checkpoint from a given path.

    Args:
        load_dir: The directory containing the checkpoint.
        state: The GlobalState object.
        model: The model module(s) to load state into.
        optimizer: The optimizer instance to load state into.
        opt_param_scheduler: The scheduler instance to load state into.
        strict: Whether to enforce strict loading (see torch.nn.Module.load_state_dict).
        checkpointing_context: Dictionary to store context across loads (e.g., strategies).
        skip_load_to_model_and_opt: If True, only loads metadata (iteration, rng) but
                                      skips loading state into model and optimizer modules.
        ignore_ckpt_step: If True, ignores the ckpt_step config and loads latest checkpoint.
                          Used when loading pretrained checkpoints in PEFT scenarios.

    Returns:
        A tuple containing:
        - iteration: The training iteration number.
        - num_floating_point_operations_so_far: The total FLOPs computed so far.
    """
    cfg = state.cfg
    model = unwrap_model(model)
    pg_collection = get_pg_collection(model)
    ckpt_format = cfg.checkpoint.ckpt_format

    # Step 1: Load base checkpoint with rank0=True (torch_dist only)
    if ckpt_format == "torch_dist":
        state_dict, checkpoint_name, release, ckpt_type = _load_base_checkpoint(
            load_dir,
            cfg.checkpoint,
            rank0=True,
            checkpointing_context=checkpointing_context,
            ignore_ckpt_step=ignore_ckpt_step,
            cfg=cfg,
            pg_collection=pg_collection,
        )

    # Step 2: Initialize scaffolding
    load_kwargs = {}
    ignore_rng_state = False
    ignore_rerun_state = True

    # Step 3: Format-specific preparation
    if ckpt_format == "torch_dist":
        if state_dict is None:
            return 0, 0

        # Read run_config for TP/PP compatibility checks
        run_config_filename = get_checkpoint_run_config_filename(checkpoint_name)
        if file_exists(run_config_filename):
            run_config = read_run_config(run_config_filename)
        else:
            print_rank_0("run_config.yaml not found, extracting config from legacy Megatron-LM checkpoint")
            run_config = _extract_megatron_lm_args_from_state_dict(state_dict)

        ckpt_tp_pp = (
            run_config["model"]["tensor_model_parallel_size"],
            run_config["model"]["pipeline_model_parallel_size"],
        )
        run_tp_pp = (
            cfg.model.tensor_model_parallel_size,
            cfg.model.pipeline_model_parallel_size,
        )
        mismatch_msg = "(TP, PP) mismatch after resume ({} vs {} from checkpoint)".format(run_tp_pp, ckpt_tp_pp)

        # Determine if RNG state will be loaded
        if (
            ckpt_tp_pp == run_tp_pp
            and not release
            and not cfg.checkpoint.finetune
            and cfg.checkpoint.load_rng
            and run_config["checkpoint"]["save_rng"]
        ):
            gen_sd_rng_state = get_rng_state(
                cfg.rng.data_parallel_random_init, ckpt_format, pg_collection=pg_collection
            )
        else:
            ignore_rng_state = True
            gen_sd_rng_state = None
            if ckpt_tp_pp != run_tp_pp:
                print_rank_0("{}: RNG state will be ignored".format(mismatch_msg))

        sharded_sd_metadata = dist_checkpointing.load_content_metadata(preloaded_state_dict=state_dict)
        print_rank_0(f"sharded_state_dict metadata loaded from the checkpoint: {sharded_sd_metadata}")

        # Determine if optimizer state will be loaded
        if (
            not release
            and not cfg.checkpoint.finetune
            and cfg.checkpoint.load_optim
            and run_config["checkpoint"]["save_optim"]
        ):
            gen_sd_optim = optimizer
            gen_sd_opt_param_scheduler = opt_param_scheduler

            if cfg.optimizer.use_distributed_optimizer:
                if sharded_sd_metadata is None:
                    sharded_sd_metadata = {
                        "distrib_optim_sharding_type": (
                            "fully_sharded_model_space"
                            if run_config["checkpoint"]["fully_parallel_save"]
                            else "dp_zero_gather_scatter"
                        ),
                    }
                if (
                    ckpt_tp_pp != run_tp_pp
                    and sharded_sd_metadata["distrib_optim_sharding_type"]
                    not in DistributedOptimizer.checkpoint_fully_reshardable_formats
                ):
                    raise RuntimeError(
                        f"{mismatch_msg}: not supported for DistributedOptimizer with sharding type"
                        f" {sharded_sd_metadata['distrib_optim_sharding_type']}."
                        f" Please use `checkpoint_config.fully_parallel_save=True` for checkpoint saving."
                    )
        else:
            gen_sd_optim = None
            gen_sd_opt_param_scheduler = None

        # Determine if rerun state will be loaded
        if (
            ckpt_tp_pp == run_tp_pp
            and not release
            and not cfg.checkpoint.finetune
            and "rerun_state_machine" in state_dict
        ):
            rerun_state_machine = get_rerun_state_machine()
            gen_sd_rerun_state = rerun_state_machine.state_dict(
                data_iterator=None, ckpt_format=ckpt_format, force=True
            )
            ignore_rerun_state = False
        else:
            gen_sd_rerun_state = None
            if ckpt_tp_pp != run_tp_pp:
                print_rank_0("{}: Rerun state will be ignored".format(mismatch_msg))

        sharded_sd_metadata["dp_cp_group"] = pg_collection.dp_cp
        optim_sd_kwargs = dict(metadata=sharded_sd_metadata, is_loading=True)
        model_sd_kwargs = dict(metadata=sharded_sd_metadata)

        # Build sharded state dict for loading
        with contextlib.ExitStack() as stack:
            if cfg.checkpoint.finetune and hasattr(model[0], "hide_loss_modules"):
                for m in model:
                    stack.enter_context(m.hide_loss_modules())
            load_kwargs["sharded_state_dict"] = generate_state_dict(
                cfg.checkpoint,
                model,
                gen_sd_optim,
                gen_sd_opt_param_scheduler,
                gen_sd_rng_state,
                optim_sd_kwargs=optim_sd_kwargs,
                model_sd_kwargs=model_sd_kwargs,
                rerun_state=gen_sd_rerun_state,
                pg_collection=pg_collection,
            )

    elif ckpt_format == "fsdp_dtensor":
        # Handle fsdp_dtensor format
        from torch.distributed.checkpoint import FileSystemReader

        # Get checkpoint path using Bridge's utilities
        tracker_filename = get_checkpoint_train_state_filename(load_dir, prefix=TRACKER_PREFIX)
        if file_exists(tracker_filename):
            train_state = read_train_state(tracker_filename)
            iteration = train_state.step
            release = False
        else:
            # Fallback to legacy Megatron-LM tracker
            legacy_tracker_filename = get_checkpoint_tracker_filename(load_dir)
            if file_exists(legacy_tracker_filename):
                iteration, release = read_metadata(legacy_tracker_filename)
            else:
                print_rank_0(f"WARNING: could not find metadata file in {load_dir}")
                return 0, 0

        checkpoint_name = get_checkpoint_name(load_dir, iteration, release)
        reader = FileSystemReader(checkpoint_name)
        try:
            state_dict_metadata = reader.read_metadata().state_dict_metadata
        except FileNotFoundError:
            state_dict_metadata = {}

        # Decide what sections to load based on metadata and config
        gen_sd_rerun_state = {}
        gen_sd_opt_param_scheduler = None
        gen_sd_rng_state = None
        gen_sd_optim = None
        if not cfg.checkpoint.finetune:
            if "rerun_state_machine" in state_dict_metadata:
                gen_sd_rerun_state = get_rerun_state_machine().state_dict(
                    data_iterator=None, ckpt_format=ckpt_format, force=True
                )
            if cfg.checkpoint.load_rng:
                gen_sd_rng_state = get_rng_state(
                    cfg.rng.data_parallel_random_init, ckpt_format, pg_collection=pg_collection
                )
            if cfg.checkpoint.load_optim:
                gen_sd_optim = optimizer
                gen_sd_opt_param_scheduler = opt_param_scheduler

        optim_sd_kwargs = dict(
            metadata=_build_sharded_state_dict_metadata(cfg.optimizer.use_distributed_optimizer, cfg.checkpoint),
            is_loading=True,
        )

        state_dict = generate_state_dict(
            cfg.checkpoint,
            model=model,
            optimizer=gen_sd_optim,
            opt_param_scheduler=gen_sd_opt_param_scheduler,
            rng_state=gen_sd_rng_state,
            optim_sd_kwargs=optim_sd_kwargs,
            rerun_state=gen_sd_rerun_state,
            iteration=1,
            pg_collection=pg_collection,
        )
        # Store model reference for preprocessing during load
        state_dict["_model"] = model
        load_kwargs["sharded_state_dict"] = state_dict
    else:
        # Unsupported checkpoint format
        raise NotImplementedError(
            f"Checkpoint format '{ckpt_format}' is not supported. Supported formats are: 'torch_dist', 'fsdp_dtensor'"
        )

    # Apply PEFT resume filtering (common across all checkpoint formats)
    is_peft_resume = (
        cfg.peft is not None
        and cfg.checkpoint.load is not None
        and load_dir == cfg.checkpoint.load
        and load_dir != cfg.checkpoint.pretrained_checkpoint
        and not cfg.checkpoint.finetune
    )
    if is_peft_resume and "sharded_state_dict" in load_kwargs:
        load_kwargs["sharded_state_dict"] = apply_peft_adapter_filter_to_state_dict(
            load_kwargs["sharded_state_dict"], cfg.peft
        )

    # Load the checkpoint
    state_dict, checkpoint_name, release, ckpt_type = _load_base_checkpoint(
        load_dir,
        cfg.checkpoint,
        rank0=False,
        checkpointing_context=checkpointing_context,
        ignore_ckpt_step=ignore_ckpt_step,
        cfg=cfg,
        pg_collection=pg_collection,
        **load_kwargs,
    )

    # Checkpoint not loaded
    if state_dict is None:
        return 0, 0

    # Common finalization
    set_checkpoint_version(state_dict.get("checkpoint_version", 0))

    # Handle train state
    if not cfg.checkpoint.finetune:
        train_state_filename = get_checkpoint_train_state_filename(checkpoint_name)
        if file_exists(train_state_filename):
            state.train_state = read_train_state(train_state_filename)
        else:
            print_rank_0(f"{train_state_filename} not found, creating TrainState from checkpoint state dict")
            state.train_state = _get_train_state_from_state_dict(state_dict)

    if cfg.checkpoint.finetune or release:
        state.train_state.step = 0

    if not cfg.checkpoint.finetune:
        update_num_microbatches(consumed_samples=state.train_state.consumed_train_samples, verbose=True)

    # Load model weights
    if not skip_load_to_model_and_opt:
        # Handle PEFT resume for strict loading
        load_strict = strict
        is_peft_resume = (
            cfg.peft is not None
            and cfg.checkpoint.load is not None
            and load_dir == cfg.checkpoint.load
            and load_dir != cfg.checkpoint.pretrained_checkpoint
            and not cfg.checkpoint.finetune
        )
        load_strict = False if is_peft_resume else strict

        if len(model) == 1:
            _load_model_state_dict(model[0], state_dict["model"], load_strict)
        else:
            for i in range(len(model)):
                model_key = "model%d" % i
                if model_key not in state_dict:
                    continue
                _load_model_state_dict(model[i], state_dict[model_key], load_strict)

    checkpoint_version = get_checkpoint_version()
    print_rank_0(f" checkpoint version {checkpoint_version}")

    # Load optimizer and scheduler
    if not release and not cfg.checkpoint.finetune and cfg.checkpoint.load_optim:
        try:
            if (
                not skip_load_to_model_and_opt
                and optimizer is not None
                and not getattr(optimizer, "is_stub_optimizer", False)
            ):
                optimizer.load_state_dict(state_dict["optimizer"])

            if opt_param_scheduler is not None:
                if "lr_scheduler" in state_dict:
                    opt_param_scheduler.load_state_dict(state_dict["lr_scheduler"])
                else:
                    opt_param_scheduler.load_state_dict(state_dict["opt_param_scheduler"])
        except KeyError as e:
            print_rank_0(
                "Unable to load optimizer from checkpoint {}. "
                "Specify load_optim=False or finetune=True to prevent "
                "attempting to load the optimizer state.".format(checkpoint_name)
            )
            raise e
    else:
        if (cfg.model.fp16 or cfg.model.bf16) and optimizer is not None:
            if cfg.checkpoint.load_main_params_from_ckpt:
                optimizer.reload_model_params(state_dict=state_dict)
            else:
                optimizer.reload_model_params()

    # Load rerun state
    if not ignore_rerun_state:
        try:
            if "rerun_state_machine" in state_dict:
                get_rerun_state_machine().load_state_dict(state_dict["rerun_state_machine"])
        except Exception as e:
            print_rank_0(f"Unable to restore RerunMachine from checkpoint: {e}. Skipping.")
            sys.exit()

    # Load RNG states
    if not release and not cfg.checkpoint.finetune and cfg.checkpoint.load_rng and not ignore_rng_state:
        try:
            if "rng_state" in state_dict:
                if ckpt_format == "fsdp_dtensor":
                    # FSDP DTensor format: {(pp_rank, tp_rank): rng_state_list}
                    tp_rank = pg_collection.tp.rank()
                    pp_rank = pg_collection.pp.rank()
                    key = f"({pp_rank}, {tp_rank})"
                    if key in state_dict["rng_state"]:
                        rng_state_list = state_dict["rng_state"][key]
                    else:
                        print_rank_0("WARNING: RNG state not found for current TP/PP rank")
                        rng_state_list = next(iter(state_dict["rng_state"].values()))
                    rng_state = (
                        rng_state_list[pg_collection.dp.rank()]
                        if cfg.rng.data_parallel_random_init
                        else rng_state_list[0]
                    )
                else:
                    # torch_dist format: ShardedObject
                    rng_state = (
                        state_dict["rng_state"][pg_collection.dp.rank()]
                        if cfg.rng.data_parallel_random_init
                        else state_dict["rng_state"][0]
                    )

                random.setstate(rng_state["random_rng_state"])
                np.random.set_state(rng_state["np_rng_state"])
                torch.set_rng_state(rng_state["torch_rng_state"])
                torch.cuda.set_rng_state(rng_state["cuda_rng_state"])
                if not rng_state["rng_tracker_states"]:
                    raise KeyError
                tensor_parallel.get_cuda_rng_tracker().set_states(rng_state["rng_tracker_states"])
            else:  # backward compatibility
                random.setstate(state_dict["random_rng_state"])
                np.random.set_state(state_dict["np_rng_state"])
                torch.set_rng_state(state_dict["torch_rng_state"])
                torch.cuda.set_rng_state(state_dict["cuda_rng_state"])
                if not state_dict["rng_tracker_states"]:
                    raise KeyError
                tensor_parallel.get_cuda_rng_tracker().set_states(state_dict["rng_tracker_states"])
        except KeyError:
            print_rank_0(
                "Unable to load rng state from checkpoint {}. "
                "Specify load_rng=False or finetune=True to prevent "
                "attempting to load the rng state.".format(checkpoint_name)
            )
            sys.exit()

    # Final synchronization and logging
    if torch.distributed.is_initialized():
        torch.distributed.barrier()

    print_rank_0(
        f"  successfully loaded checkpoint from {load_dir} "
        f"[ t {pg_collection.tp.rank()}/{pg_collection.tp.size()}, "
        f"p {pg_collection.pp.rank()}/{pg_collection.pp.size()} ] "
        f"at iteration {state.train_state.step}"
    )

    if not torch.distributed.is_initialized() or is_last_rank():
        wandb_utils.on_load_checkpoint_success(checkpoint_name, load_dir, state.wandb_logger)

    torch.cuda.empty_cache()

    if state.train_state.step > 0:
        is_local_chkpt = ckpt_type == CheckpointType.LOCAL
        fault_tolerance.on_checkpoint_loaded(is_local_chkpt=is_local_chkpt, global_state=state)

    return state.train_state.step, state.train_state.floating_point_operations_so_far


def init_checkpointing_context(checkpoint_config: CheckpointConfig) -> dict[str, Any]:
    """Initialize the checkpointing context, primarily for local checkpointing support.

    If `non_persistent_ckpt_type` is set to "local", this function sets up
    the `LocalCheckpointManager` and replication strategy based on the provided
    `checkpoint_config`.

    Args:
        checkpoint_config: The checkpoint configuration object.

    Returns:
        A dictionary containing the checkpointing context. This will include
        a `local_checkpoint_manager` if local checkpointing is enabled,
        otherwise it will be an empty dictionary.

    Raises:
        RuntimeError: If local checkpointing is configured but the
                      `nvidia_resiliency_ext` module is not found.
    """
    if checkpoint_config.non_persistent_ckpt_type != "local":
        return {}

    if not HAVE_RESIL:
        raise RuntimeError(
            "The 'nvidia_resiliency_ext' module is required for local "
            "checkpointing but was not found. Please ensure it is installed."
        )

    from nvidia_resiliency_ext.checkpointing.local.ckpt_managers.local_manager import LocalCheckpointManager
    from nvidia_resiliency_ext.checkpointing.local.replication.strategies import CliqueReplicationStrategy

    if checkpoint_config.replication:
        repl_strategy = CliqueReplicationStrategy.from_replication_params(
            checkpoint_config.replication_jump,
            checkpoint_config.replication_factor,
        )
    else:
        repl_strategy = None

    checkpointing_context = {
        "local_checkpoint_manager": LocalCheckpointManager(
            checkpoint_config.non_persistent_local_ckpt_dir,
            repl_strategy=repl_strategy,
        )
    }
    return checkpointing_context


def apply_peft_adapter_filter_to_state_dict(state_dict: dict[str, Any], peft_config: PEFT) -> dict[str, Any]:
    """Filter state dict to contain only PEFT adapter parameters in model sections.

    This function takes a complete state dict (generated by generate_state_dict) and
    filters it to retain only PEFT adapter parameters for checkpoint saving.
    Follows the same key logic pattern as generate_state_dict for consistency.

    Args:
        state_dict: Complete state dict from generate_state_dict()
        peft_config: PEFT configuration for filtering logic

    Returns:
        Filtered state dict containing only adapter parameters in model weights,
        while preserving all non-model metadata (checkpoint_version, iteration, etc.)
    """
    return {
        checkpoint_section_key: (
            # Filter model parameters to only include adapter weights
            {
                parameter_name: parameter_value
                for parameter_name, parameter_value in checkpoint_section_value.items()
                if peft_config.adapter_key_filter(parameter_name)
            }
            if _is_model_section(checkpoint_section_key)
            else checkpoint_section_value
        )
        for checkpoint_section_key, checkpoint_section_value in state_dict.items()
    }


def _is_model_section(section_key: str) -> bool:
    """Check if a checkpoint section contains model parameters.

    Model sections are named:
    - "model" (single model)
    - "model0", "model1", etc. (pipeline parallel models)

    Non-model sections include: "optimizer", "iteration", "checkpoint_version", etc.
    """
    is_single_model = section_key == "model"
    is_pipeline_model = (
        section_key.startswith("model")
        and section_key != "model"
        and section_key[5:].isdigit()  # to match virtual pipeline state dict handling
    )
    return is_single_model or is_pipeline_model


def _resolve_checkpoint_iteration(load_dir: str | None, ckpt_step_override: int | None) -> tuple[int, bool]:
    """Resolve which checkpoint iteration to load.

    This function determines the checkpoint iteration by:
    1. If ckpt_step is specified, use it directly (no file I/O needed)
    2. Otherwise, read from the tracker file (latest_train_state.pt or legacy format)

    Args:
        load_dir: Base checkpoint directory.
        ckpt_step_override: User-specified iteration override (from ckpt_step config).

    Returns:
        Tuple of (iteration, release) where iteration=-1 means no checkpoint found.
    """
    # If user specified ckpt_step, validate the checkpoint directory exists
    if ckpt_step_override is not None:
        # Note: load_dir is guaranteed to be non-None by CheckpointConfig.finalize()
        checkpoint_dir = get_checkpoint_name(load_dir, ckpt_step_override, release=False)
        if not file_exists(checkpoint_dir):
            raise FileNotFoundError(
                f"ckpt_step={ckpt_step_override} specified but checkpoint directory does not exist: {checkpoint_dir}\n"
                f"Available checkpoints can be listed with: ls {load_dir}/iter_*"
            )

        print_rank_0(f"Loading checkpoint from iteration {ckpt_step_override} (specified via ckpt_step)")
        return ckpt_step_override, False

    # Otherwise, read from tracker file to find latest checkpoint
    iteration, release = -1, False

    if load_dir is None:
        return iteration, release

    # Try Bridge format first (latest_train_state.pt)
    tracker_filename = get_checkpoint_train_state_filename(load_dir, prefix=TRACKER_PREFIX)
    if file_exists(tracker_filename):
        train_state = read_train_state(tracker_filename)
        iteration = train_state.step
    else:
        # Fallback to legacy Megatron-LM format (latest_checkpointed_iteration.txt)
        legacy_tracker_filename = get_checkpoint_tracker_filename(load_dir)
        if file_exists(legacy_tracker_filename):
            print_rank_0(f"Loading from legacy Megatron-LM checkpoint format: {legacy_tracker_filename}")
            iteration, release = read_metadata(legacy_tracker_filename)

    return iteration, release


def _transpose_first_dim(
    t: torch.Tensor, num_splits: int, num_splits_first: bool, model: torch.nn.Module
) -> torch.Tensor:
    """Helper function to transpose first dimension of tensor t."""
    input_shape = t.size()
    # We use a self_attention module but the values extracted aren't
    # specific to self attention so should work for cross attention as well
    while hasattr(model, "module"):
        model = model.module
    attention_module = model.language_model.encoder.layers[0].self_attention
    hidden_size_per_attention_head = attention_module.hidden_size_per_attention_head
    num_attention_heads_per_partition = attention_module.num_attention_heads_per_partition
    if num_splits_first:
        """[num_splits * np * hn, h]
        -->(view) [num_splits, np, hn, h]
        -->(tranpose) [np, num_splits, hn, h]
        -->(view) [np * num_splits * hn, h]"""

        intermediate_shape = (
            num_splits,
            num_attention_heads_per_partition,
            hidden_size_per_attention_head,
        ) + input_shape[1:]

        t = t.view(*intermediate_shape)
        t = t.transpose(0, 1).contiguous()
    else:
        """[np * hn * num_splits, h]
        -->(view) [np, hn, num_splits, h]
        -->(tranpose) [np, num_splits, hn, h]
        -->(view) [np * num_splits * hn, h]"""

        intermediate_shape = (
            num_attention_heads_per_partition,
            hidden_size_per_attention_head,
            num_splits,
        ) + input_shape[1:]

        t = t.view(*intermediate_shape)
        t = t.transpose(1, 2).contiguous()
    t = t.view(*input_shape)

    return t


def _get_non_persistent_iteration(
    non_persistent_global_dir: str,
    non_persistent_ckpt_type: Optional[Literal["global", "local"]] = None,
    checkpointing_context: Optional[dict[str, Any]] = None,
) -> int:
    """Get iteration number from non-persistent checkpoint."""
    if non_persistent_ckpt_type is None:
        return -1
    elif non_persistent_ckpt_type == "global":
        train_state_filename = get_checkpoint_train_state_filename(non_persistent_global_dir, prefix=TRACKER_PREFIX)
        if file_exists(train_state_filename):
            train_state = read_train_state(train_state_filename)
            iteration = train_state.step
            # if train_state.release:
            #     raise RuntimeError("Non-persistent checkpoint can't be a release checkpoint")
        else:
            iteration = -1
            print_rank_0("WARNING: could not find the metadata file {}".format(train_state_filename))
            print_rank_0("    will not load any non-persistent checkpoint")
        return iteration
    elif non_persistent_ckpt_type == "local":
        return checkpointing_context["local_checkpoint_manager"].find_latest()
    else:
        raise ValueError(f"Please use local or global non-persistent checkpoints. Got: {non_persistent_ckpt_type})")


def _load_non_persistent_base_checkpoint(
    non_persistent_global_dir: str,
    ckpt_cfg: CheckpointConfig,
    rank0: bool,
    sharded_state_dict: Optional[dict[str, Any]],
    non_persistent_iteration: int,
    checkpointing_context: Optional[dict[str, Any]] = None,
    *,
    pg_collection: ProcessGroupCollection,
) -> tuple[dict[str, Any], str, bool, CheckpointType]:
    """Load the base state_dict from a non-persistent distributed checkpoint."""
    assert ckpt_cfg.non_persistent_ckpt_type is not None
    if ckpt_cfg.non_persistent_ckpt_type == "global":
        if not rank0:
            print_rank_0(f"Loading from a non-persistent checkpoint (non-persistent iter {non_persistent_iteration})")
        return _load_global_dist_base_checkpoint(
            non_persistent_global_dir,
            ckpt_cfg,
            rank0,
            sharded_state_dict,
            non_persistent_iteration,
            False,
            checkpointing_context=checkpointing_context,
        )
    elif ckpt_cfg.non_persistent_ckpt_type == "local":
        intermediate_state_dict, checkpoint_name = checkpointing_context["local_checkpoint_manager"].load()
        state_dict = intermediate_state_dict.to_state_dict(
            sharded_state_dict,
            algo=ckpt_cfg.non_persistent_local_ckpt_algo,
            parallelization_group=pg_collection.dp_cp,
        )
        return state_dict, checkpoint_name, False, CheckpointType.LOCAL
    else:
        raise ValueError(
            f"Please use local or global non-persistent checkpoints. Got: {ckpt_cfg.non_persistent_ckpt_type})"
        )


def _load_global_dist_base_checkpoint(
    load_dir: str,
    ckpt_cfg: CheckpointConfig,
    rank0: bool,
    sharded_state_dict: Optional[dict[str, Any]],
    iteration: int,
    release: bool,
    checkpointing_context: Optional[dict[str, Any]] = None,
    *,
    pg_collection: ProcessGroupCollection,
) -> tuple[dict[str, Any], str, bool, CheckpointType]:
    """Load the base state_dict from the given directory containing the global distributed checkpoint."""
    if rank0:
        checkpoint_name = find_checkpoint_rank_0(load_dir, iteration, release)
        state_dict = dist_checkpointing.load_common_state_dict(checkpoint_name)
        return state_dict, checkpoint_name, release, CheckpointType.GLOBAL

    if sharded_state_dict is None:
        raise RuntimeError("Detected load from a distributed checkpoint, but sharded state dict is not provided.")

    checkpoint_name = get_checkpoint_name(load_dir, iteration, release)
    load_strategy = get_default_load_sharded_strategy(checkpoint_name)
    if ckpt_cfg.fully_parallel_load:
        load_strategy = FullyParallelLoadStrategyWrapper(load_strategy, pg_collection.dp_cp)
    if checkpointing_context is not None:
        checkpointing_context["load_strategy"] = load_strategy
    state_dict = dist_checkpointing.load(
        sharded_state_dict, checkpoint_name, load_strategy, strict=ckpt_cfg.dist_ckpt_strictness
    )
    return state_dict, checkpoint_name, release, CheckpointType.GLOBAL


def _load_base_checkpoint(
    load_dir: Optional[str],
    ckpt_cfg: CheckpointConfig,
    rank0: bool = False,
    sharded_state_dict: Optional[dict[str, Any]] = None,
    checkpointing_context: Optional[dict[str, Any]] = None,
    ignore_ckpt_step: bool = False,
    cfg: Optional[ConfigContainer] = None,
    *,
    pg_collection: ProcessGroupCollection,
) -> tuple[Optional[dict[str, Any]], str, bool, Optional[CheckpointType]]:
    """Load the base state_dict from the given directory.

    Args:
        load_dir: Directory containing the checkpoint.
        ckpt_cfg: Checkpoint configuration.
        rank0: If True, only load rank 0 metadata.
        sharded_state_dict: State dict for distributed loading.
        checkpointing_context: Context for caching strategies.
        ignore_ckpt_step: If True, ignore ckpt_step and load latest. Used for pretrained checkpoints.
        cfg: Full configuration object (needed for FSDP DTensor preprocessing).

    Returns:
        Tuple of (state_dict, checkpoint_name, release, ckpt_type).
    """
    # Try to load non-persistent checkpoint first
    non_persistent_global_dir = (
        ckpt_cfg.non_persistent_global_ckpt_dir
        if ckpt_cfg.non_persistent_global_ckpt_dir or load_dir is None
        else os.path.join(load_dir, _NON_PERSISTENT_CKPT_SUBDIR)
    )
    non_persistent_iteration = _get_non_persistent_iteration(
        non_persistent_global_dir, ckpt_cfg.non_persistent_ckpt_type, checkpointing_context
    )
    # Resolve which iteration to load
    iteration, release = _resolve_checkpoint_iteration(
        load_dir=load_dir,
        ckpt_step_override=None if ignore_ckpt_step else ckpt_cfg.ckpt_step,
    )

    tracker_filename = "because load directory is not defined"
    if load_dir is not None:
        tracker_filename = get_checkpoint_train_state_filename(load_dir, prefix=TRACKER_PREFIX)
        if not file_exists(tracker_filename):
            tracker_filename = get_checkpoint_tracker_filename(load_dir)

    if non_persistent_iteration != -1:  # there is a non-persistent checkpoint
        if non_persistent_iteration >= iteration:
            return _load_non_persistent_base_checkpoint(
                non_persistent_global_dir,
                ckpt_cfg,
                rank0,
                sharded_state_dict,
                non_persistent_iteration,
                checkpointing_context,
                pg_collection=pg_collection,
            )
        else:
            print_rank_0("WARNING: non-persistent checkpoints are older than persistent checkpoint")

    # Otherwise we are dealing with global checkpoints
    # If no tracker file, return nothing
    if iteration == -1:
        if not rank0:
            print_rank_0("WARNING: could not find the metadata file {}".format(tracker_filename))
            print_rank_0("    will not load any checkpoints and will start from random")
        # Conditionally exit if checkpoint not found.
        if ckpt_cfg.exit_on_missing_checkpoint:
            print_rank_0(">> '--exit-on-missing-checkpoint' set ... exiting. <<")
            if torch.distributed.is_initialized():
                torch.distributed.barrier()
            sys.exit()

        return None, "", False, None

    # Determine the checkpoint format
    checkpoint_path = get_checkpoint_name(load_dir, iteration, release)
    ckpt_format = _get_checkpoint_format(checkpoint_path)

    if not rank0:
        dist_infix = "distributed " if ckpt_format == "torch_dist" else ""
        if release:
            print_rank_0(f" loading release {dist_infix}checkpoint from {load_dir}")
        else:
            print_rank_0(f" loading {dist_infix}checkpoint from {load_dir} at iteration {iteration}")

    # Handle different checkpoint formats
    if ckpt_format == "torch_dist":
        return _load_global_dist_base_checkpoint(
            load_dir,
            ckpt_cfg,
            rank0,
            sharded_state_dict,
            iteration,
            release,
            checkpointing_context=checkpointing_context,
            pg_collection=pg_collection,
        )
    elif ckpt_format == "fsdp_dtensor":
        return _load_fsdp_dtensor_base_checkpoint(
            load_dir,
            ckpt_cfg,
            rank0,
            sharded_state_dict,
            iteration,
            release,
            checkpointing_context=checkpointing_context,
            cfg=cfg,
        )
    else:
        raise NotImplementedError(f"Checkpoint format {ckpt_format} not supported")


def _load_fsdp_dtensor_base_checkpoint(
    load_dir: str,
    ckpt_cfg: CheckpointConfig,
    rank0: bool,
    sharded_state_dict: Optional[dict[str, Any]],
    iteration: int,
    release: bool,
    checkpointing_context: Optional[dict[str, Any]] = None,
    cfg: Optional[ConfigContainer] = None,
) -> tuple[dict[str, Any], str, bool, CheckpointType]:
    """Load the base state_dict from an FSDP DTensor checkpoint.

    This function preprocesses the state dict (handling expert parameters, SWiGLU, FP8)
    before loading from checkpoint, matching the preprocessing applied during save.

    Args:
        load_dir: Directory containing the checkpoint.
        ckpt_cfg: Checkpoint configuration.
        rank0: If True, only load rank 0 metadata.
        sharded_state_dict: State dict for distributed loading.
        iteration: The checkpoint iteration to load.
        release: Whether this is a release checkpoint.
        checkpointing_context: Context for caching strategies.
        cfg: Full configuration object (needed for preprocessing).

    Returns:
        Tuple of (state_dict, checkpoint_name, release, ckpt_type).
    """
    if rank0:
        # For rank 0, return empty state dict (no common metadata for fsdp_dtensor)
        return {}, get_checkpoint_name(load_dir, iteration, release), release, CheckpointType.FSDP_DTENSOR

    if not HAVE_MEGATRON_FSDP:
        raise RuntimeError("Megatron FSDP is required but not available for loading FSDP DTensor checkpoints.")

    if sharded_state_dict is None:
        raise RuntimeError("sharded_state_dict is required for FSDP DTensor checkpoint loading.")

    # Save raw copies of model and optimizer state dicts before preprocessing
    # These will be restored after loading to preserve the original structure
    state_dict = sharded_state_dict
    raw_optimizer_state_dict = state_dict["optimizer"].copy() if "optimizer" in state_dict else None
    raw_model_state_dict = state_dict["model"].copy() if "model" in state_dict else None

    # Extract model reference and preprocess state dict for loading
    # This applies the same transformations (expert parameter reindexing, SWiGLU, FP8)
    # that were applied during save, ensuring keys match
    model = state_dict.pop("_model")
    state_dict = preprocess_fsdp_dtensor_state_dict(cfg, state_dict, model[0])

    checkpoint_name = get_checkpoint_name(load_dir, iteration, release)
    fs_storage_reader = torch.distributed.checkpoint.FileSystemReader(checkpoint_name)

    # Configure partial loading based on strict_fsdp_dtensor_load setting
    allow_partial_load = not getattr(ckpt_cfg, "strict_fsdp_dtensor_load", False)
    if allow_partial_load:
        state_dict_metadata = fs_storage_reader.read_metadata().state_dict_metadata
        rank = torch.distributed.get_rank()
        import time as _time

        _time.sleep(rank * 0.001)  # Prevent log overlap across ranks
        print_diff_in_state_dicts(state_dict_metadata, state_dict)

    planner = torch.distributed.checkpoint.default_planner.DefaultLoadPlanner(allow_partial_load=allow_partial_load)
    torch.distributed.checkpoint.load_state_dict(
        state_dict=state_dict,
        storage_reader=fs_storage_reader,
        planner=planner,
    )

    # Restore raw state dicts to maintain original structure for the rest of the load process
    if raw_optimizer_state_dict is not None:
        state_dict["optimizer"] = raw_optimizer_state_dict

    if raw_model_state_dict is not None:
        state_dict["model"] = raw_model_state_dict

    return state_dict, checkpoint_name, release, CheckpointType.FSDP_DTENSOR


def _build_sharded_state_dict_metadata(use_distributed_optimizer: bool, cfg: CheckpointConfig) -> dict:
    """Builds metadata used for sharded_state_dict versioning.

    The whole content metadata is passed to ``shared_state_dict`` model and optimizer methods
    and therefore affects only the logic behind sharded_state_dict creation.
    The content metadata should be minimalistic, ideally flat (or with a single nesting level)
    and with semantically meaningful flag names (e.g. `distrib_optim_sharding_type`).
    In particular, a simple integer (or SemVer) versioning flag (e.g. `metadata['version'] = 3.4`)
    is discouraged, because the metadata serves for all models and optimizers and it's practically
    impossible to enforce a linearly increasing versioning for this whole space.

    Args:
        use_distributed_optimizer: Whether to use distributed optimizer.
        cfg: CheckpointConfig.
    """
    metadata = {}
    if use_distributed_optimizer and cfg.ckpt_format == "fsdp_dtensor":
        metadata["distrib_optim_sharding_type"] = "fsdp_dtensor"

    # Force pre-mcore 0.14 behavior for PyTorch versions below 2.6a0
    force_pre_mcore_014 = not is_torch_min_version("2.6a0")
    if force_pre_mcore_014 and not cfg.dist_ckpt_save_pre_mcore_014:
        logger.warning(
            f"PyTorch version {get_torch_version()} below 2.6 detected. Forcing dist_ckpt_save_pre_mcore_014 behavior."
        )

    if cfg.dist_ckpt_save_pre_mcore_014 or force_pre_mcore_014:
        metadata["singleton_local_shards"] = False
        if use_distributed_optimizer and cfg.ckpt_format != "fsdp_dtensor":
            if cfg.fully_parallel_save:
                metadata["distrib_optim_sharding_type"] = "fully_sharded_model_space"
            else:
                metadata["distrib_optim_sharding_type"] = "dp_zero_gather_scatter"
    else:
        metadata["singleton_local_shards"] = True
        if use_distributed_optimizer and cfg.ckpt_format != "fsdp_dtensor":
            if cfg.dist_ckpt_optim_fully_reshardable:
                metadata["distrib_optim_sharding_type"] = "fully_reshardable"
                metadata["distrib_optim_fully_reshardable_mem_efficient"] = (
                    cfg.distrib_optim_fully_reshardable_mem_efficient
                )
            else:
                metadata["distrib_optim_sharding_type"] = "dp_reshardable"

    metadata["singleton_local_shards"] = False
    metadata["chained_optim_avoid_prefix"] = True
    return metadata


def _get_train_state_from_state_dict(state_dict: dict[str, Any]) -> TrainState:
    """Create a TrainState from the state dict from a Megatron-LM checkpoint."""
    legacy_train_state = TrainState()
    legacy_train_state.step = state_dict.get("iteration", 0)

    # Extract training progress from checkpoint args (like Megatron-LM does)
    checkpoint_args = state_dict.get("args", None)
    if checkpoint_args is not None:
        legacy_train_state.consumed_train_samples = getattr(checkpoint_args, "consumed_train_samples", 0)
        legacy_train_state.skipped_train_samples = getattr(checkpoint_args, "skipped_train_samples", 0)
        legacy_train_state.consumed_valid_samples = getattr(checkpoint_args, "consumed_valid_samples", 0)
    else:
        # Fallback if args not found
        legacy_train_state.consumed_train_samples = 0
        legacy_train_state.skipped_train_samples = 0
        legacy_train_state.consumed_valid_samples = 0

    # Extract floating point operations count from state_dict (like Megatron-LM does)
    legacy_train_state.floating_point_operations_so_far = state_dict.get("num_floating_point_operations_so_far", 0)
    legacy_train_state.do_train = False
    legacy_train_state.do_valid = False
    legacy_train_state.do_test = False
    return legacy_train_state<|MERGE_RESOLUTION|>--- conflicted
+++ resolved
@@ -43,12 +43,8 @@
 )
 from megatron.core.msc_utils import MultiStorageClientFeature
 from megatron.core.num_microbatches_calculator import update_num_microbatches
-<<<<<<< HEAD
-from megatron.core.optimizer import MegatronOptimizer
+from megatron.core.optimizer import DistributedOptimizer, MegatronOptimizer
 from megatron.core.process_groups_config import ProcessGroupCollection
-=======
-from megatron.core.optimizer import DistributedOptimizer, MegatronOptimizer
->>>>>>> 5d9a5b86
 from megatron.core.rerun_state_machine import get_rerun_state_machine
 from megatron.core.transformer import MegatronModule
 from megatron.core.utils import get_torch_version, is_torch_min_version, unwrap_model
@@ -553,14 +549,8 @@
     rank = torch.distributed.get_rank() if torch.distributed.is_initialized() else 0
 
     # Collect cfg, model, RNG.
-<<<<<<< HEAD
-    sharded_sd_metadata = _build_sharded_state_dict_metadata(
-        cfg.optimizer.use_distributed_optimizer, ckpt_cfg.fully_parallel_save, ckpt_cfg.ckpt_format
-    )
+    sharded_sd_metadata = _build_sharded_state_dict_metadata(cfg.optimizer.use_distributed_optimizer, ckpt_cfg)
     sharded_sd_metadata["dp_cp_group"] = pg_collection.dp_cp
-=======
-    sharded_sd_metadata = _build_sharded_state_dict_metadata(cfg.optimizer.use_distributed_optimizer, ckpt_cfg)
->>>>>>> 5d9a5b86
     if cfg.optimizer.use_distributed_optimizer:
         print_rank_0(
             f"Storing distributed optimizer sharded state of type {sharded_sd_metadata['distrib_optim_sharding_type']}"
