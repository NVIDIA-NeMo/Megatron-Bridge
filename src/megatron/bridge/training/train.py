--- conflicted
+++ resolved
@@ -322,7 +322,6 @@
 
         # Run training step.
         fault_tolerance.on_training_step_start(global_state)
-<<<<<<< HEAD
         (
             loss_dict,
             skipped_iter,
@@ -332,9 +331,7 @@
             grad_norm,
             num_zeros_in_grad,
             log_max_attention_logit,
-        ) = train_step(wrapped_forward_step_func, train_data_iterator, model, optimizer, scheduler, global_state)
-=======
-        loss_dict, skipped_iter, should_checkpoint, should_exit, exit_code, grad_norm, num_zeros_in_grad = train_step(
+        ) = train_step(
             wrapped_forward_step_func,
             train_data_iterator,
             model,
@@ -344,7 +341,7 @@
             pg_collection,
             forward_backward_func,
         )
->>>>>>> 12ac1997
+
         fault_tolerance.on_training_step_end(global_state)
 
         # Advance NVIDIA DLFw Inspect step if enabled
