--- conflicted
+++ resolved
@@ -667,21 +667,12 @@
 
     # when freezing sub-models we may have a mixture of successful and unsucessful ranks,
     # so we must gather across mp ranks
-<<<<<<< HEAD
-    update_successful = logical_and_across_model_parallel_group(update_successful, group=pg_collection.mp)
-    # grad_norm and num_zeros_in_grad will be None on ranks without trainable params,
-    # so we must gather across mp ranks
-    grad_norm = reduce_max_stat_across_model_parallel_group(grad_norm, group=pg_collection.mp)
-    if optim_config.log_num_zeros_in_grad:
-        num_zeros_in_grad = reduce_max_stat_across_model_parallel_group(num_zeros_in_grad, group=pg_collection.mp)
-=======
     update_successful = logical_and_across_model_parallel_group(update_successful, mp_group=pg_collection.mp)
     # grad_norm and num_zeros_in_grad will be None on ranks without trainable params,
     # so we must gather across mp ranks
     grad_norm = reduce_max_stat_across_model_parallel_group(grad_norm, mp_group=pg_collection.mp)
     if optim_config.log_num_zeros_in_grad:
         num_zeros_in_grad = reduce_max_stat_across_model_parallel_group(num_zeros_in_grad, mp_group=pg_collection.mp)
->>>>>>> 97ad8cc6
 
     # Update learning rate.
     if update_successful:
