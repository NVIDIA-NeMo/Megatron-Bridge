--- conflicted
+++ resolved
@@ -640,13 +640,12 @@
         # )
         adjust_tensor_shapes_fn = None
 
-<<<<<<< HEAD
-        # Forward-backward pass.
+        # Forward pass.
         p2p_comm = P2PCommunicator(pp_group=pg_collection.pp, config=model_config)
-=======
-        # Forward pass.
-        forward_backward_func = get_forward_backward_func()
->>>>>>> 5d9a5b86
+        forward_backward_func = get_forward_backward_func(
+            pp_size=pg_collection.pp.size(),
+            vp_size=model_config.model.virtual_pipeline_model_parallel_size,
+        )
         losses_reduced = forward_backward_func(
             forward_step_func=forward_step_func,
             data_iterator=forward_backward_data_iterator,
