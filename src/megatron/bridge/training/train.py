--- conflicted
+++ resolved
@@ -35,13 +35,10 @@
 from megatron.core.optimizer_param_scheduler import OptimizerParamScheduler
 from megatron.core.parallel_state import update_pg_timeout
 from megatron.core.pipeline_parallel import get_forward_backward_func
-<<<<<<< HEAD
 from megatron.core.pipeline_parallel.utils import (
     is_pp_first_stage,
     is_pp_last_stage,
 )
-=======
->>>>>>> 5d9a5b86
 from megatron.core.process_groups_config import ProcessGroupCollection
 from megatron.core.rerun_state_machine import RerunDataIterator, get_rerun_state_machine
 from megatron.core.transformer import MegatronModule
@@ -326,9 +323,6 @@
         # Run training step.
         fault_tolerance.on_training_step_start(global_state)
         loss_dict, skipped_iter, should_checkpoint, should_exit, exit_code, grad_norm, num_zeros_in_grad = train_step(
-<<<<<<< HEAD
-            wrapped_forward_step_func, train_data_iterator, model, optimizer, scheduler, global_state, pg_collection
-=======
             wrapped_forward_step_func,
             train_data_iterator,
             model,
@@ -337,7 +331,6 @@
             global_state,
             pg_collection,
             forward_backward_func,
->>>>>>> 5d9a5b86
         )
         fault_tolerance.on_training_step_end(global_state)
 
@@ -567,10 +560,7 @@
     scheduler: OptimizerParamScheduler,
     global_state: GlobalState,
     pg_collection: ProcessGroupCollection,
-<<<<<<< HEAD
-=======
     forward_backward_func: Callable,
->>>>>>> 5d9a5b86
 ) -> tuple[dict[str, torch.Tensor], int, bool, bool, int, Optional[float], Optional[int]]:
     """Single training step.
 
