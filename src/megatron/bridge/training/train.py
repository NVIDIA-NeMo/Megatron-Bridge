# Copyright (c) 2025, NVIDIA CORPORATION.  All rights reserved.
#
# Licensed under the Apache License, Version 2.0 (the "License");
# you may not use this file except in compliance with the License.
# You may obtain a copy of the License at
#
#     http://www.apache.org/licenses/LICENSE-2.0
#
# Unless required by applicable law or agreed to in writing, software
# distributed under the License is distributed on an "AS IS" BASIS,
# WITHOUT WARRANTIES OR CONDITIONS OF ANY KIND, either express or implied.
# See the License for the specific language governing permissions and
# limitations under the License.

import gc
import os
import sys
import time
from collections import deque
from datetime import datetime, timedelta
from typing import Any, Callable, Optional, Union

import torch
import torch.profiler
from megatron.core.distributed import DistributedDataParallel as DDP
from megatron.core.full_cuda_graph import FullCudaGraphWrapper
from megatron.core.num_microbatches_calculator import (
    get_current_global_batch_size,
    get_current_running_global_batch_size,
    get_num_microbatches,
    update_num_microbatches,
)
from megatron.core.optimizer import MegatronOptimizer
from megatron.core.optimizer.distrib_optimizer import DistributedOptimizer
from megatron.core.optimizer_param_scheduler import OptimizerParamScheduler
from megatron.core.parallel_state import update_pg_timeout
from megatron.core.pipeline_parallel.schedules import get_forward_backward_func, forward_backward_no_pipelining
from megatron.core.pipeline_parallel.utils import (
    is_pp_first_stage,
    is_pp_last_stage,
)
from megatron.core.process_groups_config import ProcessGroupCollection
from megatron.core.rerun_state_machine import RerunDataIterator, get_rerun_state_machine
from megatron.core.transformer import MegatronModule
from megatron.core.transformer.cuda_graphs import TECudaGraphHelper
from megatron.core.utils import check_param_hashes_across_dp_replicas, get_model_config
from modelopt.torch.distill.plugins.megatron import get_tensor_shapes_adjust_fn_for_distillation

from megatron.bridge.training import fault_tolerance
from megatron.bridge.training.checkpointing import maybe_finalize_async_save, save_checkpoint
from megatron.bridge.training.config import ConfigContainer
from megatron.bridge.training.eval import evaluate_and_print_results
from megatron.bridge.training.forward_step_func_types import ForwardStepCallable
from megatron.bridge.training.initialize import destroy_global_state
from megatron.bridge.training.nvrx_straggler import (
    check_nvrx_straggler_detection,
    safe_shutdown_nvrx_straggler_manager,
)
from megatron.bridge.training.profiling import (
    TNvtxContext,
    handle_profiling_step,
    handle_profiling_stop,
    initialize_pytorch_profiler,
    should_profile_rank,
)
from megatron.bridge.training.state import GlobalState
from megatron.bridge.training.tensor_inspect import (
    tensor_inspect_end_if_enabled,
    tensor_inspect_step_if_enabled,
)
from megatron.bridge.training.utils import flop_utils
from megatron.bridge.training.utils.log_utils import append_to_progress_log, barrier_and_log
from megatron.bridge.training.utils.train_utils import (
    calc_params_l2_norm,
    logical_and_across_model_parallel_group,
    prepare_forward_step_func,
    reduce_max_stat_across_model_parallel_group,
    training_log,
)
from megatron.bridge.utils.common_utils import get_world_size_safe, print_rank_0


def train(
    forward_step_func: ForwardStepCallable,
    model: list[MegatronModule],
    optimizer: MegatronOptimizer,
    scheduler: OptimizerParamScheduler,
    train_data_iterator: Optional[Union[RerunDataIterator, list[RerunDataIterator]]],
    valid_data_iterator: Optional[Union[RerunDataIterator, list[RerunDataIterator]]],
    global_state: GlobalState,
    checkpointing_context: dict[str, Any],
    pg_collection: ProcessGroupCollection,
    process_non_loss_data_func: Optional[Callable] = None,
    non_loss_data_func: Optional[Callable] = None,
) -> None:
    """Main training loop.

    Handles the overall training process, including the iteration loop,
    calling train_step, evaluation, checkpointing, logging, and exit conditions.

    Args:
        forward_step_func: Callable that executes a single forward step.
        model: list of model chunks (potentially wrapped in DDP).
        optimizer: The optimizer instance.
        scheduler: The learning rate scheduler instance.
        train_data_iterator: Iterator for the training dataset.
        valid_data_iterator: Iterator for the validation dataset.
        global_state: The GlobalState object holding various training states.
        checkpointing_context: Context dictionary for checkpointing.
        process_non_loss_data_func: Optional function to process non-loss data during evaluation.
        non_loss_data_func: Optional function to compute non-loss data during evaluation.

    Warnings:
        This is an experimental API and is subject to change in backwards
        incompatible ways without notice.
    """
    config: ConfigContainer = global_state.cfg
    model_config = get_model_config(model[0])
    train_config = config.train
    timers = global_state.timers
    straggler_timer = global_state.straggler_timer
    energy_monitor = global_state.energy_monitor

    # Prepare forward_step_func (check signature and inject state if needed).
    # This is done once to prevent creating new partial objects every iteration.
    #
    # Note on reference semantics:
    # - functools.partial stores a reference to global_state, not a copy
    # - When global_state.train_state.step changes, the partial sees the updated value
    # - This is safe because GlobalState is a mutable object passed by reference
    #
    # For functors (classes with __call__ defined):
    # - For functors: partial(functor_instance, state) still allows functor's internal state to work
    # - inspect.signature() properly inspects the __call__ method of functors
    wrapped_forward_step_func = prepare_forward_step_func(forward_step_func, global_state)

    # Turn on training mode which enables dropout.
    for model_module in model:
        model_module.train()

    # Tracking loss.
    total_loss_dict = {}

    # Make sure rerun_state_machine has the right iteration loaded from checkpoint.
    rerun_state_machine = get_rerun_state_machine()
    if rerun_state_machine.current_iteration != global_state.train_state.step:
        print_rank_0(f"Setting rerun_state_machine.current_iteration to {global_state.train_state.step}...")
        rerun_state_machine.current_iteration = global_state.train_state.step

    num_floating_point_operations_so_far = global_state.train_state.floating_point_operations_so_far
    num_floating_point_operations_since_last_log_event = 0.0

    if energy_monitor is not None:
        energy_monitor.setup()
        energy_monitor.resume()

    timers("interval-time", log_level=0).start(barrier=True)
    report_memory_flag = True
    pre_hook_enabled = False
    should_exit = False
    exit_code = 0

    if train_config.manual_gc:
        # Disable the default garbage collector and perform the collection manually.
        # This is to align the timing of garbage collection across ranks.
        assert train_config.manual_gc_interval >= 0, (
            "Manual garbage collection interval should be larger than or equal to 0"
        )
        gc.disable()
        gc.collect()

    if config.straggler and config.straggler.log_straggler:
        world = torch.distributed.get_world_size()
        rank = torch.distributed.get_rank()
        mmcnt = config.straggler.straggler_minmax_count
        straggler_timer.configure(
            world,
            rank,
            mmcnt=mmcnt,
            enabled=not config.straggler.disable_straggler_on_startup,
            port=config.straggler.straggler_ctrlr_port,
        )

    # Initialize NVRx straggler detection if enabled
    nvrx_straggler_manager = global_state.nvrx_straggler_manager
    if nvrx_straggler_manager is not None:
        try:
            # Initialize the straggler detector first
            nvrx_straggler_manager.initialize()
            # Wrap the train_step function for monitoring
            # Note: The nvidia-resiliency-ext library will monitor the actual train_step calls
            nvrx_straggler_manager.wrap_train_step_function(train_step)
        except Exception as e:
            print_rank_0(f"Failed to initialize NVRx straggler detection: {e}")
            # Set to None to disable further checks
            global_state._nvrx_straggler_manager = None

    num_microbatches = get_num_microbatches()
    eval_duration = 0.0
    eval_iterations = 0

    prof = None
    nsys_nvtx_context = None  # NVTX context for nsys profiling
    prof_config = config.profiling
    if prof_config and should_profile_rank(prof_config, torch.distributed.get_rank()):
        if prof_config.use_pytorch_profiler:
            prof = initialize_pytorch_profiler(prof_config, config.logger.tensorboard_dir)
            prof.start()

    # Megatron FSDP and FSDP2 does not have this hook
    should_toggle_forward_pre_hook = should_disable_forward_pre_hook(
        config.ddp.use_megatron_fsdp,
        config.optimizer.use_distributed_optimizer,
        config.ddp.overlap_param_gather,
    )
    # Disable forward pre-hook to start training to ensure that errors in checkpoint loading
    # or random initialization don't propagate to all ranks in first all-gather (which is a
    # no-op if things work correctly).
    if should_toggle_forward_pre_hook:
        disable_forward_pre_hook(model, param_sync=False)
        # Also remove param_sync_func temporarily so that sync calls made in
        # `forward_backward_func` are no-ops.
        param_sync_func = model_config.param_sync_func
        model_config.param_sync_func = None
        pre_hook_enabled = False
    # Also, check weight hash across DP replicas to be very pedantic.
    if train_config.check_weight_hash_across_dp_replicas_interval is not None:
        assert check_param_hashes_across_dp_replicas(model, cross_check=True), (
            "Parameter hashes not matching across DP replicas"
        )
        torch.distributed.barrier()
        print_rank_0(f">>> Weight hashes match after {global_state.train_state.step} iterations...")

    # Capture CUDA Graphs.
    cuda_graph_helper = None
    if model_config.cuda_graph_impl == "transformer_engine":
        cuda_graph_helper = TECudaGraphHelper(
            model=model,
            config=model_config,
            seq_length=config.model.seq_length,
            micro_batch_size=config.train.micro_batch_size,
            optimizers=[optimizer],
        )

    # Track train step elapsed time for throughput logging
    history_wct = None
    if config.logger.log_throughput_to_tensorboard:
        history_wct = deque(maxlen=config.logger.throughput_window_size + 1)

    # Wrap forward_backward_func for Full iteration CUDA graph
    forward_backward_func = get_forward_backward_func()
    if config.model.cuda_graph_impl == "local" and "full_iteration" in config.model.cuda_graph_scope:
        forward_backward_func = FullCudaGraphWrapper(
            forward_backward_func, cuda_graph_warmup_steps=config.model.cuda_graph_warmup_steps
        )

    # Run training iterations till done.
    start_iteration = global_state.train_state.step
    while global_state.train_state.step < train_config.train_iters:
        # Handle profiling for this step
        nvtx_ctx = handle_profiling_step(
            prof_config,
            global_state.train_state.step,
            torch.distributed.get_rank(),
            prof,
        )
        if nvtx_ctx is not None:
            nsys_nvtx_context = nvtx_ctx

        fault_tolerance.on_checkpointing_start(global_state)
        maybe_finalize_async_save(global_state=global_state, ckpt_cfg=config.checkpoint, blocking=False)
        fault_tolerance.on_checkpointing_end(global_state=global_state, is_async_finalization=True)

        # Update the timeout for all process groups after initialization
        # We update the timeout after the first successful iteration,
        # which takes longer than others usually
        if global_state.train_state.step == start_iteration + 1:
            distributed_timeout_seconds_after_init = global_state.cfg.dist.distributed_timeout_seconds_after_init
            if distributed_timeout_seconds_after_init is not None:
                update_pg_timeout(timedelta(seconds=distributed_timeout_seconds_after_init))

        # Update number of microbatches first without consistency check to decide if a
        # checkpoint should be saved. If the number of microbatches is different
        # from the previous iteration, save a checkpoint. Then run consistency check
        # to make sure training configuration is still valid.
        update_num_microbatches(global_state.train_state.consumed_train_samples, consistency_check=False, verbose=True)
        if get_num_microbatches() != num_microbatches and global_state.train_state.step != 0:
            assert get_num_microbatches() > num_microbatches, (
                f"Number of microbatches should be increasing due to batch size rampup; "
                f"instead going from {num_microbatches} to {get_num_microbatches()}"
            )
            if config.checkpoint.save is not None:
                save_checkpoint_and_time(
                    global_state,
                    model,
                    optimizer,
                    scheduler,
                    num_floating_point_operations_so_far,
                    checkpointing_context,
                    non_persistent_ckpt=False,  # TODO: implement non-persistent checkpointing
                    train_data_iterator=train_data_iterator,
                )
        num_microbatches = get_num_microbatches()
        update_num_microbatches(global_state.train_state.consumed_train_samples, consistency_check=True, verbose=True)

        # Completely skip iteration if needed.
        if _should_skip_and_handle_iteration(global_state, train_data_iterator, pg_collection):
            continue

        # Capture CUDA Graphs after warmup.
        if (
            model_config.cuda_graph_impl == "transformer_engine"
            and cuda_graph_helper is not None
            and not cuda_graph_helper.graphs_created()
            and global_state.train_state.step - start_iteration == model_config.cuda_graph_warmup_steps
        ):
            if model_config.cuda_graph_warmup_steps > 0 and should_toggle_forward_pre_hook:
                disable_forward_pre_hook(model, param_sync=False)
            cuda_graph_helper.create_cudagraphs()
            if model_config.cuda_graph_warmup_steps > 0 and should_toggle_forward_pre_hook:
                enable_forward_pre_hook(model)
                cuda_graph_helper.cuda_graph_set_manual_hooks()

        # Run training step.
        fault_tolerance.on_training_step_start(global_state)
        loss_dict, skipped_iter, should_checkpoint, should_exit, exit_code, grad_norm, num_zeros_in_grad = train_step(
            wrapped_forward_step_func,
            train_data_iterator,
            model,
            optimizer,
            scheduler,
            global_state,
            pg_collection,
            forward_backward_func,
        )
        fault_tolerance.on_training_step_end(global_state)

        # Advance NVIDIA DLFw Inspect step if enabled
        tensor_inspect_step_if_enabled(config.tensor_inspect)

        if config.logger.log_throughput_to_tensorboard:
            history_wct.append(time.time() - global_state.start_time)

        if should_checkpoint:
            save_checkpoint_and_time(
                global_state,
                model,
                optimizer,
                scheduler,
                num_floating_point_operations_so_far,
                checkpointing_context,
                train_data_iterator=train_data_iterator,
                non_persistent_ckpt=False,  # TODO: implement non-persistent checkpointing
            )
        if should_exit:
            break

        # Enable forward pre-hooks after first set of forward and backward passes.
        # When running in fp16, skip all NaN iterations until steady-state loss scaling value
        # is reached.
        if global_state.train_state.step == start_iteration:
            if skipped_iter:
                # Only enable forward pre-hook after a training step has successfully run. Relevant
                # for fp16 codepath where first XX iterations are skipped until steady-state loss
                # scale value is reached.
                start_iteration = global_state.train_state.step + 1
            else:
                # Enable forward pre-hook after training step has successfully run. All subsequent
                # forward passes will use the forward pre-hook / `param_sync_func` in
                # `forward_backward_func`.
                if should_toggle_forward_pre_hook:
                    enable_forward_pre_hook(model)
                    model_config.param_sync_func = param_sync_func
                    pre_hook_enabled = True
                    # Set the manual hooks here since it's not set right after the capturing.
                    if (
                        model_config.cuda_graph_impl == "transformer_engine"
                        and model_config.cuda_graph_warmup_steps == 0
                    ):
                        assert cuda_graph_helper.graphs_created(), "CUDA Graphs should have been created."
                        cuda_graph_helper.cuda_graph_set_manual_hooks()

        global_state.train_state.step += 1
        dp_size = pg_collection.dp.size()
        batch_size = dp_size * train_config.micro_batch_size * get_num_microbatches()
        global_state.train_state.consumed_train_samples += batch_size
        num_skipped_samples_in_batch = get_current_global_batch_size() - get_current_running_global_batch_size()
        if train_config.decrease_batch_size_if_needed:
            assert num_skipped_samples_in_batch >= 0
        else:
            assert num_skipped_samples_in_batch == 0
        global_state.train_state.skipped_train_samples += num_skipped_samples_in_batch
        num_floating_point_operations_in_batch = flop_utils.num_floating_point_operations(config, batch_size)
        global_state.train_state.floating_point_operations_so_far += num_floating_point_operations_in_batch
        num_floating_point_operations_so_far = global_state.train_state.floating_point_operations_so_far
        num_floating_point_operations_since_last_log_event += num_floating_point_operations_in_batch

        # Logging.
        if hasattr(optimizer, "is_stub_optimizer") and not optimizer.is_stub_optimizer:
            loss_scale = optimizer.get_loss_scale().item()
        else:
            loss_scale = 1.0
        params_norm = None

        if config.logger.log_params_norm:
            params_norm = calc_params_l2_norm(model, model_config, use_megatron_fsdp=config.dist.use_megatron_fsdp)
        learning_rate = None
        decoupled_learning_rate = None
        for param_group in optimizer.param_groups:
            if len(param_group) == 0:
                continue
            if param_group["is_decoupled_lr"]:
                decoupled_learning_rate = param_group["lr"]
            else:
                learning_rate = param_group["lr"]
        report_memory_flag = training_log(
            loss_dict,
            total_loss_dict,
            learning_rate,
            decoupled_learning_rate,
            loss_scale,
            report_memory_flag,
            skipped_iter,
            grad_norm,
            params_norm,
            num_zeros_in_grad,
            config,
            global_state,
            history_wct,
            model,
        )

        if (
            global_state.train_state.do_valid
            and train_config.eval_interval
            and global_state.train_state.step % train_config.eval_interval == 0
        ):
            if energy_monitor is not None:
                energy_monitor.pause()
            timers("interval-time").stop()
            if should_toggle_forward_pre_hook:
                disable_forward_pre_hook(model)
                pre_hook_enabled = False
            if train_config.manual_gc and train_config.manual_gc_eval:
                # Collect all objects.
                gc.collect()
            prefix = f"iteration {global_state.train_state.step}"
            timers("eval-time", log_level=0).start(barrier=True)
            evaluate_and_print_results(
                global_state,
                prefix,
                forward_step_func,
                valid_data_iterator,
                model,
                model_config,
                verbose=False,
                write_to_tensorboard=True,
                process_non_loss_data_func=process_non_loss_data_func,
                non_loss_data_func=non_loss_data_func,
            )
            eval_duration += timers("eval-time").elapsed()
            eval_iterations += train_config.eval_iters
            timers("eval-time").stop()

            if train_config.manual_gc and train_config.manual_gc_eval:
                # Collect only the objects created and used in evaluation.
                gc.collect(generation=0)
            if should_toggle_forward_pre_hook:
                enable_forward_pre_hook(model)
                pre_hook_enabled = True
            timers("interval-time", log_level=0).start(barrier=True)
            if energy_monitor is not None:
                energy_monitor.resume()

        # Miscellaneous post-training-step functions (e.g., FT heartbeats, GC).
        # Some of these only happen at specific iterations.
        post_training_step_callbacks(
            model,
            num_floating_point_operations_since_last_log_event,
            straggler_timer,
            global_state.train_state.step,
            prof,
            config,
            should_toggle_forward_pre_hook,
            nsys_nvtx_context,
        )

        # Checkpoint and decide whether to exit.
        should_exit = checkpoint_and_decide_exit(
            global_state,
            model,
            optimizer,
            scheduler,
            num_floating_point_operations_so_far,
            checkpointing_context,
            train_data_iterator,
        )
        if should_exit:
            break

    # Flush TensorBoard, WandB writers and one-logger.
    writer = global_state.tensorboard_logger
    if writer:
        writer.flush()

    # Close out pre-hooks if using distributed optimizer and overlapped param gather.
    if pre_hook_enabled:
        disable_forward_pre_hook(model)

    # This will finalize all unfinalized async request and terminate
    # a persistent async worker if persistent ckpt worker is enabled
    fault_tolerance.on_checkpointing_start(global_state)
    maybe_finalize_async_save(global_state=global_state, ckpt_cfg=config.checkpoint, blocking=True, terminate=True)
    fault_tolerance.on_checkpointing_end(global_state=global_state, is_async_finalization=True)

    # Shutdown NVRx straggler detection if enabled
    safe_shutdown_nvrx_straggler_manager(global_state.nvrx_straggler_manager)

    if energy_monitor is not None:
        energy_monitor.lap()
        total_energy = energy_monitor.get_total()
        print_rank_0(f"Total training energy (GPU): {total_energy / 1e6} MJ")
        energy_monitor.shutdown()

    # If any exit conditions (signal handler, duration, iterations) have been reached, exit.
    if should_exit:
        # Close NVIDIA DLFw Inspect if enabled
        tensor_inspect_end_if_enabled(config.tensor_inspect)
        maybe_finalize_async_save(global_state=global_state, ckpt_cfg=config.checkpoint, blocking=True, terminate=True)
        wandb_writer = global_state.wandb_logger
        if wandb_writer:
            wandb_writer.finish()
        fault_tolerance.shutdown(global_state)
        sys.exit(exit_code)

    # Close NVIDIA DLFw Inspect at clean finish
    tensor_inspect_end_if_enabled(config.tensor_inspect)


def train_step(
    forward_step_func: ForwardStepCallable,
    data_iterator: Optional[Union[RerunDataIterator, list[RerunDataIterator]]],
    model: list[MegatronModule],
    optimizer: MegatronOptimizer,
    scheduler: OptimizerParamScheduler,
    global_state: GlobalState,
    pg_collection: ProcessGroupCollection,
    forward_backward_func: Callable,
) -> tuple[dict[str, torch.Tensor], int, bool, bool, int, Optional[float], Optional[int]]:
    """Single training step.

    Args:
        forward_step_func: Function that performs a forward step (already wrapped if needed)
        data_iterator: Iterator over training data
        model: list of model chunks
        optimizer: Optimizer for model parameters
        scheduler: Learning rate scheduler
        global_state: Global training state
        pg_collection: Process group collection
        forward_backward_func: forward-backward function

    Returns:
        tuple containing:
        - loss_dict: Dictionary of reduced losses
        - skipped_iter: Whether the iteration was skipped (1) or not (0)
        - should_checkpoint: Whether a checkpoint should be saved
        - should_exit: Whether training should exit
        - exit_code: Exit code if should_exit is True
        - grad_norm: Gradient norm if available, None otherwise
        - num_zeros_in_grad: Number of zeros in gradient if available, None otherwise
    """
    cfg: ConfigContainer = global_state.cfg
    timers = global_state.timers
    model_config = get_model_config(model[0])
    train_config = cfg.train
    optim_config = cfg.optimizer

    rerun_state_machine = get_rerun_state_machine()
    while rerun_state_machine.should_run_forward_backward(data_iterator):
        # Set grad to zero.
        for model_chunk in model:
            model_chunk.zero_grad_buffer()
        optimizer.zero_grad()

        _handle_mxfp8_param_buffer_copy(
            optimizer=optimizer,
            reuse_grad_buf_for_mxfp8_param_ag=cfg.optimizer.reuse_grad_buf_for_mxfp8_param_ag,
            overlap_param_gather=cfg.ddp.overlap_param_gather,
        )

        # Handle finetuning vs pretraining data consumption
        seq_length = model_config.seq_length  # Default for pretraining
        forward_backward_data_iterator = data_iterator  # Default for pretraining

        if cfg.dataset.dataloader_type == "batch":
            # Finetuning path to support variable-length sequences
            from megatron.bridge.data.finetuning import prepare_finetuning_batch

            forward_backward_data_iterator, seq_length = prepare_finetuning_batch(
                data_iterator=data_iterator,
                num_microbatches=get_num_microbatches(),
                default_seq_length=model_config.seq_length,
                seq_key="tokens",
            )

        # [ModelOpt]: Pipeline-parallel Distillation stacks student and teacher tensors
        # adjust_tensor_shapes_fn = get_tensor_shapes_adjust_fn_for_distillation(
        #     model,
        #     seq_length=model_config.seq_length,
        #     micro_batch_size=train_config.micro_batch_size,
        #     decoder_seq_length=model_config.seq_length,
        # )
        adjust_tensor_shapes_fn = None

<<<<<<< HEAD
        # Forward pass.
        if cfg.model.cuda_graph_impl == "local" and cfg.model.cuda_graph_scope == "full_iteration":
            forward_backward_func = FullCudaGraphWrapper(
                get_forward_backward_func(), cuda_graph_warmup_steps=cfg.model.cuda_graph_warmup_steps
            )
        else:
            # need to fix for m4
            forward_backward_func = forward_backward_no_pipelining

=======
        # Forward-backward pass.
>>>>>>> 8e21f81a
        losses_reduced = forward_backward_func(
            forward_step_func=forward_step_func,
            data_iterator=forward_backward_data_iterator,
            model=model,
            num_microbatches=get_num_microbatches(),
            seq_length=seq_length,
            micro_batch_size=train_config.micro_batch_size,
            decoder_seq_length=seq_length,
            forward_only=False,
            adjust_tensor_shapes_fn=adjust_tensor_shapes_fn,
            pg_collection=pg_collection,
        )
    should_checkpoint, should_exit, exit_code = rerun_state_machine.should_checkpoint_and_exit()
    if should_exit:
        return {}, True, should_checkpoint, should_exit, exit_code, None, None

    # Empty unused memory.
    if train_config.empty_unused_memory_level >= 1:
        torch.cuda.empty_cache()

    # Update parameters.
    timers("optimizer", log_level=1).start(barrier=optim_config.barrier_with_L1_time)
    update_successful, grad_norm, num_zeros_in_grad = optimizer.step()
    timers("optimizer").stop()

    # when freezing sub-models we may have a mixture of successful and unsucessful ranks,
    # so we must gather across mp ranks
    update_successful = logical_and_across_model_parallel_group(update_successful, mp_group=pg_collection.mp)
    # grad_norm and num_zeros_in_grad will be None on ranks without trainable params,
    # so we must gather across mp ranks
    grad_norm = reduce_max_stat_across_model_parallel_group(grad_norm, mp_group=pg_collection.mp)
    if optim_config.log_num_zeros_in_grad:
        num_zeros_in_grad = reduce_max_stat_across_model_parallel_group(num_zeros_in_grad, mp_group=pg_collection.mp)

    # Update learning rate.
    if update_successful:
        increment = get_num_microbatches() * train_config.micro_batch_size * cfg.data_parallel_size
        scheduler.step(increment=increment)
        skipped_iter = 0
    else:
        skipped_iter = 1

    # Empty unused memory.
    if train_config.empty_unused_memory_level >= 2:
        torch.cuda.empty_cache()

    if pg_collection.pp.rank() == pg_collection.pp.size() - 1:
        # Average loss across microbatches.
        loss_reduced = {}

        for key in losses_reduced[0].keys():
            val = [x[key].view(-1) for x in losses_reduced]
            if val[0].numel() == 2:
                # there is one dict per microbatch. in new reporting, we average
                # over the total number of tokens across the global batch.
                val = torch.vstack(val).sum(dim=0)
                dp_cp_group = pg_collection.dp_cp
                torch.distributed.all_reduce(val, group=dp_cp_group)
                loss_reduced[key] = val[0] / val[1]
            elif val[0].numel() == 1:
                # legacy behavior, we average over the number of microbatches
                val = torch.cat(val).mean()
                loss_reduced[key] = val
            else:
                raise ValueError(f"Invalid value shape: {val[0].shape} for key {key}")
        return (
            loss_reduced,
            skipped_iter,
            should_checkpoint,
            should_exit,
            exit_code,
            grad_norm,
            num_zeros_in_grad,
        )
    return {}, skipped_iter, should_checkpoint, should_exit, exit_code, grad_norm, num_zeros_in_grad


def post_training_step_callbacks(
    model: list[MegatronModule],
    num_floating_point_operations_since_last_log_event: float,
    straggler_timer: Any,
    iteration: int,
    prof: Optional[torch.profiler.profile],
    config: ConfigContainer,
    should_toggle_forward_pre_hook: bool,
    nsys_nvtx_context: Optional[TNvtxContext] = None,
) -> None:
    """Run all post-training-step functions (e.g., FT heartbeats, GC).

    Args:
        model: list of model chunks wrapped in DDP
        num_floating_point_operations_since_last_log_event: Number of floating point operations since last log
        straggler_timer: Timer for straggler detection
        iteration: Current training iteration
        prof: PyTorch profiler instance
        config: Configuration container
        should_toggle_forward_pre_hook: Whether to toggle forward pre-hook
        nsys_nvtx_context: NVTX context for nsys profiling (if active)
    """
    train_config = config.train

    # Bring CPU and GPU back in sync if on right iteration.
    if train_config.train_sync_interval and iteration % train_config.train_sync_interval == 0:
        torch.cuda.synchronize()

    # Straggler detector.
    if config.straggler:
        if iteration % config.logger.log_interval == 0 and config.straggler.log_straggler:
            straggler_timer.report(
                num_floating_point_operations_since_last_log_event,
                config.logger.log_interval,
            )
            num_floating_point_operations_since_last_log_event = 0.0

    # Check weight hash across DP replicas.
    if (
        train_config.check_weight_hash_across_dp_replicas_interval is not None
        and iteration % train_config.check_weight_hash_across_dp_replicas_interval == 0
    ):
        if should_toggle_forward_pre_hook:
            disable_forward_pre_hook(model)
        assert check_param_hashes_across_dp_replicas(model, cross_check=True), (
            "Parameter hashes not matching across DP replicas"
        )
        torch.distributed.barrier()
        print_rank_0(f">>> Weight hashes match after {iteration} iterations...")
        if should_toggle_forward_pre_hook:
            enable_forward_pre_hook(model)

    # Profiling.
    handle_profiling_stop(
        config.profiling,
        iteration,
        torch.distributed.get_rank(),
        prof,
        nsys_nvtx_context,
    )

    # Manual garbage collection.
    if train_config.manual_gc:
        if train_config.manual_gc_interval != 0 and iteration % train_config.manual_gc_interval == 0:
            gc.collect()


def should_disable_forward_pre_hook(
    use_megatron_fsdp: bool, use_distributed_optimizer: bool, overlap_param_gather: bool
) -> bool:
    """Determine if forward pre-hooks should be disabled during checkpointing.

    Forward pre-hooks need to be disabled during checkpoint saving when using
    distributed optimizer with overlapped parameter gathering

    Args:
        use_megatron_fsdp: Whether Megatron FSDP is enabled.
        use_distributed_optimizer: Whether distributed optimizer is enabled.
        overlap_param_gather: Whether parameter gathering is overlapped.

    Returns:
        True if forward pre-hooks should be disabled, False otherwise.

    Note:
        This is needed to prevent autograd issues during checkpoint saving
        when using distributed optimizer with parameter gathering overlap.
    """
    return not use_megatron_fsdp and use_distributed_optimizer and overlap_param_gather


def enable_forward_pre_hook(model: list[DDP]) -> None:
    """Enable forward pre-hook for all model chunks.

    Args:
        model: list of model chunks wrapped in DDP
    """
    for model_chunk in model:
        assert isinstance(model_chunk, DDP)
        model_chunk.enable_forward_pre_hook()


def disable_forward_pre_hook(model: list[DDP], param_sync: bool = True) -> None:
    """Disable forward pre-hook for all model chunks.

    Args:
        model: list of model chunks wrapped in DDP
        param_sync: Whether to synchronize parameters across model chunks
    """
    for model_chunk in model:
        assert isinstance(model_chunk, DDP)
        model_chunk.disable_forward_pre_hook(param_sync=param_sync)


def get_start_time_from_progress_log(cfg: ConfigContainer) -> tuple[datetime, float]:
    """
    Gets start time of earliest job with same world size. Also returns the number
    of floating-point operations completed in last saved checkpoint.
    """
    assert cfg.checkpoint.save is not None
    progress_log_filename = os.path.join(cfg.checkpoint.save, "progress.txt")

    # start_time is time when job with same world size started.
    # start_num_floating_point_operations is the number of floating-point operations
    # completed when this job started.
    # latest_num_floating_point_operations is the number of floating-point operations
    # completed in most recent saved checkpoint.
    start_time = None
    start_num_floating_point_operations = None
    latest_num_floating_point_operations = 0

    def _get_field(string, type):
        return type(string.split(": ")[1])

    with open(progress_log_filename, "r") as f:
        for line in f:
            line = line.strip()
            line_tokens = line.split("\t")
            world_size_in_line = _get_field(line_tokens[2], int)
            if line_tokens[3] == "Saved checkpoint":
                latest_num_floating_point_operations = _get_field(line_tokens[7], float)
            if world_size_in_line != get_world_size_safe():
                # Re-start search if we see a different world size.
                start_time = None
                start_num_floating_point_operations = None
                continue
            if line_tokens[3] == "Starting job":
                if start_time is None:
                    start_time = line_tokens[0]
                    start_num_floating_point_operations = latest_num_floating_point_operations
    assert start_time is not None and start_num_floating_point_operations is not None, (
        "Should have seen at least one 'Starting job' entry with same world_size"
    )
    return datetime.strptime(start_time, "%Y-%m-%d %H:%M:%S"), start_num_floating_point_operations


def compute_throughputs_and_append_to_progress_log(
    state: GlobalState, num_floating_point_operations_so_far: float
) -> None:
    """Computes job and cumulative throughputs and appends to progress log.

    Calculates Model TFLOP/s/GPU based on floating-point operations and elapsed time.
    Appends the computed throughputs, total FLOPs, and processed tokens to the
    progress log file.

    Args:
        state: The GlobalState object.
        num_floating_point_operations_so_far: Total floating-point operations completed.
    """
    if state.cfg.checkpoint.save is None:
        return

    # Compute job throughput.
    # num_floating_point_operations_so_far keeps track of floating-point operations
    # completed at the start of job.
    job_throughput = (num_floating_point_operations_so_far - state.train_state.floating_point_operations_so_far) / (
        (time.time() - state.start_time) * 10**12 * get_world_size_safe()
    )

    # Compute cumulative throughput since jobs of this world size were launched.
    # `get_start_time_from_progress_log` returns start time and number of floating-point
    # operations of first job of this world size.
    start_time, start_num_floating_point_operations = get_start_time_from_progress_log(state.cfg)
    elapsed_time = (datetime.now() - start_time).total_seconds()
    cumulative_throughput = (num_floating_point_operations_so_far - start_num_floating_point_operations) / (
        elapsed_time * 10**12 * get_world_size_safe()
    )

    tokens_so_far = state.train_state.consumed_train_samples * state.cfg.model.seq_length
    saved_ckpt_prefix = "Saving async checkpoint" if state.cfg.checkpoint.async_save else "Saved checkpoint"
    append_to_progress_log(
        state.cfg.checkpoint.save,
        f"{saved_ckpt_prefix}\tIteration: {state.train_state.step}\t"
        f"Job throughput: {job_throughput:.1f} MODEL_TFLOP/s/GPU\t"
        f"Cumulative throughput: {cumulative_throughput:.1f} MODEL_TFLOP/s/GPU\t"
        f"Floating-point operations: {num_floating_point_operations_so_far:.2e}\t"
        f"Tokens (in billions): {tokens_so_far / 10**9:.2f}",
    )


def save_checkpoint_and_time(
    state: GlobalState,
    model: list[MegatronModule],
    optimizer: MegatronOptimizer,
    opt_param_scheduler: OptimizerParamScheduler,
    num_floating_point_operations_so_far: float,
    checkpointing_context: dict[str, Any],
    non_persistent_ckpt: bool = False,
    train_data_iterator: Optional[Union[RerunDataIterator, list[RerunDataIterator]]] = None,
) -> None:
    """Saves a checkpoint and logs the timing.

    Wraps the `save_checkpoint` function with timers and potentially disables/
    enables forward pre-hooks if distributed optimizer with overlapped parameter
    gather is used.

    Args:
        state: The global state object.
        model: list of model chunks (MegatronModule instances).
        optimizer: The optimizer instance.
        opt_param_scheduler: The optimizer parameter scheduler instance.
        num_floating_point_operations_so_far: Cumulative Model TFLOPs up to this point.
        checkpointing_context: Dictionary holding checkpointing-related state.
        non_persistent_ckpt: Flag indicating if this is a non-persistent
                             (local) checkpoint. Defaults to False.
        train_data_iterator: Optional training data iterator to save its state.
    """
    timers = state.timers
    energy_monitor = state.energy_monitor

    # Stop timer to get accurate train interval time and exclude checkpointing duration
    timers("interval-time").stop()

    # Pause energy monitor
    if energy_monitor is not None:
        energy_monitor.pause()

    # Extra barrier is added to make sure all ranks report the max time.
    timer_key = "save-checkpoint-non-persistent" if non_persistent_ckpt else "save-checkpoint"
    timers(timer_key, log_level=0).start(barrier=True)

    should_disable_pre_hook = should_disable_forward_pre_hook(
        state.cfg.ddp.use_megatron_fsdp,
        state.cfg.optimizer.use_distributed_optimizer,
        state.cfg.ddp.overlap_param_gather,
    )
    if should_disable_pre_hook:
        disable_forward_pre_hook(model)
    save_checkpoint(
        state,
        model,
        optimizer,
        opt_param_scheduler,
        num_floating_point_operations_so_far,
        checkpointing_context=checkpointing_context,
        non_persistent_ckpt=non_persistent_ckpt,
        train_data_iterator=train_data_iterator,
    )
    if state.cfg.model.fp8 is not None:
        # Run garbage collection after checkpoint saving to free memory from
        # dequantized bf16 tensors that were temporarily created during fp8
        # model checkpoint saving.
        gc.collect()
    if should_disable_pre_hook:
        enable_forward_pre_hook(model)
    timers(timer_key).stop(barrier=True)
    timers.log([timer_key])

    if state.cfg.logger.log_progress and not non_persistent_ckpt:
        compute_throughputs_and_append_to_progress_log(state, num_floating_point_operations_so_far)

    # Recover timing
    if energy_monitor is not None:
        energy_monitor.resume()
    timers("interval-time", log_level=0).start(barrier=True)


def checkpoint_and_decide_exit(
    state: GlobalState,
    model: list[MegatronModule],
    optimizer: MegatronOptimizer,
    opt_param_scheduler: OptimizerParamScheduler,
    num_floating_point_operations_so_far: float,
    checkpointing_context: dict[str, Any],
    train_data_iterator: Optional[Union[RerunDataIterator, list[RerunDataIterator]]],
) -> bool:
    """Handles checkpointing decisions and determines if training should exit.

    Checks various conditions for saving a checkpoint (signal received, interval,
    duration) and determines if the training loop should terminate based on exit
    conditions (signal, duration, iteration interval).

    Args:
        state: The global state object.
        model: list of model chunks (MegatronModule instances).
        optimizer: The optimizer instance.
        opt_param_scheduler: The optimizer parameter scheduler instance.
        num_floating_point_operations_so_far: Cumulative TFLOPs up to this point.
        checkpointing_context: Dictionary holding checkpointing-related state.
        train_data_iterator: Optional training data iterator to save its state.

    Returns:
        True if the training loop should exit, False otherwise.
    """
    saved_checkpoint = False

    # Exit based on signal handler.
    if state.cfg.train.exit_signal_handler:
        signal_handler = state.signal_handler
        if any(signal_handler.signals_received()):
            if state.cfg.checkpoint.save:
                save_checkpoint_and_time(
                    state,
                    model,
                    optimizer,
                    opt_param_scheduler,
                    num_floating_point_operations_so_far,
                    checkpointing_context,
                    train_data_iterator=train_data_iterator,
                )
            barrier_and_log("exiting program after receiving SIGTERM.")

            return True

    # Regular save (persistent and non-persistent).
    if (
        state.cfg.checkpoint.save
        and state.cfg.checkpoint.save_interval
        and state.train_state.step % state.cfg.checkpoint.save_interval == 0
    ):
        save_checkpoint_and_time(
            state,
            model,
            optimizer,
            opt_param_scheduler,
            num_floating_point_operations_so_far,
            checkpointing_context,
            train_data_iterator=train_data_iterator,
        )
        saved_checkpoint = True

    elif (
        state.cfg.checkpoint.save
        and state.cfg.checkpoint.non_persistent_save_interval
        and state.train_state.step % state.cfg.checkpoint.non_persistent_save_interval == 0
    ):
        save_checkpoint_and_time(
            state,
            model,
            optimizer,
            opt_param_scheduler,
            num_floating_point_operations_so_far,
            checkpointing_context,
            non_persistent_ckpt=True,
            train_data_iterator=train_data_iterator,
        )
        saved_checkpoint = True

    # Exit based on duration.
    if state.cfg.train.exit_duration_in_mins:
        train_time = (time.time() - state.start_time) / 60.0
        done_cuda = torch.tensor([train_time > state.cfg.train.exit_duration_in_mins], dtype=torch.int, device="cuda")
        torch.distributed.all_reduce(done_cuda, op=torch.distributed.ReduceOp.MAX)
        done = done_cuda.item()
        if done:
            if state.cfg.checkpoint.save and not saved_checkpoint:
                save_checkpoint_and_time(
                    state,
                    model,
                    optimizer,
                    opt_param_scheduler,
                    num_floating_point_operations_so_far,
                    checkpointing_context,
                    train_data_iterator=train_data_iterator,
                )
            barrier_and_log(f"exiting program after {train_time} minutes")

            return True

    # Exit based on iterations.
    if state.cfg.train.exit_interval and state.train_state.step % state.cfg.train.exit_interval == 0:
        if state.cfg.checkpoint.save and not saved_checkpoint:
            save_checkpoint_and_time(
                state,
                model,
                optimizer,
                opt_param_scheduler,
                num_floating_point_operations_so_far,
                checkpointing_context,
                train_data_iterator=train_data_iterator,
            )
        barrier_and_log(f"exiting program at iteration {state.train_state.step}")

        return True

    # Exit based on NVRx straggler detection
    if check_nvrx_straggler_detection(state.nvrx_straggler_manager):
        if state.cfg.checkpoint.save is not None and not saved_checkpoint:
            save_checkpoint_and_time(
                state,
                model,
                optimizer,
                opt_param_scheduler,
                num_floating_point_operations_so_far,
                checkpointing_context,
                train_data_iterator=train_data_iterator,
            )
        barrier_and_log("Exiting program due to straggler detection.")
        return True

    return False


def _finish_train(global_state: GlobalState):
    ckpt_cfg = global_state.cfg.checkpoint

    # Shutdown NVRx straggler detection if enabled
    safe_shutdown_nvrx_straggler_manager(global_state.nvrx_straggler_manager)

    fault_tolerance.on_checkpointing_start(global_state)
    maybe_finalize_async_save(global_state=global_state, blocking=True, terminate=True, ckpt_cfg=ckpt_cfg)
    fault_tolerance.on_checkpointing_end(global_state=global_state, is_async_finalization=True)
    fault_tolerance.shutdown(global_state)

    if global_state.wandb_logger:
        global_state.wandb_logger.finish()

    destroy_global_state()


def _should_skip_and_handle_iteration(
    global_state: GlobalState,
    train_data_iterator: Optional[Union[RerunDataIterator, list[RerunDataIterator]]],
    pg_collection: ProcessGroupCollection,
) -> bool:
    """Check if the current iteration should be skipped and handle it if so.

    This function checks if the current training step is in the iterations_to_skip list,
    and if so, performs a dummy training step to consume data and update counters.

    Args:
        global_state: Global state containing training state and configuration
        train_data_iterator: Iterator over training data

    Returns:
        bool: True if the iteration was skipped, False otherwise
    """
    cfg = global_state.cfg
    if global_state.train_state.step not in cfg.train.iterations_to_skip:
        return False

    # Perform dummy train step to fast forward train_data_iterator
    _dummy_train_step(global_state, train_data_iterator, pg_collection)

    # Update step and sample counters
    global_state.train_state.step += 1
    dp_size = pg_collection.dp.size()
    batch_size = dp_size * cfg.train.micro_batch_size * get_num_microbatches()
    global_state.train_state.consumed_train_samples += batch_size
    global_state.train_state.skipped_train_samples += batch_size

    return True


def _dummy_train_step(
    global_state: GlobalState,
    train_data_iterator: Optional[Union[RerunDataIterator, list[RerunDataIterator]]],
    pg_collection: ProcessGroupCollection,
) -> None:
    """Single dummy training step to fast forward train_data_iterator.

    This function consumes data from the iterator without performing any actual computation,
    effectively skipping the iteration while maintaining data iterator consistency.

    Advance the data iterator on first and last PP stages when data_iterator is not None.

    Args:
        global_state: Global state containing configuration
        train_data_iterator: Iterator over training data
    """
    cfg = global_state.cfg
    num_microbatches = get_num_microbatches()
    rerun_state_machine = get_rerun_state_machine()

    while rerun_state_machine.should_run_forward_backward(train_data_iterator):
        pp_group = pg_collection.pp
        if is_pp_first_stage(pp_group) or is_pp_last_stage(pp_group):
            if train_data_iterator is not None:
                if cfg.dataset.dataloader_type == "batch":
                    # Finetuning: Consume global batch once
                    _ = next(train_data_iterator)
                else:
                    # Pretrain: Consume microbatches one at a time
                    for _ in range(num_microbatches):
                        _ = next(train_data_iterator)


def _handle_mxfp8_param_buffer_copy(
    optimizer: MegatronOptimizer, reuse_grad_buf_for_mxfp8_param_ag: bool, overlap_param_gather: bool
) -> None:
    """Copy main params to param buffer for mxfp8 with grad buffer reuse.

    For mxfp8_param with reuse_grad_buf_for_mxfp8_param_ag and dp_ag_overlap,
    we need to call _copy_main_params_to_param_buffer() after the grad buffer
    is zeroed because param and grad buffer are shared.

    Args:
        optimizer: The MegatronOptimizer instance
        reuse_grad_buf_for_mxfp8_param_ag: Config flag for grad buffer reuse
        overlap_param_gather: Config flag for overlapping param gathering
    """
    if reuse_grad_buf_for_mxfp8_param_ag and overlap_param_gather:
        for optim_instance in optimizer.chained_optimizers:
            if isinstance(optim_instance, DistributedOptimizer):
                optim_instance._copy_main_params_to_param_buffer()<|MERGE_RESOLUTION|>--- conflicted
+++ resolved
@@ -612,19 +612,7 @@
         # )
         adjust_tensor_shapes_fn = None
 
-<<<<<<< HEAD
-        # Forward pass.
-        if cfg.model.cuda_graph_impl == "local" and cfg.model.cuda_graph_scope == "full_iteration":
-            forward_backward_func = FullCudaGraphWrapper(
-                get_forward_backward_func(), cuda_graph_warmup_steps=cfg.model.cuda_graph_warmup_steps
-            )
-        else:
-            # need to fix for m4
-            forward_backward_func = forward_backward_no_pipelining
-
-=======
         # Forward-backward pass.
->>>>>>> 8e21f81a
         losses_reduced = forward_backward_func(
             forward_step_func=forward_step_func,
             data_iterator=forward_backward_data_iterator,
