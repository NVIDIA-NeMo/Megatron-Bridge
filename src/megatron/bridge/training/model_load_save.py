# Copyright (c) 2025, NVIDIA CORPORATION.  All rights reserved.
#
# Licensed under the Apache License, Version 2.0 (the "License");
# you may not use this file except in compliance with the License.
# You may obtain a copy of the License at
#
#     http://www.apache.org/licenses/LICENSE-2.0
#
# Unless required by applicable law or agreed to in writing, software
# distributed under the License is distributed on an "AS IS" BASIS,
# WITHOUT WARRANTIES OR CONDITIONS OF ANY KIND, either express or implied.
# See the License for the specific language governing permissions and
# limitations under the License.

import argparse
import logging
import os
import socket
from contextlib import contextmanager
from pathlib import Path
from typing import Any, Generator, Literal, Optional, Union

import torch
import torch.distributed as dist
from megatron.core import parallel_state
from megatron.core.optimizer import OptimizerConfig
from megatron.core.transformer import MegatronModule, TransformerConfig
from megatron.core.utils import get_model_config

from megatron.bridge.models.model_provider import ModelParallelKwargs, ModelProviderMixin
from megatron.bridge.training.checkpointing import save_checkpoint
from megatron.bridge.training.config import CheckpointConfig, ConfigContainer, LoggerConfig
from megatron.bridge.training.state import GlobalState
from megatron.bridge.training.tokenizers.tokenizer import MegatronTokenizer, build_tokenizer
from megatron.bridge.training.utils.checkpoint_utils import file_exists
from megatron.bridge.utils.vocab_utils import calculate_padded_vocab_size


logger = logging.getLogger(__name__)


def torch_dtype_from_mcore_config(config: Any) -> torch.dtype:
    """Convert Megatron-Core config dtype settings to torch dtype.

    Args:
        config: Megatron-Core configuration object with bf16/fp16 flags.

    Returns:
        The corresponding torch dtype.
    """
    if hasattr(config, "bf16") and config.bf16:
        return torch.bfloat16
    elif hasattr(config, "fp16") and config.fp16:
        return torch.float16
    else:
        return torch.float32


@contextmanager
def megatron_cpu_init_context(config: Any) -> Generator[None, None, None]:
    """Context manager to temporarily force CPU initialization for Megatron models.

    This is useful when initializing a model on a system without GPUs or when
    memory constraints prevent GPU initialization.

    Args:
        config: The Megatron model configuration object (e.g., GPTConfig).
            Must have a `use_cpu_initialization` attribute.

    Yields:
        None. The context modifies the config in place.
    """
    original_use_cpu_initialization = config.use_cpu_initialization
    config.use_cpu_initialization = True

    try:
        yield
    finally:
        config.use_cpu_initialization = original_use_cpu_initialization


@contextmanager
def temporary_distributed_context(backend: str = "gloo") -> Generator[None, None, None]:
    """Context manager to temporarily initialize a minimal distributed environment.

    Sets up a single-process distributed backend, initializes Megatron model parallel state,
    yields control, and then cleans up the distributed environment.
    Useful for operations that require Megatron's parallel state but should run
    standalone (e.g., loading distributed checkpoints).

    Args:
        backend: The distributed backend to use ("gloo" for CPU, "nccl" for GPU).

    Yields:
        None.
    """
    if "MASTER_ADDR" in os.environ and "MASTER_PORT" in os.environ:
        init_method = None
    else:
        # Find an available port dynamically
        with socket.socket(socket.AF_INET, socket.SOCK_STREAM) as s:
            s.bind(("localhost", 0))
            addr, port = s.getsockname()
        init_method = f"tcp://{addr}:{port}"

    dist.init_process_group(backend=backend, init_method=init_method, world_size=1, rank=0)
    parallel_state.initialize_model_parallel()

    if backend == "nccl":
        from megatron.core.tensor_parallel import model_parallel_cuda_manual_seed

        model_parallel_cuda_manual_seed(0)

    try:
        yield
    finally:
        parallel_state.destroy_model_parallel()
        dist.destroy_process_group()


def load_tokenizer(checkpoint_path: str) -> MegatronTokenizer:
    """Create a tokenizer from a training checkpoint.

    Obtains tokenizer configuration from the checkpoint and builds the tokenizer.
    Checkpoint should be in MCore distributed checkpoint format.

    Args:
        checkpoint_path: path to an MCore distributed checkpoint directory
                          (e.g., /path/to/model/checkpoints/iter_0000001).
    """
    from megatron.bridge.training.checkpointing import (
        get_checkpoint_run_config_filename,
        read_run_config,
    )
    from megatron.bridge.training.mlm_compat.arguments import _load_args_from_checkpoint, _tokenizer_config_from_args
    from megatron.bridge.utils.instantiate_utils import instantiate

    run_config_filename = get_checkpoint_run_config_filename(checkpoint_path)

    if file_exists(run_config_filename):
        run_config = read_run_config(run_config_filename)
        mbridge_ckpt = True
    else:
        try:
            mlm_args = _load_args_from_checkpoint(checkpoint_path)
            mbridge_ckpt = False
        except AssertionError:
            raise RuntimeError(f"Checkpoint at {checkpoint_path} is not in a supported format.")

    if mbridge_ckpt:
        cfg = instantiate(run_config["tokenizer"])
    else:
        cfg = _tokenizer_config_from_args(mlm_args)

    return build_tokenizer(cfg)


def load_model_config(
    checkpoint_path: str,
<<<<<<< HEAD
) -> tuple[TransformerConfig, Optional[argparse.Namespace]]:
    """Returns the model config saved in the checkpoint.
=======
    model_type: Optional[Literal["gpt", "mamba"]] = None,
    return_state_dict: bool = False,
    use_cpu_init: bool = True,
    skip_temp_dist_context: Optional[bool] = None,
    mp_overrides: Optional[ModelParallelKwargs] = None,
) -> Union[Any, dict[str, torch.Tensor]]:
    """Load a Megatron model from a distributed checkpoint.
>>>>>>> 62f4704b

    Supports checkpoints saved with either Megatron Bridge or MegatronLM.

    Args:
        checkpoint_path: path to an MCore distributed checkpoint directory
                          (e.g., /path/to/model/checkpoints/iter_0000001).

    Returns:
        - The model config from the checkpoint. The object returned will be a
          model provider (e.g. GPTModelProvider) if using a Megatron Bridge
          checkpoint or a TransformerConfig if using a MegatronLM checkpoint.
        - If the checkpoint is from MegatronLM, returns the argparse.Namespace
          object. Otherwise None.
    """
    from megatron.bridge.training.checkpointing import (
        get_checkpoint_run_config_filename,
        read_run_config,
    )
    from megatron.bridge.training.mlm_compat.arguments import _load_args_from_checkpoint, _transformer_config_from_args
    from megatron.bridge.utils.instantiate_utils import instantiate

    run_config_filename = get_checkpoint_run_config_filename(checkpoint_path)

    if file_exists(run_config_filename):
        run_config = read_run_config(run_config_filename)
        mbridge_ckpt = True
        mlm_args = None
    else:
        try:
            mlm_args = _load_args_from_checkpoint(checkpoint_path)
            mbridge_ckpt = False
        except AssertionError:
            raise RuntimeError(f"Checkpoint at {checkpoint_path} is not in a supported format.")

    if mbridge_ckpt:
        model_cfg = instantiate(run_config["model"])
    else:
        model_cfg = _transformer_config_from_args(mlm_args)

    return model_cfg, mlm_args


def build_and_load_model(
    checkpoint_path: str,
    model_cfg: TransformerConfig,
    model_type: Optional[Literal["gpt", "mamba"]] = None,
    megatron_args: Optional[argparse.Namespace] = None,
    return_state_dict: bool = False,
    use_cpu_init: bool = False,
    skip_temp_dist_context: Optional[bool] = None,
) -> Union[Any, dict[str, torch.Tensor]]:
    """Load a Megatron model from a distributed checkpoint.

    Creates model instances and optionally a minimal distributed environment
    to load the model weights from `checkpoint_path` into the model.
    Automatically selects the appropriate distributed backend (Gloo for CPU, NCCL for GPU).

    Args:
        checkpoint_path: path to an MCore distributed checkpoint directory. Used only for
                    model weights (e.g., /path/to/model/checkpoints/iter_0000001).
        model_cfg: Model config from load_model_config(). Either a TransformerConfig or
            a model provider (e.g. GPTModelProvider) depending on source of checkpoint.
        model_type: If the checkpoint is from MegatronLM, the model type is required. Currently,
            only GPT and Mamba models are supported.
        megatron_args: If the checkpoint is from MegatronLM, this is required.
        return_state_dict: If True, return the state dict instead of model instance. Default: False.
        use_cpu_init: If True, use CPU initialization context for the model and Gloo backend.
                     If False, use GPU initialization and NCCL backend. Default: False.
        skip_temp_dist_context: If True, skip temporary distributed context setup.
                               If None, automatically skip if distributed is already initialized.
                               Default: None.

    Returns:
        The model instance with loaded weights if return_state_dict is False,
        otherwise returns a dictionary containing the full, unsharded model state_dict.
    """
    from megatron.bridge.training.checkpointing import (
        _load_model_weights_from_checkpoint,
    )
    from megatron.bridge.training.mlm_compat.arguments import _tokenizer_config_from_args
    from megatron.bridge.training.mlm_compat.model import _get_model, _gpt_provider, _mamba_provider

    # If in single GPU environment, reset additional parallel settings
    model_cfg.tensor_model_parallel_size = 1
    model_cfg.pipeline_model_parallel_size = 1
    model_cfg.context_parallel_size = 1
    model_cfg.expert_model_parallel_size = 1
    model_cfg.expert_tensor_parallel_size = 1
    model_cfg.moe_extended_tp = False
    model_cfg.sequence_parallel = False
    model_cfg.virtual_pipeline_model_parallel_size = None
    model_cfg.hierarchical_context_parallel_sizes = None

    # Apply model-parallel overrides if provided
    if mp_overrides:
        for key, value in mp_overrides.items():
            if hasattr(model_cfg, key) and value is not None:
                setattr(model_cfg, key, value)

    def _call_model_provider(model_cfg):
        """Handles provider call for both MBridge and MLM providers."""
        if isinstance(model_cfg, ModelProviderMixin):
            if hasattr(model_cfg, "finalize"):
                model_cfg.finalize()
            return model_cfg.provide_distributed_model(wrap_with_ddp=False, use_cpu_initialization=use_cpu_init)
        else:
            assert model_type in ("gpt", "mamba"), f"model type {model_type} not supported."
            assert megatron_args is not None, "megatron_args must be provided if the checkpoint is from MegatronLM."

            # Generate the unpadded vocab size based on the tokenizer from the checkpoint
            cfg = _tokenizer_config_from_args(megatron_args)
            tokenizer = build_tokenizer(cfg)
            vocab_size = tokenizer.vocab_size

            # Re-calculate the padded vocab size based on the model config instead of the args from the checkpoint
            # to accommodate TP overrides
            megatron_args.padded_vocab_size = calculate_padded_vocab_size(
                vocab_size,
                megatron_args.make_vocab_size_divisible_by,
                model_cfg.tensor_model_parallel_size,
            )
            provider = _gpt_provider if model_type == "gpt" else _mamba_provider
            return _get_model(megatron_args, provider, model_cfg)

    # Auto-detect if we should skip temp dist context
    if skip_temp_dist_context is None:
        skip_temp_dist_context = dist.is_available() and dist.is_initialized()

    def _load_checkpoint():
        target_dtype = torch_dtype_from_mcore_config(model_cfg)
        if model_cfg.params_dtype != target_dtype:
            logger.info(f"Converting params_dtype from {model_cfg.params_dtype} to {target_dtype}")
            model_cfg.params_dtype = target_dtype

        if use_cpu_init:
            with megatron_cpu_init_context(model_cfg):
                model = _call_model_provider(model_cfg)
        else:
            model = _call_model_provider(model_cfg)

        maybe_state_dict = _load_model_weights_from_checkpoint(
            checkpoint_path, model, return_state_dict=return_state_dict
        )

        if return_state_dict:
            del model
            return maybe_state_dict
        else:
            return model

    if skip_temp_dist_context:
        return _load_checkpoint()
    else:
        # Use appropriate backend based on initialization type
        backend = "gloo" if use_cpu_init else "nccl"
        with temporary_distributed_context(backend=backend):
            return _load_checkpoint()


def load_megatron_model(
    checkpoint_path: str,
    model_type: Optional[Literal["gpt", "mamba"]] = None,
    return_state_dict: bool = False,
    use_cpu_init: bool = False,
    skip_temp_dist_context: Optional[bool] = None,
    mp_overrides: Optional[ModelParallelKwargs] = None,
) -> Union[Any, dict[str, torch.Tensor]]:
    """Load a Megatron model from a distributed checkpoint.

    Wrapper around load_model_config() and build_and_load_model() for convenience.

    Args:
        checkpoint_path: path to an MCore distributed checkpoint directory
                          (e.g., /path/to/model/checkpoints/iter_0000001).
        model_type: If the checkpoint is from MegatronLM, the model type is required. Currently,
            only GPT and Mamba models are supported.
        return_state_dict: If True, return the state dict instead of model instance. Default: False.
        use_cpu_init: If True, use CPU initialization context for the model and Gloo backend.
                     If False, use GPU initialization and NCCL backend. Default: False.
        skip_temp_dist_context: If True, skip temporary distributed context setup.
                               If None, automatically skip if distributed is already initialized.
                               Default: None.
        mp_overrides: Optional model-parallel overrides to apply to the loaded config.
                      Only provided fields are overridden.

    Returns:
        The model instance with loaded weights if return_state_dict is False,
        otherwise returns a dictionary containing the full, unsharded model state_dict.
    """
    model_cfg, mlm_args = load_model_config(checkpoint_path)
    # If in single GPU environment, reset additional parallel settings
    model_cfg.tensor_model_parallel_size = 1
    model_cfg.pipeline_model_parallel_size = 1
    model_cfg.context_parallel_size = 1
    model_cfg.expert_model_parallel_size = 1
    model_cfg.expert_tensor_parallel_size = 1
    model_cfg.moe_extended_tp = False
    model_cfg.sequence_parallel = False
    model_cfg.virtual_pipeline_model_parallel_size = None
    model_cfg.hierarchical_context_parallel_sizes = None

    # Apply model-parallel overrides if provided
    if mp_overrides:
        for key, value in mp_overrides.items():
            if hasattr(model_cfg, key) and value is not None:
                setattr(model_cfg, key, value)

    return build_and_load_model(
        checkpoint_path, model_cfg, model_type, mlm_args, return_state_dict, use_cpu_init, skip_temp_dist_context
    )


def save_megatron_model(
    model: list[MegatronModule],
    path: Union[str, Path],
    ckpt_format: str = "torch_dist",
    hf_tokenizer_path: Optional[Union[str, Path]] = None,
) -> None:
    """Save a Megatron model in native Megatron checkpoint format without optimizer state.

    This method saves the model in Megatron's native checkpoint format, which
    can be loaded directly by Megatron for training or inference. The checkpoint
    includes the model configuration and weights, NO optimizer state or other
    artifacts.

    Args:
        model: Megatron model instance or list of instances.
        path: Directory path where the checkpoint will be saved.
        ckpt_format: Checkpoint format to use ("torch_dist" or other supported formats).
        hf_tokenizer_path: Optional HuggingFace model ID or path for tokenizer metadata.
            If provided, the tokenizer metadata will be included in the checkpoint.

    Example:
        >>> # Save model checkpoint
        >>> save_megatron_model(megatron_model, "./megatron_checkpoint")

        >>> # Save model checkpoint with tokenizer metadata
        >>> save_megatron_model(
        ...     megatron_model,
        ...     "./megatron_checkpoint",
        ...     hf_tokenizer_path="meta-llama/Llama-3-8B"
        ... )

    Note:
        - This method is collective and must be called by all ranks
        - The saved checkpoint can be loaded with Megatron's checkpoint loading utilities
        - The checkpoint format follows Megatron's standard structure for compatibility
    """
    # Create tokenizer config if tokenizer path is provided
    tokenizer_config = None
    if hf_tokenizer_path is not None:
        from megatron.bridge.training.tokenizers.config import TokenizerConfig

        tokenizer_config = TokenizerConfig(
            tokenizer_type="HuggingFaceTokenizer",
            tokenizer_model=str(hf_tokenizer_path),
        )

    # Get model config from the first model instance
    model_config = get_model_config(model[0])

    # Validate that the model config is a model provider
    if not isinstance(model_config, ModelProviderMixin):
        raise TypeError(
            f"Expected model config to be an instance of ModelProviderMixin, "
            f"but got {type(model_config).__name__}. "
            f"Model configs must inherit from ModelProviderMixin to ensure proper "
            f"model instantiation and configuration handling."
        )

    # Create global state for checkpointing
    state = GlobalState()
    state.cfg = ConfigContainer(
        model=model_config,
        train=None,
        optimizer=OptimizerConfig(use_distributed_optimizer=False),
        ddp=None,
        scheduler=None,
        dataset=None,
        logger=LoggerConfig(),
        tokenizer=tokenizer_config,
        checkpoint=CheckpointConfig(
            async_save=False,
            save=str(path),
            save_optim=False,
            save_rng=False,
            ckpt_format=ckpt_format,
        ),
        dist=None,
    )

    # Save the checkpoint
    save_checkpoint(
        state=state,
        model=model,
        optimizer=None,
        opt_param_scheduler=None,
        num_floating_point_operations_so_far=0,
    )


def dtype_from_str(dtype: str) -> torch.dtype:
    """Convert a string representation of a dtype to a torch.dtype.

    Handles common variations like 'fp16', 'bf16-mixed'. Defaults to float32
    for unrecognized strings.

    Args:
        dtype: The string representation (e.g., "bf16", "fp16", "float32").

    Returns:
        The corresponding torch.dtype.
    """
    if not isinstance(dtype, str):
        raise TypeError(f"Expected str, got {type(dtype)}")

    if dtype in ("float16", "fp16", "16", "16-mixed"):
        return torch.float16
    elif dtype in ("bfloat16", "bf16-mixed"):
        return torch.bfloat16
    else:
        return torch.float32


def dtype_from_hf(config: Any) -> torch.dtype:
    """Extract the torch.dtype from a Hugging Face PretrainedConfig object.

    Args:
        config: A Hugging Face model config object (must have `torch_dtype` attribute).

    Returns:
        The corresponding torch.dtype.

    Raises:
        ValueError: If the `torch_dtype` attribute is not a recognized string or torch.dtype.
        AttributeError: If the config object does not have a `torch_dtype` attribute.
    """
    if not hasattr(config, "torch_dtype"):
        raise AttributeError("Expected config to have attr `torch_dtype`")

    torch_dtype = config.torch_dtype

    if isinstance(torch_dtype, torch.dtype):
        return torch_dtype
    elif isinstance(torch_dtype, str):
        return dtype_from_str(torch_dtype)
    else:
        raise ValueError(f"torch_dtype is not of type str/torch.dtype, got {type(torch_dtype)}")<|MERGE_RESOLUTION|>--- conflicted
+++ resolved
@@ -157,10 +157,6 @@
 
 def load_model_config(
     checkpoint_path: str,
-<<<<<<< HEAD
-) -> tuple[TransformerConfig, Optional[argparse.Namespace]]:
-    """Returns the model config saved in the checkpoint.
-=======
     model_type: Optional[Literal["gpt", "mamba"]] = None,
     return_state_dict: bool = False,
     use_cpu_init: bool = True,
@@ -168,7 +164,6 @@
     mp_overrides: Optional[ModelParallelKwargs] = None,
 ) -> Union[Any, dict[str, torch.Tensor]]:
     """Load a Megatron model from a distributed checkpoint.
->>>>>>> 62f4704b
 
     Supports checkpoints saved with either Megatron Bridge or MegatronLM.
 
