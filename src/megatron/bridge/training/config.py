--- conflicted
+++ resolved
@@ -15,16 +15,10 @@
 import logging
 import os
 import signal
-<<<<<<< HEAD
-from dataclasses import dataclass, field, fields, is_dataclass
-from pathlib import Path
-from typing import Any, Dict, Literal, Optional, Union
-=======
 from abc import ABC, abstractmethod
 from dataclasses import dataclass, field, fields
 from pathlib import Path
 from typing import Any, Literal, Optional, Tuple, Union
->>>>>>> 8aa287df
 
 import torch
 from megatron.core.datasets.gpt_dataset import GPTDatasetConfig as MCoreGPTDatasetConfig
@@ -1399,108 +1393,6 @@
     cfg.validate()
 
 
-<<<<<<< HEAD
-def print_config_container(config_container, title="Configuration", rank=0):
-    """
-    Print a ConfigContainer object in flattened format.
-    
-    Args:
-        config_container: The ConfigContainer object to print
-        title: Title to display in the header
-        rank: Process rank (only rank 0 will print)
-    
-    The function flattens the two-level configuration structure by removing
-    the first level groups (checkpoint, dataset, etc.) and prints all
-    parameters in a sorted, aligned format similar to Megatron's _print_args.
-    
-    Example:
-        Input ConfigContainer with:
-        checkpoint:
-          async_save: false
-        dataset:
-          add_extract: true
-        comm_overlap:
-          null
-          
-        Output:
-        add_extract ..................................... true
-        async_save ...................................... false
-        comm_overlap .................................... None
-    """
-    if rank != 0:
-        return
-        
-    print(f'------------------------ {title} ------------------------', flush=True)
-    
-    # Collect all flattened parameters
-    flattened_params = {}
-    
-    # Iterate through all fields of the ConfigContainer
-    for field in fields(config_container):
-        field_name = field.name
-        field_value = getattr(config_container, field_name)
-        
-        # Skip only private fields
-        if field_name.startswith('_'):
-            continue
-            
-        # If the field value is None, add it directly
-        if field_value is None:
-            flattened_params[field_name] = field_value
-        # If the field value is a dataclass, flatten its contents
-        elif is_dataclass(field_value):
-            _flatten_dataclass(field_value, flattened_params)
-        else:
-            # For non-dataclass values, add them directly
-            flattened_params[field_name] = field_value
-    
-    # Sort parameters and format for printing
-    str_list = []
-    for param_name in sorted(flattened_params.keys(), key=str.lower):
-        param_value = flattened_params[param_name]
-        dots = '.' * (48 - len(param_name))
-        str_list.append(f'  {param_name} {dots} {param_value}')
-    
-    # Print all parameters
-    for param_str in str_list:
-        print(param_str, flush=True)
-        
-    print(f'-------------------- end of {title} ---------------------', flush=True)
-
-
-def _flatten_dataclass(obj, result_dict, prefix=""):
-    """
-    Recursively flatten a dataclass object into a dictionary.
-    
-    Args:
-        obj: The dataclass object to flatten
-        result_dict: Dictionary to store the flattened results
-        prefix: Prefix for nested keys (used for recursion)
-    """
-    if not is_dataclass(obj):
-        return
-        
-    for field in fields(obj):
-        field_name = field.name
-        field_value = getattr(obj, field_name)
-        
-        # Skip only private fields
-        if field_name.startswith('_'):
-            continue
-            
-        # Create the full parameter name
-        full_name = f"{prefix}{field_name}" if prefix else field_name
-        
-        # If the field value is None, add it directly
-        if field_value is None:
-            result_dict[full_name] = field_value
-        # If the field value is also a dataclass, recurse
-        elif is_dataclass(field_value):
-            _flatten_dataclass(field_value, result_dict, f"{full_name}_")
-        else:
-            # Add the parameter to our result dictionary
-            result_dict[full_name] = field_value
-=======
 def _validate_and_sync_distributed_optimizer_settings(config: ConfigContainer) -> None:
     """Validate and synchronize distributed optimizer settings between DDP and optimizer configs.
 
@@ -1523,5 +1415,4 @@
                 f"Automatically enabling distributed optimizer for both settings."
             )
         config.ddp.use_distributed_optimizer = True
-        config.optimizer.use_distributed_optimizer = True
->>>>>>> 8aa287df
+        config.optimizer.use_distributed_optimizer = True