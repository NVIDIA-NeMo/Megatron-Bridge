--- conflicted
+++ resolved
@@ -838,26 +838,7 @@
         """
         return world_size // total_model_size
 
-<<<<<<< HEAD
-    def _reset_dependent_attributes(self) -> None:
-        """Reset attributes that are auto-calculated based on other attributes.
-        
-        This ensures that when recipe overrides change the base attributes,
-        the dependent attributes get recalculated properly in __post_init__.
-        
-        This fixes issues like microbatch_group_size_per_vp_stage not being
-        updated when pipeline_model_parallel_size changes via recipe overrides.
-        """
-        # These are set in Megatron-LM's ModelParallelConfig.__post_init__()
-        if hasattr(self.model, 'microbatch_group_size_per_vp_stage'):
-            self.model.microbatch_group_size_per_vp_stage = None
-
-        # if hasattr(self.model, 'expert_tensor_parallel_size'):
-        #     self.model.expert_tensor_parallel_size = None
-
-        if hasattr(self.model, 'autocast_dtype'):
-            self.model.autocast_dtype = None
-=======
+ 
     def set_data_parallel_size(self) -> None:
         """Calculate and set data_parallel_size for this config and comm_overlap config.
 
@@ -898,7 +879,7 @@
             assert self.model.recompute_granularity != "full", (
                 "recompute_granularity must not be full when CUDA Graphs are enabled."
             )
->>>>>>> d77b95b2
+
 
     def validate(self) -> None:
         """Performs validation checks on the combined configuration.
@@ -906,9 +887,6 @@
         Calculates dependent values like data_parallel_size and scheduler steps.
         Ensures compatibility between different configuration settings.
         """
-<<<<<<< HEAD
-        self._reset_dependent_attributes()
-=======
 
         if isinstance(self.dataset, GPTDatasetConfig):
             self.dataset.finalize()
@@ -924,7 +902,6 @@
             self.profiling.finalize()
         if self.nvrx_straggler is not None:
             self.nvrx_straggler.finalize()
->>>>>>> d77b95b2
 
         # Re-run post-inits of sub-configs
         for f in fields(self):
