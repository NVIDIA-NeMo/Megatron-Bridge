# Copyright (c) 2025, NVIDIA CORPORATION.  All rights reserved.
#
# Licensed under the Apache License, Version 2.0 (the "License");
# you may not use this file except in compliance with the License.
# You may obtain a copy of the License at
#
#     http://www.apache.org/licenses/LICENSE-2.0
#
# Unless required by applicable law or agreed to in writing, software
# distributed under the License is distributed on an "AS IS" BASIS,
# WITHOUT WARRANTIES OR CONDITIONS OF ANY KIND, either express or implied.
# See the License for the specific language governing permissions and
# limitations under the License.

import logging
import os
import signal
from abc import ABC, abstractmethod
from dataclasses import dataclass, field, fields
from pathlib import Path
<<<<<<< HEAD
from typing import Any, Literal, Optional, Union, Tuple
=======
from typing import Any, Literal, Optional, Tuple, Union
>>>>>>> fbca5764

from megatron.core.datasets.gpt_dataset import GPTDatasetConfig as MCoreGPTDatasetConfig
from megatron.core.distributed import DistributedDataParallelConfig as MCoreDistributedDataParallelConfig
from megatron.core.optimizer import OptimizerConfig as MCoreOptimizerConfig

from megatron.bridge.data.datasets.packed_sequence import PackedSequenceSpecs
from megatron.bridge.models import GPTModelProvider, T5ModelProvider
from megatron.bridge.models.mamba.mamba_provider import MambaModelProvider
from megatron.bridge.peft.base import PEFT
from megatron.bridge.training.comm_overlap import CommOverlapConfig
from megatron.bridge.training.deepep import validate_deepep
from megatron.bridge.training.mixed_precision import MixedPrecisionConfig, get_mixed_precision_config
from megatron.bridge.training.tokenizers.config import TokenizerConfig
from megatron.bridge.training.tokenizers.tokenizer import MegatronTokenizer
from megatron.bridge.training.utils.config_utils import _ConfigContainerBase as Container
from megatron.bridge.utils.common_utils import (
    get_world_size_safe,
    print_rank_0,
    warn_rank_0,
)


@dataclass
class DistributedDataParallelConfig(MCoreDistributedDataParallelConfig):
    """Megatron Core DistributedDataParallelConfig with deferred post-init.

    This class inherits from Megatron Core's DistributedDataParallelConfig but defers the
    execution of post_init() until finalize() is explicitly called. This allows
    for field modifications after construction but before computed fields are calculated.
    """

    def __post_init__(self) -> None:
        """Skip MCore post_init during initial construction.

        The original post_init logic is deferred until finalize() is called.
        """
        pass

    def finalize(self) -> None:
        """Execute the deferred MCore post-init logic.

        This method calls the original Megatron Core DistributedDataParallelConfig.__post_init__()
        to compute derived fields based on the current field values.
        """
        super().__post_init__()


@dataclass
class OptimizerConfig(MCoreOptimizerConfig):
    """Megatron Core OptimizerConfig with deferred post-init.

    This class inherits from Megatron Core's OptimizerConfig but defers the
    execution of post_init() until finalize() is explicitly called. This allows
    for field modifications after construction but before computed fields are calculated.
    """

    def __post_init__(self) -> None:
        """Skip MCore post_init during initial construction.

        The original post_init logic is deferred until finalize() is called.
        """
        pass

    def finalize(self) -> None:
        """Execute the deferred MCore post-init logic.

        This method calls the original Megatron Core OptimizerConfig.__post_init__()
        to compute derived fields based on the current field values.
        """
        super().__post_init__()


@dataclass(kw_only=True)
class RNGConfig:
    """Configuration settings for random number generation."""

    seed: int = 1234
    """Random seed used for python, numpy, pytorch, and cuda."""

    te_rng_tracker: bool = False
    """Use the Transformer Engine version of the random number generator.
    Required for CUDA graphs support."""

    inference_rng_tracker: bool = False
    """Use a random number generator configured for inference."""

    data_parallel_random_init: bool = False
    """Enable random initialization of params across data parallel ranks"""


@dataclass(kw_only=True)
class DistributedInitConfig:
    """Configuration settings for distributed training initialization."""

    # ---------------- Distributed config. ----------------

    distributed_backend: Literal["nccl", "gloo"] = "nccl"
    """Which backend to use for distributed training."""

    distributed_timeout_minutes: int = 10
    """Timeout minutes for torch.distributed."""

    align_grad_reduce: bool = True
    """If not set, all PP stages will launch gradient reduces simultaneously.
    Otherwise, each PP stage will independently launch as needed.
    """

    local_rank: int = field(default_factory=lambda: int(os.getenv("LOCAL_RANK", "0")))
    """local rank passed from distributed launcher."""

    lazy_init: bool = False
    """If set to True, initialize_megatron() skips DDP initialization and returns function to complete it instead.
    Also turns on --use-cpu-initialization flag. This is for external DDP manager."""

    use_megatron_fsdp: bool = False
    """Use Megatron's Fully Sharded Data Parallel. Cannot be used together with use_torch_fsdp2."""

    use_torch_fsdp2: bool = False
    """Use the torch FSDP2 implementation. FSDP2 is not currently working with Pipeline Parallel.
    It is still not in a stable release stage, and may therefore contain bugs or other
    potential issues."""

    nccl_communicator_config_path: Optional[str] = None
    """Path to the yaml file with NCCL communicator configurations. The number of min/max thread
    groups and thread group cluster size of each communicator can be configured by setting
    `min_ctas`, `max_ctas`, and `cga_cluster_size`."""

    use_tp_pp_dp_mapping: bool = False
    """If set, distributed ranks initialize order is changed from tp-dp-pp to tp-pp-dp.
    Make sure EP and CP aren't used with this option enabled.
    """

    use_gloo_process_groups: bool = True
    """If set, create Gloo process groups for communications."""

    use_sharp: bool = False
    """Set the use of SHARP for the collective communications of data-parallel process groups.
    When `True`, run barrier within each data-parallel process group,
    which specifies the SHARP application target groups.
    """

    sharp_enabled_group: Optional[Literal["dp", "dp_replica"]] = None
    """IB SHARP can be enabled from only one communication group.
    By default, it is enabled from dp group if not specified and use_sharp=True.
    Available options: [dp, dp_replica]
    """

    high_priority_stream_groups: Optional[list[str]] = None
    """Specify which communicator groups should use high priority streams during creation.
    Assigning high priority to communication streams ensures that communication kernels
    are scheduled with higher priority, minimizing the exposed communication when it is
    overlapped with other computation kernels.
    """

    external_gpu_device_mapping: bool = False
    """If True, indicates that GPU device mapping has been externally managed
    (e.g., via CUDA_VISIBLE_DEVICES environment variable). When True, uses device 0
    instead of local rank for CUDA device selection. This is useful when launching
    with external process managers that handle GPU visibility.
    """

    enable_megatron_core_experimental: bool = False
    """Enable experimental features for Megatron Core."""


@dataclass
class RerunStateMachineConfig:
    """Configuration for the rerun state machine used for result validation or stats."""

    error_injection_rate: int = 0
    """Rate at which to inject unexpected results, e.g. 1000 means
    once every 1000 result validations"""

    error_injection_type: Literal["correct_result", "transient_error", "persistent_error"] = "transient_error"
    """Type of error to inject. """

    rerun_mode: Literal["disabled", "validate_results", "report_stats"] = "disabled"
    """Use re-run engine to validate results (default) or to emit stats
    on variability of computations due to non-deterministic algorithms."""

    check_for_nan_in_loss: bool = True
    """Check for NaN in the loss."""

    check_for_spiky_loss: bool = False
    """Check for spiky loss."""


@dataclass(kw_only=True)
class DataloaderConfig:
    """Base configuration for data loading."""

    dataloader_type: Optional[Literal["single", "cyclic", "external"]] = None
    """Single pass vs multiple pass data loader"""

    num_workers: int = 8
    """Dataloader number of workers."""

    data_sharding: bool = True
    """Disable data sharding."""

    pin_memory: bool = True
    """Whether to pin memory during data loading for faster GPU training."""

    persistent_workers: bool = False
    """Whether to keep data loading workers persistent across epochs."""


@dataclass(frozen=True)
class DatasetBuildContext:
    """Interface that encapsulates framework internals.

    This context provides metadata needed to build datasets
    while hiding implementation details of the framework.

    Attributes:
        train_samples: Number of samples for training dataset
        valid_samples: Number of samples for validation dataset
        test_samples: Number of samples for test dataset
        tokenizer: Optional tokenizer instance for text processing
    """

    train_samples: int
    valid_samples: int
    test_samples: int
    tokenizer: Optional[MegatronTokenizer] = None


@dataclass
class DatasetProvider(DataloaderConfig, ABC):
    """Abstract base class for custom dataset configurations.

    Provides an interface for users to implement their own dataset builders
    while automatically inheriting all DataloaderConfig functionality.

    Users must:
    1. Inherit from this class
    2. Implement the build_datasets() method

    Example:
        @dataclass
        class S3DatasetConfig(DatasetProvider):
            bucket_name: str
            data_prefix: str
            seq_length: int

            def build_datasets(self, context: DatasetBuildContext) -> Tuple[Optional[Any], Optional[Any], Optional[Any]]:
                # Custom implementation to load data from S3
                train_ds = load_s3_dataset(self.bucket_name, f"{self.data_prefix}/train", context.tokenizer)
                valid_ds = load_s3_dataset(self.bucket_name, f"{self.data_prefix}/valid", context.tokenizer)
                test_ds = load_s3_dataset(self.bucket_name, f"{self.data_prefix}/test", context.tokenizer)
                return train_ds, valid_ds, test_ds
    """

    @abstractmethod
    def build_datasets(self, context: DatasetBuildContext) -> Tuple[Optional[Any], Optional[Any], Optional[Any]]:
        """Build train, validation, and test datasets.

        This method is called by the framework during dataset initialization.
        Implementations should use the provided context to create appropriate
        datasets for each split.

        Args:
            context: Build context with sample counts and tokenizer

        Returns:
            Tuple of (train_dataset, valid_dataset, test_dataset)
            Any element can be None if that split shouldn't be created.

        Raises:
            NotImplementedError: Must be implemented by subclasses
        """
        pass


@dataclass
class GPTDatasetConfig(MCoreGPTDatasetConfig, DataloaderConfig):
    """Megatron Core GPTDatasetConfig with deferred post-init.

    This class inherits from MCore's GPTDatasetConfig and DataloaderConfig but defers the
    execution of post_init() until finalize() is explicitly called. This allows
    for field modifications after construction but before computed fields are calculated.
    """

    skip_getting_attention_mask_from_dataset: bool = True
    """If set, the dataset will pass a None attention mask and the attention
    mask is autogenerated from the attn backend"""

    def __post_init__(self) -> None:
        """Skip MCore post_init during initial construction.

        The original post_init logic is deferred until finalize() is called.
        """
        pass

    def finalize(self) -> None:
        """Execute the deferred MCore post-init logic and Bridge-specific checks.

        This method calls the original Megatron Core GPTDatasetConfig.__post_init__()
        and then performs Bridge-specific validation.
        """
        # Call MCore's post_init
        super(MCoreGPTDatasetConfig, self).__post_init__()

        assert self.reset_position_ids is not None, "reset_position_ids must be defined."
        assert self.reset_attention_mask is not None, "reset_attention_mask must be defined."
        assert self.eod_mask_loss is not None, "eod_mask_loss must be defined."


@dataclass
class MockGPTDatasetConfig(GPTDatasetConfig):
    """Modifies GPTDatasetConfig to enforce necessary options for creating a mock dataset."""

    blend: None = field(init=False, repr=False, default=None)
    blend_per_split: None = field(init=False, repr=False, default=None)


@dataclass(kw_only=True)
class MockQwen25VLDatasetConfig(DataloaderConfig):
    """Config for mock Qwen2.5-VL dataset that yields text+image samples.

    Note: sequence_length is used by training and validation checks and must match model.seq_length.
    """

    sequence_length: int
    hf_model_path: str = "Qwen/Qwen2.5-VL-3B-Instruct"
    prompt: str = "Describe this image."
    random_seed: int = 0
    image_size: Tuple[int, int] = (256, 256)
    pad_to_max_length: bool = True
    create_attention_mask: bool = True

@dataclass(kw_only=True)
class FinetuningDatasetConfig(DataloaderConfig):
    """Configuration specific to finetuning datasets, inheriting from DataloaderConfig."""

    dataset_root: Optional[Union[str, Path]] = None
    seq_length: int
    seed: int = 1234
    memmap_workers: int = 1
    max_train_samples: Optional[int] = None
    packed_sequence_specs: Optional[PackedSequenceSpecs] = None
    dataset_kwargs: Optional[dict[str, Any]] = None
    do_validation: bool = True
    do_test: bool = True


@dataclass(kw_only=True)
class SchedulerConfig:
    """Configuration settings for the learning rate scheduler and weight decay."""

    # ---------------- Learning rate config. ----------------
    lr_decay_style: Literal["constant", "linear", "cosine", "inverse-square-root", "WSD"] = "linear"
    """Learning rate decay function."""

    lr_wsd_decay_style: Literal["exponential", "linear", "cosine"] = "exponential"
    """Decay style for the annealing phase of WSD"""

    lr_decay_iters: Optional[int] = None
    """number of iterations to decay learning rate over, If None defaults to `--train-iters`"""

    lr_wsd_decay_iters: Optional[int] = None
    """number of iterations for the annealing phase in the wsd schedule"""

    lr_warmup_fraction: Optional[float] = None
    """fraction of lr-warmup-(iters/samples) to use for warmup (as a float)"""

    lr_warmup_iters: int = 0
    """number of iterations to linearly warmup learning rate over."""

    lr_warmup_init: float = 0.0
    """Initial value for learning rate warmup. The scheduler starts warmup from this value."""

    override_opt_param_scheduler: bool = False
    """Reset the values of the scheduler (learning rate, warmup iterations, minimum learning rate,
    maximum number of iterations, and decay style from input arguments and ignore values from
    checkpoints. Note that all the above values will be reset."""

    use_checkpoint_opt_param_scheduler: bool = False
    """Use checkpoint to set the values of the scheduler (learning rate, warmup iterations,
    minimum learning rate, maximum number of iterations, and decay style from checkpoint
    and ignore input arguments."""

    # ---------------- Regularization config. ----------------

    start_weight_decay: Optional[float] = None
    """Initial weight decay coefficient for L2 regularization."""

    end_weight_decay: Optional[float] = None
    """End of run weight decay coefficient for L2 regularization."""

    weight_decay_incr_style: Literal["constant", "linear", "cosine"] = "constant"
    """Weight decay increment function."""

    lr_warmup_steps: Optional[int] = field(init=False, default=None)
    lr_decay_steps: Optional[int] = field(init=False, default=None)
    wd_incr_steps: Optional[int] = field(init=False, default=None)
    wsd_decay_steps: Optional[int] = field(init=False, default=None)

    def finalize(self):
        """Post-initialization checks for scheduler config."""
        if self.start_weight_decay is not None:
            assert self.start_weight_decay >= 0.0, "start_weight_decay should be positive."
            assert self.end_weight_decay >= self.start_weight_decay

        if self.override_opt_param_scheduler:
            assert not self.use_checkpoint_opt_param_scheduler, "both override and use-checkpoint are set."


@dataclass(kw_only=True)
class TrainingConfig:
    """Configuration settings related to the training loop and validation."""

    # ---------------- Training config. ----------------

    micro_batch_size: Optional[int] = None
    """Batch size per model instance (local batch size). Global batch size is local batch size times
    data parallel size times number of micro batches."""

    global_batch_size: Optional[int] = None
    """Training batch size. If set, it should be a multiple of micro-batch-size times
    data-parallel-size. If this value is None, then use micro-batch-size * data-parallel-size
    as the global batch size. This choice will result in 1 for number of micro-batches."""

    rampup_batch_size: Optional[list[int]] = None
    """Batch size ramp up with the following values: <start batch size>, <batch size increment>,
    <ramp-up samples>
    For example:
        rampup-batch-size = [16, 8, 300000]
        global-batch-size 1024
    will start with global batch size 16 and over (1024 - 16) / 8 = 126 intervals will increase
    the batch size linearly to 1024. In each interval we will use approximately
    300000 / 126 = 2380 samples.
    """

    decrease_batch_size_if_needed: bool = False
    """If set, decrease batch size if microbatch_size * dp_size does not divide batch_size.
    Useful for KSO (Keep Soldiering On) to continue making progress if number of healthy GPUs
    (and corresponding dp_size) does not support current batch_size. Old batch_size will be
    restored if training is re-started with dp_size that divides batch_size // microbatch_size."""

    empty_unused_memory_level: Literal[0, 1, 2] = 0
    """Call torch.cuda.empty_cache() each iteration (training and eval), to reduce fragmentation.
    0=off, 1=moderate, 2=aggressive.
    """

    check_weight_hash_across_dp_replicas_interval: Optional[int] = None
    """Interval to check weight hashes are same across DP replicas. If not specified, weight hashes not checked."""

    train_sync_interval: Optional[int] = None
    """Training CPU-GPU synchronization interval, to ensure that CPU is not running too far ahead of GPU."""

    train_iters: Optional[int] = None
    """Total number of iterations to train over all training runs.
    Note that either train-iters or train-samples should be provided.
    """

    exit_interval: Optional[int] = None
    """Exit the program after the iteration is divisible by this value."""

    exit_duration_in_mins: Optional[int] = None
    """Exit the program after this many minutes."""

    exit_signal_handler: bool = False
    """Dynamically save the checkpoint and shutdown the training if SIGTERM is received"""

    exit_signal: int = signal.SIGTERM
    """Signal for the signal handler to detect."""

    exit_signal_handler_for_dataloader: bool = False
    """Use signal handler for dataloader workers"""

    manual_gc: bool = False
    """Disable the threshold-based default garbage collector and trigger the garbage collection
    manually. Manual garbage collection helps to align the timing of the collection across ranks
    which mitigates the impact of CPU-associated jitters. When the manual gc is enabled, garbage
    collection is performed only at the start and the end of the validation routine by default."""

    manual_gc_interval: int = 0
    """Training step interval to trigger manual garbage collection.
    When the value is set to 0, garbage collection is not triggered between training steps.
    """

    manual_gc_eval: bool = True
    """When using manual garbage collection,
    disable garbage collection at the start and the end of each evaluation run.
    """

    # ---------------- Validation config. ----------------

    eval_iters: int = 100
    """Number of iterations to run for evaluation validation/test for."""

    eval_interval: Optional[int] = 1000
    """Interval between running evaluation on validation set."""

    skip_train: bool = False
    """If set, bypass the training loop, optionally do evaluation for validation/test, and exit."""


@dataclass(kw_only=True)
class CheckpointConfig:
    """Configuration settings for model checkpointing (saving and loading)."""

    # ---------------- Checkpointing config. ----------------

    save: Optional[str] = None
    """Output directory to save checkpoints to."""

    save_interval: Optional[int] = None
    """Number of iterations between persistent checkpoint saves."""

    most_recent_k: Optional[int] = -1
    """Number of latest checkpoint to be saved."""

    save_optim: bool = True
    """Do not save current optimizer."""

    save_rng: bool = True
    """Do not save current rng state."""

    load: Optional[str] = None
    """Directory containing a model checkpoint."""

    load_optim: bool = True
    """Do not load optimizer when loading checkpoint."""

    load_main_params_from_ckpt: bool = False
    """Load main parameters from checkpoint. When loading a model from a checkpoint without loading
    the optimizer, the model parameters are updated but for fp16 optimizer with main parameters,
    the main parameters need to also be updated.
    """

    load_rng: bool = True
    """Do not load rng state when loading checkpoint."""

    non_persistent_save_interval: Optional[int] = None
    """Number of iterations between non-persistent saves."""

    non_persistent_ckpt_type: Optional[Literal["global", "local", "in_memory", "None"]] = None
    """Type of non-persistent model checkpoints.
    "global" - Saved as a standard checkpoint (e.g., on Lustre) with old checkpoints being removed.
    "local" - [TBD] Each rank saves a portion of the checkpoint locally (e.g., on SSD/ramdisk).
    "in_memory" - [TBD] A special kind of local checkpoint that avoids serialization.
    None - No non-persistent checkpointing (default option)."""

    non_persistent_global_ckpt_dir: Optional[str] = None
    """Directory containing global non-persistent model checkpoints."""

    non_persistent_local_ckpt_dir: Optional[str] = None
    """Directory containing local non-persistent model checkpoints."""

    non_persistent_local_ckpt_algo: Literal["fully_parallel", "atomic"] = "fully_parallel"
    """Algorithm for local non-persistent checkpointing."""

    finetune: bool = False
    """Load model for finetuning. Do not load optimizer or rng state from checkpoint and set iteration to 0.
    Assumed when loading a release checkpoint."""

    pretrained_checkpoint: Optional[str] = None
    """Directory containing a pretrained model checkpoint for finetuning."""

    ckpt_step: Optional[int] = None
    """Checkpoint step to load model from."""

    use_checkpoint_args: bool = False
    """Override any command line arguments with arguments from the checkpoint"""

    exit_on_missing_checkpoint: bool = False
    """If 'load' is set, but checkpoint is not found (e.g., path typo), then exit instead of random initialization."""

    ckpt_format: Literal["torch_dist", "zarr", "fsdp_dtensor"] = "torch_dist"
    """Checkpoint format to use."""

    ckpt_convert_format: Optional[Literal["torch", "torch_dist", "zarr"]] = None
    """Checkpoint format for conversion."""

    ckpt_convert_save: Optional[str] = None
    """Save directory for converted checkpoint."""

    fully_parallel_save: bool = True
    """Disable applying full save parallelization across DP for distributed checkpoints.
    Depending on ckpt format might decrease the number of files in the checkpoint.
    Makes DistributedOptimizer checkpoint non-reshardable."""

    async_save: bool = False
    """Apply async checkpointing save. Currently works only with `torch_dist` distributed checkpoint format."""

    use_persistent_ckpt_worker: bool = True
    """Use a persistent background worker for async checkpoint saves. When enabled, creates a dedicated
    worker thread/process for handling async saves. When disabled, uses temporal workers that are
    created and destroyed for each save operation."""

    fully_parallel_load: bool = False
    """Apply full load parallelization across DP for distributed checkpoints."""

    ckpt_assume_constant_structure: bool = False
    """Assume the checkpoint structure is constant across saves to enable optimizations."""

    strict_fsdp_dtensor_load: bool = False
    """Whether to enforce strict loading for FSDP DTensor checkpoints. When False, allows partial loading."""

    dist_ckpt_strictness: Literal[
        "assume_ok_unexpected",
        "log_unexpected",
        "log_all",
        "raise_unexpected",
        "raise_all",
        "return_unexpected",
        "return_all",
        "ignore_all",
    ] = "assume_ok_unexpected"
    """Determine handling of key mismatch during checkpoint load. Check StrictHandling docs for flags meaning.
    NOTE: This flag controls only distributed checkpoint load from storage, not loading state dict into the model."""

    replication: bool = False
    """If set, replication of local checkpoints is enabled. Needs to be enabled on all ranks."""

    replication_jump: Optional[int] = None
    """Specifies `J`, the spacing between ranks storing replicas of a given rank's data. Replicas
    for rank `n` may be on ranks `n+J`, `n+2J`, ..., or `n-J`, `n-2J`, etc. This flag has an
    effect only if --replication is used. and must be consistent across all ranks."""

    replication_factor: int = 2
    """Number of machines storing the replica of a given rank's data."""

    def finalize(self) -> None:
        """Post-initialization checks for checkpoint config."""
        if self.load_main_params_from_ckpt:
            assert not self.load_optim, "load_main_params_from_ckpt must be used with load_optim=False"

        if self.async_save:
            assert self.save is not None, "async_save is enabled, but save is not set. Set save to a valid path."
            assert self.use_persistent_ckpt_worker, "async_save requires use_persistent_ckpt_worker=True."


@dataclass(kw_only=True)
class LoggerConfig:
    """Configuration settings for logging, including TensorBoard and WandB."""

    # ---------------- Logging config. ----------------

    log_interval: int = 100
    """Report loss and timing interval."""

    log_params_norm: bool = False
    """If set, calculate and log parameters norm."""

    log_throughput: bool = False
    """If set, calculate and log throughput per GPU."""

    log_progress: bool = False
    """If set, log progress (in terms of number of processed tokens and number of floating-point operations)
    to progress.txt file in checkpoint directory.
    """

    timing_log_level: Literal[0, 1, 2] = 0
    """Granularity level to measure and report timing.
    0: report only iteration time and make sure timing does not introduce extra overhead.
    1: report timing for operations that are executed very limited times (basically once) during each iteration
        (such as gradient all-reduce)
    2: report timing for operations that migh be executed numerous times during each iteration.
    Note that setting the level to 1 or 2 might cause increase in iteration time.
    """

    timing_log_option: Literal["max", "minmax", "all"] = "minmax"
    """Options for logging timing:
    max: report the max timing across all ranks
    minmax: report min and max timings across all ranks
    all: report timings of all ranks.
    """

    tensorboard_dir: Optional[str] = None
    """Write TensorBoard logs to this directory."""

    tensorboard_log_interval: int = 1
    """Report to tensorboard interval."""

    tensorboard_queue_size: int = 1000
    """Size of the tensorboard queue for pending events and summaries
    before one of the 'add' calls forces a flush to disk.
    """

    log_timers_to_tensorboard: bool = False
    """If set, write timers to tensorboard."""

    log_loss_scale_to_tensorboard: bool = True
    """Disable loss-scale logging to tensorboard."""

    log_validation_ppl_to_tensorboard: bool = False
    """If set, write validation perplexity to tensorboard."""

    log_memory_to_tensorboard: bool = False
    """Enable memory logging to tensorboard."""

    log_world_size_to_tensorboard: bool = False
    """Enable world size logging to tensorboard."""

    wandb_project: Optional[str] = None
    """The wandb project name. Ignore wandb by default."""

    wandb_exp_name: Optional[str] = None
    """The wandb experiment name."""

    wandb_save_dir: Optional[str] = None
    """Path to save the wandb results locally."""

    wandb_entity: Optional[str] = None
    """The wandb entity name."""

    logging_level: int = logging.INFO
    """Set default logging level"""

    filter_warnings: bool = True
    """Filter out warning messages"""

    modules_to_filter: Optional[list[str]] = None
    """List of modules to filter out from the logs"""

    set_level_for_all_loggers: bool = False
    """Set the logging level for all loggers. If False, only level for NeMo loggers will be set."""

    log_energy: bool = False
    """If set, log energy consumption (in Joules)."""


@dataclass(kw_only=True)
class ProfilingConfig:
    """Configuration settings for profiling the training process."""

    # ---------------- Profiling config. ----------------

    use_nsys_profiler: bool = False
    """Enable nsys profiling. When using this option, nsys options should be specified in
    commandline. An example nsys commandline is
    `nsys profile -s none -t nvtx,cuda -o <path/to/output_file> --force-overwrite true
    --capture-range=cudaProfilerApi --capture-range-end=stop`.
    """

    profile_step_start: int = 10
    """Global step to start profiling."""

    profile_step_end: int = 12
    """Global step to stop profiling."""

    use_pytorch_profiler: bool = False
    """Use the built-in pytorch profiler. Useful if you wish to view profiles in tensorboard."""

    profile_ranks: list[int] = field(default_factory=lambda: [0])
    """Global ranks to profile."""

    record_memory_history: bool = False
    """Record memory history in last rank."""

    memory_snapshot_path: str = "snapshot.pickle"
    """Specifies where to dump the memory history pickle."""

    record_shapes: bool = False
    """Record shapes of tensors."""

    def finalize(self) -> None:
        """Validate profiling configuration."""
        assert not (self.use_pytorch_profiler and self.use_nsys_profiler), (
            "Exactly one of pytorch or nsys profiler should be enabled, not both, when ProfilingConfig is active."
        )


@dataclass
class FaultToleranceConfig:
    """Configuration settings related to fault tolerance mechanisms (NVIDIA internal use)."""

    enable_ft_package: bool = False
    """If set, Fault Tolerance package is enabled. Note: This feature is for Nvidia internal use only."""

    calc_ft_timeouts: bool = False
    """If set, FT package will try to automatically compute the timeouts.
    Note: This feature is for Nvidia internal use only.
    """

    simulate_fault: bool = False
    """Sets a simulated fault for fault tolerance. NOTE: This if for fault tolerance testing only."""

    simulated_fault_type: Literal["rank_hung", "rank_killed", "random"] = "random"
    """How the simulated fault should behave. 'random' will randomly choose one of the other two options."""

    simulated_fault_rank: Optional[int] = None
    """Rank on which simulated fault should occur."""

    simulated_fault_base_delay: int = 0
    """Base delay before simulated fault thread is started. A small random delay is added to this."""


@dataclass
class StragglerDetectionConfig:
    """Configuration settings for detecting and logging GPU stragglers."""

    log_straggler: bool = False
    """If set, tracks and logs straggler per GPU."""

    enable_straggler_on_startup: bool = True
    """If set, StragglerDetector is disabled on startup."""

    straggler_ctrlr_port: int = 65535
    """Port number to toggle StragglerDetector on/off at runtime"""

    straggler_minmax_count: int = 1
    """Number of ranks to report with high/low estimated throughput"""

    disable_straggler_on_startup: bool = False
    """If set, StragglerDetector is disabled on startup."""


@dataclass
class NVRxStragglerDetectionConfig:
    """Configuration settings for NVIDIA Resiliency Extension straggler detection."""

    enabled: bool = False
    """Enable NVRx straggler detection."""

    report_time_interval: float = 300.0
    """Interval [seconds] of the straggler check."""

    calc_relative_gpu_perf: bool = True
    """Calculate relative GPU performance scores."""

    calc_individual_gpu_perf: bool = True
    """Calculate individual GPU performance scores."""

    num_gpu_perf_scores_to_print: int = 5
    """How many best and worst perf scores to print (0 - does not print periodically,
    but only if stragglers are detected)."""

    gpu_relative_perf_threshold: float = 0.7
    """Threshold for relative GPU performance scores."""

    gpu_individual_perf_threshold: float = 0.7
    """Threshold for individual GPU performance scores."""

    stop_if_detected: bool = False
    """Set to True, to terminate the workload if stragglers are detected."""

    enable_logging: bool = True
    """Set to True, to log GPU performance scores."""

    profiling_interval: int = 1
    """Profiling interval passed to straggler.Detector.initialize."""

    logger_name: str = "megatron.bridge.NVRxStragglerDetection"
    """Logger name for straggler detection messages."""

    def finalize(self) -> None:
        """Validate NVRx straggler detection configuration."""
        if self.enabled:
            if not (self.calc_relative_gpu_perf or self.calc_individual_gpu_perf):
                raise ValueError(
                    "At least one of calc_relative_gpu_perf or calc_individual_gpu_perf must be True "
                    "when NVRx straggler detection is enabled."
                )
            if self.report_time_interval <= 0:
                raise ValueError("report_time_interval must be positive.")
            if not (0.0 <= self.gpu_relative_perf_threshold <= 1.0):
                raise ValueError("gpu_relative_perf_threshold must be between 0.0 and 1.0.")
            if not (0.0 <= self.gpu_individual_perf_threshold <= 1.0):
                raise ValueError("gpu_individual_perf_threshold must be between 0.0 and 1.0.")


@dataclass
class InProcessRestartConfig:
    """Configuration settings for NVIDIA Resiliency Extension in-process restart functionality."""

    enabled: bool = False
    """Enable in-process restart mechanism from nvidia-resiliency-ext."""

    max_iterations: Optional[int] = None
    """Maximum number of in-process restart iterations."""

    monitor_thread_interval: float = 1.0
    """Monitoring interval (in seconds) for the monitoring thread."""

    monitor_process_interval: float = 1.0
    """Monitoring interval (in seconds) for the monitoring process."""

    progress_watchdog_interval: float = 1.0
    """Interval (in seconds) for automatic progress watchdog timestamp updates."""

    heartbeat_interval: float = 30.0
    """Monitoring interval (in seconds) for detecting unresponsive ranks."""

    soft_timeout: float = 60.0
    """Soft progress timeout (in seconds)."""

    hard_timeout: float = 90.0
    """Hard progress timeout (in seconds)."""

    heartbeat_timeout: float = 60.0
    """Timeout (in seconds) for a missing rank detection heartbeat."""

    barrier_timeout: float = 120.0
    """Timeout (in seconds) for internal distributed barrier."""

    completion_timeout: float = 120.0
    """Timeout (in seconds) for barrier on completion on all ranks."""

    last_call_wait: float = 1.0
    """Time interval (in seconds) for other ranks to report concurrent terminal failures."""

    termination_grace_time: float = 1.0
    """Interval (in seconds) between SIGTERM and SIGKILL issued on hard timeout."""

    granularity: Literal["node", "rank"] = "node"
    """Granularity for in-process restart."""

    active_world_size: Optional[int] = None
    """The number of ranks initially executing the workload.
    The remaining ranks from the allocation are set aside as warm reserve.
    If None, defaults to WORLD_SIZE environment variable."""

    empty_cuda_cache: bool = True
    """Empty CUDA cache during restart finalization."""

    max_rank_faults: Optional[int] = None
    """Maximum number of rank faults allowed before terminating the job."""

    monitor_process_logdir: Optional[str] = None
    """Directory for monitor process log files. If None, monitor process logging is disabled."""


# ---------------- Container config (standalone top-level config) ----------------
@dataclass(kw_only=True)
class ConfigContainer(Container):
    """Top-level container holding all configuration objects."""

    rng: RNGConfig = field(default_factory=RNGConfig)
    rerun_state_machine: RerunStateMachineConfig = field(default_factory=RerunStateMachineConfig)
    train: TrainingConfig
    model: GPTModelProvider | T5ModelProvider | MambaModelProvider
    optimizer: OptimizerConfig
    ddp: DistributedDataParallelConfig = field(default_factory=DistributedDataParallelConfig)
    scheduler: SchedulerConfig
    dataset: GPTDatasetConfig | FinetuningDatasetConfig | DatasetProvider
    logger: LoggerConfig
    tokenizer: TokenizerConfig
    checkpoint: CheckpointConfig
    dist: DistributedInitConfig = field(default_factory=DistributedInitConfig)
    ft: Optional[FaultToleranceConfig] = None
    straggler: Optional[StragglerDetectionConfig] = None
    nvrx_straggler: Optional[NVRxStragglerDetectionConfig] = None
    profiling: Optional[ProfilingConfig] = None
    peft: Optional[PEFT] = None
    comm_overlap: Optional[CommOverlapConfig] = None
    mixed_precision: Optional[Union[MixedPrecisionConfig, str]] = None
    inprocess_restart: Optional[InProcessRestartConfig] = None

    def get_data_parallel_size(self, world_size: int) -> int:
        """Calculate the data parallel size based on the model configuration."""
        model_cfg = self.model
        total_model_size = (
            model_cfg.tensor_model_parallel_size
            * model_cfg.pipeline_model_parallel_size
            * model_cfg.context_parallel_size
        )
        assert world_size % total_model_size == 0, f"""
        world size ({world_size}) is not divisible by total_model_size ({model_cfg.tensor_model_parallel_size=} * {model_cfg.pipeline_model_parallel_size=} * {model_cfg.context_parallel_size=})
        """
        return world_size // total_model_size

    def set_data_parallel_size(self) -> None:
        """Calculate and set data_parallel_size for this config and comm_overlap config.

        This method calculates the data parallel size needed by setup methods, without
        triggering full validation or finalization of Megatron Core configs.
        """
        # Calculate data parallel size (needed for comm overlap setup)
        world_size = get_world_size_safe()
        self.data_parallel_size = self.get_data_parallel_size(world_size)

        # Set data_parallel_size on comm_overlap config if present
        if self.comm_overlap is not None:
            self.comm_overlap.data_parallel_size = self.data_parallel_size

    def _sync_and_validate_external_cuda_graph(self) -> None:
        """Sync necessary configs for external CUDA Graphs and and validates it."""

        # Sync config. If TE RNG tracker is set in either ways, set them in both places.
        if self.rng.te_rng_tracker or self.model.use_te_rng_tracker:
            self.model.use_te_rng_tracker = self.rng.te_rng_tracker = True

        # Validate external_cg
        if self.model.enable_cuda_graph or self.model.external_cuda_graph:
            assert not self.model.enable_cuda_graph or not self.model.external_cuda_graph, (
                "enable_cuda_graph and external_cuda_graph cannot be enabled at the same time."
            )
            if self.model.transformer_impl == "transformer_engine" and not (
                self.rng.te_rng_tracker or self.model.use_te_rng_tracker
            ):
                self.rng.te_rng_tracker = self.model.use_te_rng_tracker = True
                warn_rank_0("te_rng_tracker is not enabled, enabling it for CUDA graphs.")

        if self.model.external_cuda_graph:
            assert "expandable_segments:True" not in os.getenv("PYTORCH_CUDA_ALLOC_CONF", ""), (
                "expandable_segments:True may not be safe when using CUDA Graphs with some specific parallel settings. "
                "The training may crash with illegal memory access."
            )
            assert self.model.recompute_granularity != "full", (
                "recompute_granularity must not be full when CUDA Graphs are enabled."
            )

    def validate(self) -> None:
        """Performs validation checks on the combined configuration.

        Calculates dependent values like data_parallel_size and scheduler steps.
        Ensures compatibility between different configuration settings.
        """

        if isinstance(self.dataset, GPTDatasetConfig):
            self.dataset.finalize()
        if hasattr(self.ddp, "finalize"):
            self.ddp.finalize()
        if hasattr(self.optimizer, "finalize"):
            self.optimizer.finalize()
        if hasattr(self.model, "finalize"):
            self.model.finalize()
        self.scheduler.finalize()
        self.checkpoint.finalize()
        if self.profiling is not None:
            self.profiling.finalize()
        if self.nvrx_straggler is not None:
            self.nvrx_straggler.finalize()

        # Re-run post-inits of sub-configs
        for f in fields(self):
            sub_cfg = getattr(self, f.name)
            if hasattr(sub_cfg, "__post_init__") and not hasattr(sub_cfg, "finalize"):
                sub_cfg.__post_init__()

        # Distributed - ensure data_parallel_size is calculated (might already be set by set_data_parallel_size)
        if not hasattr(self, "data_parallel_size") or self.data_parallel_size is None:
            world_size = get_world_size_safe()
            self.data_parallel_size = self.get_data_parallel_size(world_size)
            # Set data_parallel_size on comm_overlap config if present
            if self.comm_overlap is not None:
                self.comm_overlap.data_parallel_size = self.data_parallel_size

        # Run validations
        _validate_and_sync_distributed_optimizer_settings(self)

        if self.dist.use_megatron_fsdp and self.dist.use_torch_fsdp2:
            raise ValueError("Using use_megatron_fsdp and use_torch_fsdp2 at the same time is not supported.")

        # Megatron FSDP Config checks
        if self.dist.use_megatron_fsdp or self.ddp.use_megatron_fsdp:
            # Set Megatron FSDP Configs
            self.dist.use_megatron_fsdp = True
            self.ddp.use_megatron_fsdp = True

            assert not self.dist.use_tp_pp_dp_mapping, "use_tp_pp_dp_mapping is not supported with Megatron FSDP"

            if self.checkpoint.save is not None or self.checkpoint.load is not None:
                # only check if saving or loading
                assert self.checkpoint.ckpt_format == "fsdp_dtensor", (
                    "Megatron FSDP only supports fsdp_dtensor checkpoint format"
                )

            if self.ddp.average_in_collective:
                print_rank_0("average_in_collective is not supported with Megatron FSDP, setting to True")
                self.ddp.average_in_collective = False

            if self.optimizer.use_precision_aware_optimizer:
                self.ddp.preserve_fp32_weights = False

        # Checkpoint
        if self.checkpoint.save is not None or self.checkpoint.load is not None:
            # only check if saving or loading
            if self.checkpoint.ckpt_format == "fsdp_dtensor":
                assert self.ddp.use_megatron_fsdp and not self.dist.use_torch_fsdp2, (
                    "fsdp_dtensor checkpoint format only supports Megatron FSDP"
                )

        # Enforce async_save format restriction
        if self.checkpoint.async_save:
            assert self.checkpoint.ckpt_format == "torch_dist", (
                "async_save is only supported with ckpt_format='torch_dist'"
            )

        self.model.use_cpu_initialization = self.model.use_cpu_initialization or self.dist.lazy_init

        # Make sure all functionality that requires Gloo process groups is disabled.
        if not self.dist.use_gloo_process_groups:
            if self.optimizer.use_distributed_optimizer:
                # If using distributed optimizer, must use distributed checkpointing.
                # Legacy checkpointing uses Gloo process groups to collect full distributed
                # optimizer state in the CPU memory of DP rank 0.
                assert self.checkpoint.ckpt_format == "torch_dist"

        # Scheduler
        if self.scheduler.lr_decay_iters is None:
            self.scheduler.lr_decay_iters = self.train.train_iters
        self.scheduler.lr_decay_steps = self.scheduler.lr_decay_iters * self.train.global_batch_size
        self.scheduler.wd_incr_steps = self.train.train_iters * self.train.global_batch_size
        self.scheduler.wsd_decay_steps = None
        if self.scheduler.lr_wsd_decay_iters is not None:
            self.scheduler.wsd_decay_steps = self.scheduler.lr_wsd_decay_iters * self.train.global_batch_size
        if self.scheduler.lr_warmup_fraction is not None:
            self.scheduler.lr_warmup_steps = self.scheduler.lr_warmup_fraction * self.scheduler.lr_decay_steps
        else:
            self.scheduler.lr_warmup_steps = self.scheduler.lr_warmup_iters * self.train.global_batch_size

        if self.model.context_parallel_size > 1:
            assert self.model.seq_length % (self.model.context_parallel_size * 2) == 0, (
                "Sequence length must be divisible by 2 * context parallel size if context parallel is used."
            )
            if isinstance(self.dataset, FinetuningDatasetConfig):
                # check calculate_per_token_loss to be True
                # check average_in_collective to be False
                # for context parallel to solve the issue of nan loss on ranks with all tokens masked
                # (only happens in SFT)
                assert self.model.calculate_per_token_loss, (
                    "When finetuning with CP>1, calculate_per_token_loss must be True"
                )
                assert not self.ddp.average_in_collective, (
                    "When finetuning with CP>1, average_in_collective must be False"
                )

        if (
            isinstance(self.dataset, FinetuningDatasetConfig)
            and self.dataset.packed_sequence_specs is not None
            and self.dataset.packed_sequence_specs.packed_sequence_size > 0
            and self.train.micro_batch_size > 1
        ):
            packed_sequence_size = self.dataset.packed_sequence_specs.packed_sequence_size
            raise ValueError(
                "Micro batch size should be 1 when training with packed sequence, but your micro batch size "
                f"is {self.train.micro_batch_size}. \nThe following config is equivalent to your current setting for "
                f"a packed dataset. Please update your config to the following: \n"
                f"Set micro batch size to 1 (currently {self.train.micro_batch_size})\n"
                f"Set global batch size to {self.train.global_batch_size // self.train.micro_batch_size} "
                f"(currently {self.train.global_batch_size}) \n"
                f"Set packed sequence length to {packed_sequence_size * self.train.micro_batch_size} "
                f"(currently {packed_sequence_size}) \n"
                f"For details please visit "
                f"https://docs.nvidia.com/nemo-framework/user-guide/latest/sft_peft/packed_sequence.html"
            )

        if self.peft is not None:
            assert self.checkpoint.pretrained_checkpoint is not None, "PEFT requires a pretrained checkpoint path"

        if self.dataset is not None:
            data_seq_length = (
                self.dataset.seq_length
                if isinstance(self.dataset, FinetuningDatasetConfig)
                else self.dataset.sequence_length
            )

            assert self.model.seq_length == data_seq_length, (
                f"Please ensure sequence length configuration in model config and "
                f"dataset config match.\nSequence length in model config: {self.model.seq_length}, "
                f"Sequence length in dataset config: {data_seq_length}"
            )

        # Validate DeepEP is supported for the current GPU architecture
        validate_deepep(self.model)

        self._sync_and_validate_external_cuda_graph()


def runtime_config_update(cfg: ConfigContainer) -> None:
    """Apply runtime configuration updates prior to initialization.

    This function handles all configuration modifications that need to happen
    after initial config creation but before final validation and model setup.

    Steps:
    1. Resolve mixed precision configuration from string if needed
    2. Apply mixed precision settings to model, optimizer, and DDP configs
    3. Calculate data parallel size (needed for comm overlap)
    4. Apply communication overlap configuration
    5. Validate configuration after all modifications

    Args:
        cfg: Configuration container to update
    """
    # Apply mixed precision configuration if provided
    if cfg.mixed_precision is not None:
        if isinstance(cfg.mixed_precision, str):
            cfg.mixed_precision = get_mixed_precision_config(cfg.mixed_precision)
        cfg.mixed_precision.finalize()
        cfg.mixed_precision.setup(cfg.model, cfg.optimizer, cfg.ddp)

    # Calculate data parallel size (needed for comm overlap methods)
    cfg.set_data_parallel_size()

    # Apply communication overlap configuration if provided
    if cfg.comm_overlap is not None:
        cfg.comm_overlap.finalize()
        cfg.comm_overlap.setup(cfg.model, cfg.optimizer, cfg.ddp)

    # Validate configuration after all modifications
    cfg.validate()


def _validate_and_sync_distributed_optimizer_settings(config: ConfigContainer) -> None:
    """Validate and synchronize distributed optimizer settings between DDP and optimizer configs.

    This function ensures that distributed optimizer settings are consistent across
    DDP and optimizer configurations. If either setting is enabled, both will be
    enabled to maintain consistency.

    Args:
        config: The configuration container to validate and potentially modify.
    """
    ddp_setting = config.ddp.use_distributed_optimizer
    optimizer_setting = config.optimizer.use_distributed_optimizer

    if ddp_setting or optimizer_setting:
        if ddp_setting != optimizer_setting:
            warn_rank_0(
                f"Distributed optimizer settings were not in sync: "
                f"ddp.use_distributed_optimizer={ddp_setting}, "
                f"optimizer.use_distributed_optimizer={optimizer_setting}. "
                f"Automatically enabling distributed optimizer for both settings."
            )
        config.ddp.use_distributed_optimizer = True
        config.optimizer.use_distributed_optimizer = True<|MERGE_RESOLUTION|>--- conflicted
+++ resolved
@@ -18,11 +18,7 @@
 from abc import ABC, abstractmethod
 from dataclasses import dataclass, field, fields
 from pathlib import Path
-<<<<<<< HEAD
-from typing import Any, Literal, Optional, Union, Tuple
-=======
-from typing import Any, Literal, Optional, Tuple, Union
->>>>>>> fbca5764
+from typing import Any, Literal, Optional, Tuple, Union, Tuple
 
 from megatron.core.datasets.gpt_dataset import GPTDatasetConfig as MCoreGPTDatasetConfig
 from megatron.core.distributed import DistributedDataParallelConfig as MCoreDistributedDataParallelConfig
