--- conflicted
+++ resolved
@@ -226,11 +226,7 @@
         scheduler_config=cfg.scheduler,
         model=model,
         use_gloo_process_groups=cfg.dist.use_gloo_process_groups,
-<<<<<<< HEAD
-        no_weight_decay_cond=no_weight_decay_cond,
         pg_collection=pg_collection,
-=======
->>>>>>> 9b6a7d05
     )
     timers("model-and-optimizer-setup").stop()
     barrier_and_log("after model, optimizer, and learning rate scheduler are built")
