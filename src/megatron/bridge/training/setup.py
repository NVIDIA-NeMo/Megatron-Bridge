--- conflicted
+++ resolved
@@ -101,28 +101,7 @@
     Returns:
         SetupOutput containing the populated state, model, optimizer, scheduler, dataloaders, and ckpt context.
     """
-<<<<<<< HEAD
-    # TODO: Freeze state.cfg
-
-    cfg.validate()
-
-    # Apply mixed precision configuration if provided
-    if cfg.mixed_precision is not None:
-        if isinstance(cfg.mixed_precision, str):
-            cfg.mixed_precision = get_mixed_precision_config(cfg.mixed_precision)
-        cfg.mixed_precision.setup(cfg.model, cfg.optimizer, cfg.ddp)
-
-    # Apply communication overlap configuration if provided at the very beginning
-    if cfg.comm_overlap is not None:
-        cfg.comm_overlap.setup(cfg.model, cfg.optimizer, cfg.ddp)
-
-    cfg.validate()
-
-    state = GlobalState()
-    state.cfg = cfg
-=======
     cfg = state.cfg
->>>>>>> 91eecf4f
 
     # Conditionally enable experimental features for Megatron Core
     set_experimental_flag(cfg.dist.enable_megatron_core_experimental)
