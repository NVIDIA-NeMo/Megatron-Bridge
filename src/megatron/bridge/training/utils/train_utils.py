# Copyright (c) 2025, NVIDIA CORPORATION.  All rights reserved.
#
# Licensed under the Apache License, Version 2.0 (the "License");
# you may not use this file except in compliance with the License.
# You may obtain a copy of the License at
#
#     http://www.apache.org/licenses/LICENSE-2.0
#
# Unless required by applicable law or agreed to in writing, software
# distributed under the License is distributed on an "AS IS" BASIS,
# WITHOUT WARRANTIES OR CONDITIONS OF ANY KIND, either express or implied.
# See the License for the specific language governing permissions and
# limitations under the License.

import inspect
import math
import time
from collections import defaultdict
from datetime import datetime
from functools import partial
from typing import Any, Optional, Union

import torch
import torch.nn as nn
from megatron.core import parallel_state
from megatron.core.num_microbatches_calculator import get_num_microbatches
from megatron.core.tensor_parallel import param_is_not_tensor_parallel_duplicate
from megatron.core.transformer.module import MegatronModule
from megatron.core.transformer.moe.moe_utils import track_moe_metrics
from megatron.core.transformer.multi_token_prediction import MTPLossLoggingHelper
from megatron.core.utils import get_data_parallel_group_if_dtensor, to_local_if_dtensor

from megatron.bridge.training.config import ConfigContainer, TrainingConfig
from megatron.bridge.training.forward_step_func_types import ForwardStepCallable
from megatron.bridge.training.state import GlobalState, TrainState
from megatron.bridge.training.utils.flop_utils import num_floating_point_operations
from megatron.bridge.training.utils.theoretical_memory_utils import report_theoretical_memory
from megatron.bridge.utils.common_utils import get_world_size_safe, is_last_rank, print_rank_0, print_rank_last


try:
    from transformer_engine.pytorch.optimizers import multi_tensor_applier, multi_tensor_l2norm
except ImportError:
    try:
        from amp_C import multi_tensor_l2norm
        from apex.multi_tensor_apply import multi_tensor_applier
    except ImportError:
        import warnings

        warnings.warn(
            "Transformer Engine and Apex are not installed. "
            "Falling back to local implementations of "
            "multi_tensor_applier and multi_tensor_l2norm"
        )

        from megatron.core.utils import local_multi_tensor_applier as multi_tensor_applier
        from megatron.core.utils import local_multi_tensor_l2_norm as multi_tensor_l2norm


MEMORY_KEYS: dict[str, str] = {
    "allocated_bytes.all.current": "mem-allocated-bytes",
    "active_bytes.all.current": "mem-active-bytes",
    "inactive_split_bytes.all.current": "mem-inactive-bytes",
    "reserved_bytes.all.current": "mem-reserved-bytes",
    "allocated_bytes.all.peak": "mem-max-allocated-bytes",
    "active_bytes.all.peak": "mem-max-active-bytes",
    "inactive_split_bytes.all.peak": "mem-max-inactive-bytes",
    "reserved_bytes.all.peak": "mem-max-reserved-bytes",
    "num_alloc_retries": "mem-alloc-retires",
    "allocation.all.current": "mem-allocated-count",
}


def param_is_not_shared(param: nn.Parameter) -> bool:
    """Check if a parameter is marked as not shared.

    Args:
        param (torch.nn.Parameter): The parameter to check.

    Returns:
        bool: True if the parameter does not have a 'shared' attribute or if
              param.shared is False.
    """
    return not hasattr(param, "shared") or not param.shared


def calc_params_l2_norm(
    model: Union[MegatronModule, list[MegatronModule]],
    model_config: Any,
    use_megatron_fsdp: bool = False,
    force_create_fp32_copy: bool = False,
) -> float:
    """Calculate the L2 norm of model parameters across all GPUs.

    Handles parameter sharding (DP, TP, PP, EP) and different parameter types
    (dense, MoE, sharded main params).

    Args:
        model (Union[torch.nn.Module, list[torch.nn.Module]]): The model or list of model chunks.
        model_config: The model configuration object.
        force_create_fp32_copy (bool, optional): If True, always creates an FP32 copy
            for norm calculation, ignoring potential `main_param` attributes.
            Defaults to False.

    Returns:
        float: The L2 norm of all parameters.
    """
    if not isinstance(model, list):
        model = [model]

    if use_megatron_fsdp:
        # All Megatron FSDP parameters are expected to be PyTorch DTensor.
        # params_data is a dict of device_mesh -> list of local tensors.
        params = []
        for model_chunk in model:
            model_chunk.stop_communication()
            for name, param in model_chunk.named_parameters():
                if not hasattr(param, "_local_tensor"):
                    raise RuntimeError(
                        f"Megatron FSDP requires parameters are PyTorch DTensor. Parameter {name} is not a DTensor."
                    )
                params.append(param)

        return calc_dtensor_params_l2_norm(params)

    # Seperate moe and dense params
    params_data = []
    moe_params_data = []
    sharded_params_data = []
    data_parallel_group = None

    for model_chunk in model:
        for param in model_chunk.parameters():
            data_parallel_group = get_data_parallel_group_if_dtensor(param, data_parallel_group)
            is_not_tp_duplicate = param_is_not_tensor_parallel_duplicate(param)
            if not is_not_tp_duplicate:
                continue
            assert is_not_tp_duplicate
            if not getattr(param, "allreduce", True):
                # TODO: Implement memory optimization for MoE parameters.
                assert param_is_not_shared(param)
                param = to_local_if_dtensor(param)
                moe_params_data.append(param.data.float() if model_config.bf16 else param.data)
            else:
                if param_is_not_shared(param):
                    param = to_local_if_dtensor(param)
                    if model_config.bf16:
                        if not force_create_fp32_copy and hasattr(param, "main_param"):
                            if getattr(param, "main_param_sharded", False):
                                if param.main_param is not None:
                                    sharded_params_data.append(param.main_param)
                            else:
                                params_data.append(param.main_param)
                        else:
                            # Fallback to original logic of making a fp32 copy of the
                            # parameter if `.main_param` attribute is not available.
                            params_data.append(param.data.float())
                    else:
                        params_data.append(param.data)

    # Calculate norm.
    dummy_overflow_buf = torch.tensor([0], dtype=torch.int, device="cuda")
    if len(params_data) > 0:
        norm, _ = multi_tensor_applier(
            multi_tensor_l2norm,
            dummy_overflow_buf,
            [params_data],
            False,  # no per-parameter norm.
        )
        norm_2 = norm * norm
    else:
        norm_2 = torch.zeros((1,), dtype=torch.float32, device="cuda")

    if data_parallel_group is not None:
        torch.distributed.all_reduce(norm_2, op=torch.distributed.ReduceOp.SUM, group=data_parallel_group)

    # Add norm contribution from params with sharded main_params. These norms need to be
    # accumulated across the DP group since the main parameters are sharded because
    # of distributed optimizer.
    if len(sharded_params_data) > 0:
        dummy_overflow_buf = torch.tensor([0], dtype=torch.int, device="cuda")
        sharded_norm, _ = multi_tensor_applier(
            multi_tensor_l2norm,
            dummy_overflow_buf,
            [sharded_params_data],
            False,  # no per-parameter norm.
        )
        sharded_norm_2 = sharded_norm * sharded_norm
    else:
        sharded_norm_2 = torch.zeros((1,), dtype=torch.float32, device="cuda")
    # Sum over all DP groups, including CP since distributed optimizer state is
    # sharded jointly over DP+CP.
    torch.distributed.all_reduce(
        sharded_norm_2,
        op=torch.distributed.ReduceOp.SUM,
        group=parallel_state.get_data_parallel_group(with_context_parallel=True),
    )
    norm_2 += sharded_norm_2

    # Add norm contribution from expert layers in MoEs.
    if len(moe_params_data) > 0:
        moe_norm, _ = multi_tensor_applier(
            multi_tensor_l2norm,
            dummy_overflow_buf,
            [moe_params_data],
            False,  # no per-parameter norm.
        )
        moe_norm_2 = moe_norm * moe_norm

    # Account for MoE norm even if current rank doesn't have any expert params to prevent
    # hang in models with un-even numbers of MoE layers.
    # See details in https://gitlab-master.nvidia.com/ADLR/megatron-lm/-/issues/409
    else:
        moe_norm_2 = torch.zeros_like(norm_2)

    # Reduce norm across model parallel groups (dense and expert).
    # Dense params should sum across all model-parallel GPUs (tensor + pipeline).
    dense_reduce_group = parallel_state.get_model_parallel_group()
    ranks_in_dense_reduce_group = torch.distributed.get_process_group_ranks(dense_reduce_group)
    # Expert params should sum across all model-parallel GPUs (expert + tensor + pipeline).
    expert_reduce_group = parallel_state.get_expert_tensor_model_pipeline_parallel_group()
    ranks_in_expert_reduce_group = torch.distributed.get_process_group_ranks(expert_reduce_group)

    # If dense and expert reduce groups are the same, sum then reduce.
    if ranks_in_dense_reduce_group == ranks_in_expert_reduce_group:
        norm_2 += moe_norm_2
        torch.distributed.all_reduce(norm_2, op=torch.distributed.ReduceOp.SUM, group=dense_reduce_group)
    # If dense and expert reduce groups are different, reduce then sum.
    else:
        torch.distributed.all_reduce(norm_2, op=torch.distributed.ReduceOp.SUM, group=dense_reduce_group)
        torch.distributed.all_reduce(moe_norm_2, op=torch.distributed.ReduceOp.SUM, group=expert_reduce_group)
        norm_2 += moe_norm_2

    return norm_2.item() ** 0.5


def calc_dtensor_params_l2_norm(params):
    """Calculate l2 norm of DTensor parameters."""
    params_data = defaultdict(list)
    for param in params:
        params_data[param._spec].append(param._local_tensor)

    total_norm_2 = torch.zeros((1,), dtype=torch.float32, device="cuda")
    dummy_overflow_buf = torch.zeros((1,), dtype=torch.int, device="cuda")
    for dtensor_spec, local_tensors in params_data.items():
        local_tensors = [t for t in local_tensors if t.numel() > 0]
        if len(local_tensors) == 0:
            norm = torch.zeros((1,), dtype=torch.float32, device="cuda")
        else:
            norm, _ = multi_tensor_applier(
                multi_tensor_l2norm,
                dummy_overflow_buf,
                [local_tensors],
                False,  # no per-parameter norm.
            )
        norm_2 = norm * norm
        for pg, placement in zip(
            dtensor_spec.device_mesh.get_all_groups(),
            dtensor_spec.placements,
        ):
            if placement.is_shard():
                torch.distributed.all_reduce(norm_2, op=torch.distributed.ReduceOp.SUM, group=pg)
            elif placement.is_replicate():
                # Replicated parameters are already summed across all ranks.
                pass
            else:
                raise RuntimeError(f"Unsupported placement {placement} for Megatron FSDP.")
        total_norm_2 += norm_2

    return total_norm_2.item() ** 0.5


def reduce_max_stat_across_model_parallel_group(stat: Optional[float]) -> Optional[float]:
    """Calculates the max of a stat across the model parallel group.

    Handles cases where some ranks might have the stat as None (e.g., grad norm
    on ranks without an optimizer).

    Args:
        stat (float): The statistic value (or None) on the current rank.

    Returns:
        float: The maximum value of the statistic across the model parallel group,
               or None if all ranks had None.
    """
    if stat is None:
        stat = -1.0
    stat = torch.tensor([stat], dtype=torch.float32, device=torch.cuda.current_device())
    torch.distributed.all_reduce(
        stat, op=torch.distributed.ReduceOp.MAX, group=parallel_state.get_model_parallel_group()
    )
    if stat.item() == -1.0:
        return None
    else:
        return stat.item()


def logical_and_across_model_parallel_group(input: bool) -> bool:
    """Performs a logical AND operation across the model parallel group.

    Args:
        input (bool): The boolean value on the current rank.

    Returns:
        bool: The result of the logical AND across all ranks in the group.
    """
    if input is True:
        input = 1
    else:
        input = 0
    input = torch.tensor([input], dtype=torch.int, device=torch.cuda.current_device())
    torch.distributed.all_reduce(
        input, op=torch.distributed.ReduceOp.MIN, group=parallel_state.get_model_parallel_group()
    )
    return bool(input.item())


def training_log(
    loss_dict: dict[str, torch.Tensor],
    total_loss_dict: dict[str, Any],
    learning_rate: Optional[float],
    decoupled_learning_rate: Optional[float],
    loss_scale: float,
    report_memory_flag: bool,
    skipped_iter: int,
    grad_norm: Optional[float],
    params_norm: Optional[float],
    num_zeros_in_grad: Optional[int],
    config: ConfigContainer,
    global_state: GlobalState,
    history_wct: list,
    model: list[MegatronModule],
) -> bool:
    """Log training stats (losses, learning rate, timings, etc.).

    Aggregates losses, logs metrics to TensorBoard and WandB (if enabled),
    and prints a formatted log string to the console on the last rank.

    Args:
        loss_dict (dict[str, torch.Tensor]): Dictionary of losses for the current step.
        total_loss_dict (dict[str, Any]): Dictionary to accumulate losses and stats
                                         across logging intervals.
        learning_rate (Optional[float]): Current learning rate.
        decoupled_learning_rate (Optional[float]): Current decoupled learning rate (if used).
        loss_scale (float): Current loss scale value.
        report_memory_flag (bool): Flag to indicate if memory usage should be reported.
        skipped_iter (int): 1 if the iteration was skipped, 0 otherwise.
        grad_norm (Optional[float]): Gradient norm if computed, else None.
        params_norm (Optional[float]): Parameter L2 norm if computed, else None.
        num_zeros_in_grad (Optional[int]): Number of zeros in gradient if computed, else None.
        config: The main configuration container.
        global_state: The global training state.
        history_wct (list): list of elapsed time per each iteration.
        model (list[MegatronModule]): megatron model state.

    Returns:
        bool: The updated report_memory_flag.
    """
    timers = global_state.timers
    train_state = global_state.train_state
    iteration = train_state.step
    writer = global_state.tensorboard_logger
    wandb_writer = global_state.wandb_logger
    energy_monitor = global_state.energy_monitor
    logger_config = config.logger
    train_config = config.train

    # Advanced, skipped, and Nan iterations.
    advanced_iters_key = "advanced iterations"
    skipped_iters_key = "skipped iterations"
    nan_iters_key = "nan iterations"
    # Advanced iterations.
    if not skipped_iter:
        total_loss_dict[advanced_iters_key] = total_loss_dict.get(advanced_iters_key, 0) + 1
    else:
        if advanced_iters_key not in total_loss_dict:
            total_loss_dict[advanced_iters_key] = 0
    # Skipped iterations.
    total_loss_dict[skipped_iters_key] = total_loss_dict.get(skipped_iters_key, 0) + skipped_iter
    got_nan = False
    for key in loss_dict:
        if not skipped_iter:
            total_loss_dict[key] = (
                total_loss_dict.get(key, torch.tensor([0.0], dtype=torch.float, device="cuda")) + loss_dict[key]
            )
        else:
            value = loss_dict[key].float().sum().item()
            is_nan = value == float("inf") or value == -float("inf") or value != value
            got_nan = got_nan or is_nan
    total_loss_dict[nan_iters_key] = total_loss_dict.get(nan_iters_key, 0) + int(got_nan)

    # Logging.
    timers_to_log = [
        "forward-backward",
        "forward-compute",
        "backward-compute",
        "batch-generator",
        "forward-recv",
        "forward-send",
        "backward-recv",
        "backward-send",
        "forward-send-forward-recv",
        "forward-send-backward-recv",
        "backward-send-forward-recv",
        "backward-send-backward-recv",
        "forward-backward-send-forward-backward-recv",
        "layernorm-grads-all-reduce",
        "embedding-grads-all-reduce",
        "all-grads-sync",
        "params-all-gather",
        "optimizer-copy-to-main-grad",
        "optimizer-unscale-and-check-inf",
        "optimizer-clip-main-grad",
        "optimizer-count-zeros",
        "optimizer-inner-step",
        "optimizer-copy-main-to-model-params",
        "optimizer",
    ]

    # Calculate batch size.
    batch_size = train_config.micro_batch_size * config.data_parallel_size * get_num_microbatches()

    total_iterations = total_loss_dict[advanced_iters_key] + total_loss_dict[skipped_iters_key]

    # learning rate will be None on ranks without trainable params, so we must gather across mp ranks
    learning_rate = reduce_max_stat_across_model_parallel_group(learning_rate)
    # Tensorboard values.
    # Timer requires all the ranks to call.
    if logger_config.log_timers_to_tensorboard and (iteration % logger_config.tensorboard_log_interval == 0):
        reset_in_tb = False if hasattr(timers, "write_to_wandb") else True
        timers.write(timers_to_log, writer, iteration, normalizer=total_iterations, reset=reset_in_tb)
        if hasattr(timers, "write_to_wandb"):
            timers.write_to_wandb(timers_to_log, wandb_writer, iteration, normalizer=total_iterations, reset=True)

    if writer and (iteration % logger_config.tensorboard_log_interval == 0):
        if config.profiling:
            if config.profiling.record_memory_history and is_last_rank():
                snapshot = torch.cuda.memory._snapshot()
                from pickle import dump

                with open(config.profiling.memory_snapshot_path, "wb") as f:
                    dump(snapshot, f)
        if logger_config.log_throughput_to_tensorboard:
            throughput_report = report_throughput(
                iteration=iteration,
                train_config=train_config,
                seq_length=config.dataset.sequence_length,
                history_wct=history_wct,
                window_size=logger_config.throughput_window_size,
            )
            for metric, value in throughput_report.items():
                writer.add_scalar(metric, value, iteration)
            if wandb_writer:
                wandb_writer.log(throughput_report, iteration)
        if logger_config.log_memory_to_tensorboard:
            memory_report = report_memory(memory_keys=logger_config.memory_keys)
            memory_report = {f"memory/{mem_stat}": val for (mem_stat, val) in memory_report.items()}
            for metric, value in memory_report.items():
                writer.add_scalar(metric, value, iteration)
            if wandb_writer:
                wandb_writer.log(memory_report, iteration)
        if logger_config.log_runtime_to_tensorboard:
            runtime_report = report_runtime(
                train_state=train_state,
                start_time=global_state.start_time,
                seq_length=config.dataset.sequence_length,
                train_iters=train_config.train_iters,
                time_unit=logger_config.runtime_time_unit,
            )
            for metric, value in runtime_report.items():
                writer.add_scalar(metric, value, iteration)
            if wandb_writer:
                wandb_writer.log(runtime_report, iteration)
        if logger_config.log_l2_norm_grad_to_tensorboard:
            l2_report = report_l2_norm_grad(model)
            for metric, value in l2_report.items():
                writer.add_scalar(metric, value, iteration)
            if wandb_writer:
                wandb_writer.log(l2_report, iteration)
        if wandb_writer:
            wandb_writer.log({"samples vs steps": train_state.consumed_train_samples}, iteration)
        writer.add_scalar("learning-rate", learning_rate, iteration)
        writer.add_scalar("learning-rate vs samples", learning_rate, train_state.consumed_train_samples)
        if wandb_writer:
            wandb_writer.log({"learning-rate": learning_rate}, iteration)
        if config.optimizer.decoupled_lr is not None:
            writer.add_scalar("decoupled-learning-rate", decoupled_learning_rate, iteration)
        if global_state.train_state.skipped_train_samples > 0:
            writer.add_scalar("skipped-train-samples", global_state.train_state.skipped_train_samples, iteration)
            if wandb_writer:
                wandb_writer.log({"skipped-train-samples": global_state.train_state.skipped_train_samples}, iteration)
        writer.add_scalar("batch-size", batch_size, iteration)
        writer.add_scalar("batch-size vs samples", batch_size, global_state.train_state.consumed_train_samples)
        if wandb_writer:
            wandb_writer.log({"batch-size": batch_size}, iteration)
        for key in loss_dict:
            writer.add_scalar(key, loss_dict[key], iteration)
            writer.add_scalar(key + " vs samples", loss_dict[key], global_state.train_state.consumed_train_samples)
            if wandb_writer:
                wandb_writer.log({key: loss_dict[key]}, iteration)
        if logger_config.log_loss_scale_to_tensorboard:
            writer.add_scalar("loss-scale", loss_scale, iteration)
            writer.add_scalar("loss-scale vs samples", loss_scale, global_state.train_state.consumed_train_samples)
            if wandb_writer:
                wandb_writer.log({"loss-scale": loss_scale}, iteration)
        if logger_config.log_world_size_to_tensorboard:
            writer.add_scalar("world-size", get_world_size_safe(), iteration)
            writer.add_scalar(
                "world-size vs samples", get_world_size_safe(), global_state.train_state.consumed_train_samples
            )
            if wandb_writer:
                wandb_writer.log({"world-size": get_world_size_safe()}, iteration)
        if grad_norm is not None:
            writer.add_scalar("grad-norm", grad_norm, iteration)
            writer.add_scalar("grad-norm vs samples", grad_norm, global_state.train_state.consumed_train_samples)
            if wandb_writer:
                wandb_writer.log({"grad-norm": grad_norm}, iteration)
        if num_zeros_in_grad is not None:
            writer.add_scalar("num-zeros", num_zeros_in_grad, iteration)
            writer.add_scalar(
                "num-zeros vs samples", num_zeros_in_grad, global_state.train_state.consumed_train_samples
            )
            if wandb_writer:
                wandb_writer.log({"num-zeros": num_zeros_in_grad}, iteration)
        if params_norm is not None:
            writer.add_scalar("params-norm", params_norm, iteration)
            writer.add_scalar("params-norm vs samples", params_norm, global_state.train_state.consumed_train_samples)
            if wandb_writer:
                wandb_writer.log({"params-norm": params_norm}, iteration)

    if config.model.num_moe_experts is not None:
        moe_loss_scale = 1 / get_num_microbatches()
        track_names = []
<<<<<<< HEAD
        if "aux_loss" in config.model.moe_router_load_balancing_type:
            track_names.append("load_balancing_loss")
        if "seq_aux_loss" in config.model.moe_router_load_balancing_type:
            track_names.append("seq_load_balancing_loss")
=======

        moe_router_load_balancing_type = config.model.moe_router_load_balancing_type
        if "aux_loss" in moe_router_load_balancing_type:
            track_names.append("load_balancing_loss")
        if "seq_aux_loss" in moe_router_load_balancing_type:
            track_names.append("seq_load_balancing_loss")
        if "global_aux_loss" in moe_router_load_balancing_type:
            track_names.append("global_load_balancing_loss")
>>>>>>> 8aa287df
        if config.model.moe_z_loss_coeff is not None:
            track_names.append("z_loss")

        if config.model.is_hybrid_model:
            layers = config.model.hybrid_override_pattern.count('E')
        else:
            layers = config.model.num_layers

        track_moe_metrics(
            loss_scale=moe_loss_scale,
            iteration=iteration,
            writer=writer,
            wandb_writer=wandb_writer,
            total_loss_dict=total_loss_dict,
            per_layer_logging=config.model.moe_per_layer_logging,
            force_initialize=True,
            track_names=track_names,
            num_layers=layers,
            moe_layer_freq=config.model.moe_layer_freq,
            mtp_num_layers=config.model.mtp_num_layers,
        )
    if config.model.mtp_num_layers is not None:
        mtp_loss_scale = 1 / get_num_microbatches()
        MTPLossLoggingHelper.track_mtp_metrics(mtp_loss_scale, iteration, writer, wandb_writer, total_loss_dict)

    if iteration % logger_config.log_interval == 0:
        elapsed_time = timers("interval-time").elapsed(barrier=True)
        elapsed_time_per_iteration = elapsed_time / total_iterations

        # Calculate GPU utilization
        num_flops = num_floating_point_operations(config, batch_size)
        per_gpu_tf = num_flops / elapsed_time_per_iteration / get_world_size_safe() / 1e12
        print_rank_0(f"Step Time : {elapsed_time_per_iteration:.2f}s GPU utilization: {per_gpu_tf:.1f}TFLOP/s/GPU")

        if logger_config.log_throughput_to_tensorboard:
            if writer:
                writer.add_scalar("throughput/tflops/device", per_gpu_tf, iteration)
                writer.add_scalar("throughput/tflops", per_gpu_tf * get_world_size_safe(), iteration)
                if wandb_writer:
                    wandb_writer.log({"throughput/tflops/device": per_gpu_tf}, iteration)
                    wandb_writer.log({"throughput/tflops": per_gpu_tf * get_world_size_safe()}, iteration)

        if logger_config.log_timers_to_tensorboard:
            if writer:
                writer.add_scalar("iteration-time", elapsed_time_per_iteration, iteration)
            if wandb_writer:
                wandb_writer.log({"iteration-time": elapsed_time_per_iteration}, iteration)
        log_string = f" [{datetime.now().strftime('%Y-%m-%d %H:%M:%S')}]"
        log_string += " iteration {:8d}/{:8d} |".format(iteration, train_config.train_iters)
        log_string += " consumed samples: {:12d} |".format(global_state.train_state.consumed_train_samples)
        if global_state.train_state.skipped_train_samples > 0:
            log_string += " skipped samples: {:12d} |".format(global_state.train_state.skipped_train_samples)
        log_string += " elapsed time per iteration (ms): {:.1f} |".format(elapsed_time_per_iteration * 1000.0)

        if logger_config.log_throughput:
            log_string += f" throughput per GPU (TFLOP/s/GPU): {per_gpu_tf:.1f} |"

        if energy_monitor is not None:
            energy = (energy_monitor.lap() / total_iterations) / get_world_size_safe()
            power = energy / elapsed_time_per_iteration
            log_string += f" energy per GPU (J/iter/GPU): {energy:.1f} |"
            log_string += f" power per GPU (W/GPU): {power:.1f} |"
            if writer:
                writer.add_scalar("iter-energy/gpu", energy, iteration)
                writer.add_scalar("power/gpu", power, iteration)
            if wandb_writer:
                wandb_writer.log({"iter-energy/gpu": energy}, iteration)
                wandb_writer.log({"power/gpu": power}, iteration)

        # Decoupled_learning_rate should be not None only on first and last pipeline stage.
        log_string += f" learning rate: {learning_rate:.6E} |"
        if config.optimizer.decoupled_lr is not None and (
            parallel_state.is_pipeline_first_stage() or parallel_state.is_pipeline_last_stage()
        ):
            assert decoupled_learning_rate is not None
            log_string += f" decoupled learning rate: {decoupled_learning_rate:.6E} |"
        else:
            assert decoupled_learning_rate is None
        log_string += f" global batch size: {batch_size:5d} |"
        for key in total_loss_dict:
            if key not in [advanced_iters_key, skipped_iters_key, nan_iters_key]:
                avg = total_loss_dict[key].item() / float(max(1, total_loss_dict[advanced_iters_key]))
                if avg > 0.0:
                    log_string += " {}: {:.6E} |".format(key, avg)
                total_loss_dict[key] = torch.tensor([0.0], dtype=torch.float, device="cuda")
        log_string += f" loss scale: {loss_scale:.1f} |"
        if grad_norm is not None:
            log_string += f" grad norm: {grad_norm:.3f} |"
        if num_zeros_in_grad is not None:
            log_string += f" num zeros: {num_zeros_in_grad} |"
        if params_norm is not None:
            log_string += f" params norm: {params_norm:.3f} |"
        log_string += " number of skipped iterations: {:3d} |".format(total_loss_dict[skipped_iters_key])
        log_string += " number of nan iterations: {:3d} |".format(total_loss_dict[nan_iters_key])
        total_loss_dict[advanced_iters_key] = 0
        total_loss_dict[skipped_iters_key] = 0
        total_loss_dict[nan_iters_key] = 0
        print_rank_last(log_string)
        if report_memory_flag:
            # Report memory after optimizer state has been initialized.
            if torch.distributed.get_rank() == 0:
                num_microbatches = get_num_microbatches()
                report_theoretical_memory(config, num_microbatches=num_microbatches, verbose=True)
            memory_string = f"(after {iteration} iterations) memory (GB)"
            for metric, value in report_memory(logger_config.memory_keys).items():
                memory_string += f" | {metric}: {value}"
            if parallel_state.get_data_parallel_rank() == 0:
                print("[Rank {}] {}".format(torch.distributed.get_rank(), memory_string), flush=True)
            report_memory_flag = False
        timers.log(timers_to_log, normalizer=logger_config.log_interval)

    return report_memory_flag


def report_memory(memory_keys: Optional[dict[str, str]]) -> dict:
    """
    Logs the memory usage of the model.
    This metric calls the torch memory stats API for CUDA and reports different memory statistics.
    The following statistics are recorded:
    +------------------------+----------------------------------------------------------------------------------------+
    | Statistic              | Description                                                                            |
    +========================+========================================================================================+
    | current_allocated_mem  | Current amount of allocated memory in gigabytes.                                       |
    +------------------------+----------------------------------------------------------------------------------------+
    | current_active_mem     | Current amount of active memory in gigabytes at the time of recording.                 |
    +------------------------+----------------------------------------------------------------------------------------+
    | current_inactive_mem   | Current amount of inactive, non-releaseable memory in gigabytes.                       |
    +------------------------+----------------------------------------------------------------------------------------+
    | current_reserved_mem   | Current amount of reserved memory in gigabytes at the time of recording.               |
    +------------------------+----------------------------------------------------------------------------------------+
    | peak_allocated_mem     | Peak amount of allocated memory in gigabytes.                                          |
    +------------------------+----------------------------------------------------------------------------------------+
    | peak_active_mem        | Peak amount of active memory in gigabytes at the time of recording.                    |
    +------------------------+----------------------------------------------------------------------------------------+
    | peak_inactive_mem      | Peak amount of inactive, non-releaseable memory in gigabytes at the time of recording. |
    +------------------------+----------------------------------------------------------------------------------------+
    | peak_reserved_mem      | Peak amount of reserved memory in gigabytes at the time of recording.                  |
    +------------------------+----------------------------------------------------------------------------------------+
    | alloc_retries          | Number of failed cudaMalloc calls that result in a cache flush and retry.              |
    +------------------------+----------------------------------------------------------------------------------------+
    Args:
        memory_keys (dict[str, str], optional): A dict specifying memory statistics to log. Keys
            are the names of memory statistics to log from `torch.cuda.memory_stats()`, and values
            are the names they will be logged under. If not provided, the above statistics are
            logged. Defaults to None.
    Returns:
        Memory metrics dictionary.
    """

    memory_stats = torch.cuda.memory_stats()
    memory_keys = memory_keys if memory_keys else MEMORY_KEYS

    # simplify and reformat the memory_stats
    memory_report = {}
    for torch_name, name in memory_keys.items():
        if torch_name in memory_stats:
            # Convert to gigabytes
            if "bytes" in torch_name:
                gigabytes = memory_stats[torch_name] / 1.0e9
                # Round to preserve 5 significant digits
                if gigabytes != 0:
                    order_of_magnitude = int(math.floor(math.log10(abs(gigabytes))))
                    gigabytes = round(gigabytes, -order_of_magnitude + 4)
                memory_report[name.replace("bytes", "gigabytes")] = gigabytes
            else:
                memory_report[name] = memory_stats[torch_name]

    return memory_report


def report_l2_norm_grad(model: list[MegatronModule]) -> dict:
    """
    Computes and logs the L2 norm of gradients.
    L2 norms are calculated after the reduction of gradients across GPUs. This function iterates over the parameters
    of the model and may cause a reduction in throughput while training large models. In order to ensure the
    correctness of the norm, this function should be called after gradient unscaling in cases where gradients
    are scaled.
    The following statistics are recorded:
    +-----------------------------------------------+-----------------------------------------------------+
    | Key                                           | Logged data                                         |
    +===============================================+=====================================================+
    |                                               | L2 norm of the gradients of all parameters in       |
    | ``l2_norm/grad/global``                       | the model.                                          |
    +-----------------------------------------------+-----------------------------------------------------+
    |                                               | Layer-wise L2 norms                                 |
    | ``l2_norm/grad/LAYER_NAME``                   |                                                     |
    |                                               |                                                     |
    +-----------------------------------------------+-----------------------------------------------------+
    Args:
        model (Union[MegatronModule, list[MegatronModule]]): megatron model state.
    Returns:
        Dictionary with L2 norms for each layer.
    """
    norm = 0.0
    optimizer_metrics = {}

    for model_chunk in model:
        for name, p in model_chunk.named_parameters():
            if p.main_grad is not None and p.requires_grad:
                if f"l2_norm/grad/{name}" not in optimizer_metrics:
                    param_grad_norm = torch.linalg.vector_norm(p.main_grad)
                    optimizer_metrics[f"l2_norm/grad/{name}"] = param_grad_norm

        for metric in optimizer_metrics:
            if metric.startswith("l2_norm/grad"):
                norm += optimizer_metrics[metric] ** 2

        optimizer_metrics["l2_norm/grad/global"] = norm**0.5

        for metric in optimizer_metrics:
            if isinstance(optimizer_metrics[metric], torch.Tensor):
                optimizer_metrics[metric] = optimizer_metrics[metric].item()

    return optimizer_metrics


def report_runtime(
    train_state: TrainState, start_time: int, seq_length: int, train_iters: int, time_unit: str = "seconds"
) -> dict:
    """
    Estimates total training time.
    The training time is computed by taking the time elapsed for the current duration and multiplying
    out to the full extended length of the training run.
    This metric provides a best attempt estimate. This estimate may be inaccurate if throughput
    changes through training or other significant changes are made to the model or dataloader.
    The following statistics are recorded:
    +-----------------------------+-------------------------------+
    | Key                         | Logged data                   |
    +=============================+===============================+
    | `time/remaining_estimate`   | Estimated time to completion  |
    +-----------------------------+-------------------------------+
    | `time/tokens`               | Number of consumed tokens     |
    +-----------------------------+-------------------------------+
    | `time/samples`              | Number of consumed samples    |
    +-----------------------------+-------------------------------+
    | `time/batches`              | Number of consumed batches    |
    +-----------------------------+-------------------------------+
    | `time/total`                | Total training time           |
    +-----------------------------+-------------------------------+
    Args:
        train_state,
        start_time (int): time when training was started.
        seq_length (int): model sequence length.
        train_iters (int): number of train iters to be done per training.
        time_unit (str, optional): Time unit to use for `time` logging. Can be one of
            'seconds', 'minutes', 'hours', or 'days'. Defaults to 'hours'.
    """
    elapsed_dur = train_state.step / train_iters

    divider = 1
    if time_unit == "seconds":
        divider = 1
    elif time_unit == "minutes":
        divider = 60
    elif time_unit == "hours":
        divider = 60 * 60
    elif time_unit == "days":
        divider = 60 * 60 * 24
    else:
        raise ValueError(
            f'Invalid time_unit: {time_unit}. Must be one of "seconds", "minutes", "hours", or "days".',
        )

    time_metrics = {}
    elapsed_time = time.time() - start_time
    rate = elapsed_time / elapsed_dur
    remaining_time = rate * (1 - elapsed_dur)
    time_metrics["time/remaining_estimate"] = remaining_time / divider

    time_metrics["time/tokens"] = train_state.consumed_train_samples * seq_length
    time_metrics["time/samples"] = train_state.consumed_train_samples
    time_metrics["time/batches"] = train_state.step
    time_metrics["time/total"] = (time.time() - start_time) / divider

    return time_metrics


def report_throughput(
    train_config: TrainingConfig,
    iteration: int,
    seq_length: int,
    history_wct: list,
    window_size: int,
) -> dict:
    """
    Logs the training throughput and utilization.
    The training throughput is logged on the event once we have reached the `window_size` threshold.
    The following statistics are recorded:
    +-------------------------------------+-----------------------------------------------------------+
    | Key                                 | Logged data                                               |
    +=====================================+===========================================================+
    |                                     | Rolling average (over `window_size` most recent           |
    | `throughput/batches_per_sec`        | batches) of the number of batches processed per second.   |
    |                                     |                                                           |
    +-------------------------------------+-----------------------------------------------------------+
    |                                     | Rolling average (over `window_size` most recent           |
    | `throughput/samples_per_sec`        | batches) of the number of samples processed per second.   |
    |                                     |                                                           |
    +-------------------------------------+-----------------------------------------------------------+
    |                                     | Rolling average (over `window_size` most recent           |
    | `throughput/tokens_per_sec`         | batches) of the number of tokens processed per second.    |
    |                                     | Only logged if dataspec returns tokens per batch.         |
    +-------------------------------------+-----------------------------------------------------------+
    | `throughput/device/batches_per_sec` | `throughput/batches_per_sec` divided by world size.       |
    +-------------------------------------+-----------------------------------------------------------+
    | `throughput/device/samples_per_sec` | `throughput/samples_per_sec` divided by world size.       |
    +-------------------------------------+-----------------------------------------------------------+
    |                                     | `throughput/tokens_per_sec` divided by world size. Only   |
    | `throughput/device/tokens_per_sec`  | logged if dataspec returns tokens per batch.              |
    |                                     |                                                           |
    +-------------------------------------+-----------------------------------------------------------+
    Args:
        train_config (TrainingConfig): model train config.
        iteration (int): current train iteration.
        seq_length (int): model sequence length.
        history_wct (list): list of elapsed time per each iteration.
        window_size (int, optional): Number of batches to use for a rolling average of throughput.
    Returns:
        Dictionary with throughput metrics.
    """
    if iteration >= window_size:
        history_iters = [i for i in range(iteration - window_size + 1, iteration + 1)]
        history_samples = [i * train_config.global_batch_size for i in history_iters]
        history_tokens = [i * seq_length for i in history_samples]
        world_size = get_world_size_safe()
        elapsed_batches = len(history_samples) - 1
        elapsed_samples = int(history_samples[-1]) - int(history_samples[0])
        elapsed_tokens = int(history_tokens[-1]) - int(history_tokens[0])
        elapsed_wct = history_wct[-1] - history_wct[0]

        # Skip throughput calculation if elapsed_wct is zero or negative
        # This can happen during checkpoint resumption when history_wct is reinitialized
        # and the first few iterations are very fast or have identical timestamps
        if elapsed_wct <= 0:
            print_rank_0(
                f"Warning: elapsed_wct is {elapsed_wct}, skipping throughput calculation at iteration {iteration}"
            )
            return {}

        batches_per_sec = elapsed_batches / elapsed_wct
        samples_per_sec = elapsed_samples / elapsed_wct
        dev_batches_per_sec = batches_per_sec / world_size
        dev_samples_per_sec = samples_per_sec / world_size
        metrics = {
            "throughput/batches_per_sec": batches_per_sec,
            "throughput/samples_per_sec": samples_per_sec,
            "throughput/device/batches_per_sec": dev_batches_per_sec,
            "throughput/device/samples_per_sec": dev_samples_per_sec,
            "throughput/micro_batch_size": train_config.micro_batch_size,
            "throughput/global_batch_size": train_config.global_batch_size,
        }
        if elapsed_tokens > 0:
            tokens_per_sec = elapsed_tokens / elapsed_wct
            dev_tokens_per_sec = tokens_per_sec / world_size
            metrics.update({"throughput/tokens_per_sec": tokens_per_sec})
            metrics.update({"throughput/device/tokens_per_sec": dev_tokens_per_sec})

        return metrics

    return {}


def prepare_forward_step_func(forward_step_func: ForwardStepCallable, state: GlobalState) -> ForwardStepCallable:
    """Convenience function to check and inject GlobalState in one call.

    This combines needs_global_state_injection() and maybe_inject_state() for cleaner code.
    Call this once at the beginning of train() or evaluate() to prevent creating new
    partial objects every iteration.

    Wrapping once is safe since:
    - functools.partial stores a reference to the state object, not a copy
    - When state.train_state.step or other fields change, the partial sees those changes
    - No staleness issues because GlobalState is mutable and passed by reference

    Functor support:
    - Works with both regular functions (def forward_step(...)) and callable classes
    - For functors: inspect.signature() inspects the __call__ method
    - For functors: partial(functor_instance, state) preserves functor's internal state
    - Example: If functor has self.call_count, it still increments correctly

    Args:
        forward_step_func: The original forward step function or functor
        state: The GlobalState object to inject if needed

    Returns:
        The wrapped function (if injection needed) or original function
    """
    needs_injection = needs_global_state_injection(forward_step_func)
    return maybe_inject_state(forward_step_func, state, needs_injection=needs_injection)


def needs_global_state_injection(forward_step_func: ForwardStepCallable) -> bool:
    """Check if a forward step function needs GlobalState injection.

    This function does the signature inspection once to determine if state should be injected.
    It's more efficient than repeated signature inspection in the training loop.

    Detection logic:
    1. First checks for GlobalState type annotation in any parameter
    2. Falls back to checking if first parameter is named 'state' or 'global_state'

    Args:
        forward_step_func: The forward step function to inspect.

    Returns:
        True if GlobalState should be injected, False otherwise.
    """
    signature = inspect.signature(forward_step_func)
    parameters = signature.parameters
    param_names = list(parameters.keys())

    # Check for GlobalState type annotation in any parameter
    for param_name, param in parameters.items():
        if param.annotation != inspect.Parameter.empty:
            # Handle both direct GlobalState and string annotations
            if (
                param.annotation == GlobalState
                or (isinstance(param.annotation, str) and "GlobalState" in param.annotation)
                or (hasattr(param.annotation, "__name__") and param.annotation.__name__ == "GlobalState")
            ):
                # Found GlobalState annotation - needs injection
                return True

    # Fallback: Check if the first parameter is named 'state' or 'global_state'
    return param_names and param_names[0] in ("state", "global_state")


def maybe_inject_state(
    forward_step_func: ForwardStepCallable, state: GlobalState, needs_injection: Optional[bool] = None
) -> ForwardStepCallable:
    """Optionally inject GlobalState into forward_step functions that expect it.

    Determines whether to inject state by inspecting function signature:
    1. First checks for GlobalState type annotation in any parameter
    2. Falls back to checking if first parameter is named 'state'
    3. Otherwise assumes the function doesn't expect state

    Supported signatures:
    - (data_iterator, model) → no injection
    - (data_iterator, model, return_schedule_plan) → no injection
    - (state: GlobalState, data_iterator, model) → inject state
    - (state: GlobalState, data_iterator, model, return_schedule_plan) → inject state
    - (state, data_iterator, model) → inject state (fallback to name-based detection)

    Args:
        forward_step_func: The original forward step function.
        state: The GlobalState object to potentially inject.
        needs_injection: Whether injection is needed (optional, will be inspected if None).
                        Pass this to avoid repeated signature inspection in training loops.

    Returns:
        The original function or a partial function with GlobalState injected.
    """
    if needs_injection is None:
        needs_injection = needs_global_state_injection(forward_step_func)

    if needs_injection:
        return partial(forward_step_func, state)
    else:
        return forward_step_func<|MERGE_RESOLUTION|>--- conflicted
+++ resolved
@@ -531,12 +531,6 @@
     if config.model.num_moe_experts is not None:
         moe_loss_scale = 1 / get_num_microbatches()
         track_names = []
-<<<<<<< HEAD
-        if "aux_loss" in config.model.moe_router_load_balancing_type:
-            track_names.append("load_balancing_loss")
-        if "seq_aux_loss" in config.model.moe_router_load_balancing_type:
-            track_names.append("seq_load_balancing_loss")
-=======
 
         moe_router_load_balancing_type = config.model.moe_router_load_balancing_type
         if "aux_loss" in moe_router_load_balancing_type:
@@ -545,7 +539,6 @@
             track_names.append("seq_load_balancing_loss")
         if "global_aux_loss" in moe_router_load_balancing_type:
             track_names.append("global_load_balancing_loss")
->>>>>>> 8aa287df
         if config.model.moe_z_loss_coeff is not None:
             track_names.append("z_loss")
 
