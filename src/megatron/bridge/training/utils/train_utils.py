# Copyright (c) 2025, NVIDIA CORPORATION.  All rights reserved.
#
# Licensed under the Apache License, Version 2.0 (the "License");
# you may not use this file except in compliance with the License.
# You may obtain a copy of the License at
#
#     http://www.apache.org/licenses/LICENSE-2.0
#
# Unless required by applicable law or agreed to in writing, software
# distributed under the License is distributed on an "AS IS" BASIS,
# WITHOUT WARRANTIES OR CONDITIONS OF ANY KIND, either express or implied.
# See the License for the specific language governing permissions and
# limitations under the License.

import inspect
import math
import time
from collections import defaultdict
from datetime import datetime
from functools import partial
from typing import TYPE_CHECKING, Any, Optional, Union

import torch
import torch.nn as nn
from megatron.core.num_microbatches_calculator import get_num_microbatches
from megatron.core.tensor_parallel import param_is_not_tensor_parallel_duplicate
from megatron.core.transformer.module import MegatronModule
from megatron.core.transformer.moe.moe_utils import track_moe_metrics
from megatron.core.transformer.multi_token_prediction import MTPLossLoggingHelper
from megatron.core.utils import get_data_parallel_group_if_dtensor, to_local_if_dtensor

from megatron.bridge.training.config import ConfigContainer, TrainingConfig
from megatron.bridge.training.forward_step_func_types import ForwardStepCallable
from megatron.bridge.training.state import GlobalState, TrainState
from megatron.bridge.training.utils.flop_utils import num_floating_point_operations
from megatron.bridge.training.utils.mlflow_utils import _sanitize_mlflow_metrics
from megatron.bridge.training.utils.pg_utils import get_pg_collection
from megatron.bridge.training.utils.theoretical_memory_utils import report_theoretical_memory
from megatron.bridge.utils.common_utils import get_world_size_safe, is_last_rank, print_rank_0, print_rank_last


if TYPE_CHECKING:
    from torch.distributed.distributed_c10d import ProcessGroup as TorchProcessGroup

try:
    from transformer_engine.pytorch.optimizers import multi_tensor_applier, multi_tensor_l2norm
except ImportError:
    try:
        from amp_C import multi_tensor_l2norm
        from apex.multi_tensor_apply import multi_tensor_applier
    except ImportError:
        import warnings

        warnings.warn(
            "Transformer Engine and Apex are not installed. "
            "Falling back to local implementations of "
            "multi_tensor_applier and multi_tensor_l2norm"
        )

        from megatron.core.utils import local_multi_tensor_applier as multi_tensor_applier
        from megatron.core.utils import local_multi_tensor_l2_norm as multi_tensor_l2norm


MEMORY_KEYS: dict[str, str] = {
    "allocated_bytes.all.current": "mem-allocated-bytes",
    "active_bytes.all.current": "mem-active-bytes",
    "inactive_split_bytes.all.current": "mem-inactive-bytes",
    "reserved_bytes.all.current": "mem-reserved-bytes",
    "allocated_bytes.all.peak": "mem-max-allocated-bytes",
    "active_bytes.all.peak": "mem-max-active-bytes",
    "inactive_split_bytes.all.peak": "mem-max-inactive-bytes",
    "reserved_bytes.all.peak": "mem-max-reserved-bytes",
    "num_alloc_retries": "mem-alloc-retires",
    "allocation.all.current": "mem-allocated-count",
}


def param_is_not_shared(param: nn.Parameter) -> bool:
    """Check if a parameter is marked as not shared.

    Args:
        param (torch.nn.Parameter): The parameter to check.

    Returns:
        bool: True if the parameter does not have a 'shared' attribute or if
              param.shared is False.
    """
    return not hasattr(param, "shared") or not param.shared


def calc_params_l2_norm(
    model: Union[MegatronModule, list[MegatronModule]],
    model_config: Any,
    use_megatron_fsdp: bool = False,
    force_create_fp32_copy: bool = False,
) -> float:
    """Calculate the L2 norm of model parameters across all GPUs.

    Handles parameter sharding (DP, TP, PP, EP) and different parameter types
    (dense, MoE, sharded main params).

    Args:
        model (Union[torch.nn.Module, list[torch.nn.Module]]): The model or list of model chunks.
        model_config: The model configuration object.
        force_create_fp32_copy (bool, optional): If True, always creates an FP32 copy
            for norm calculation, ignoring potential `main_param` attributes.
            Defaults to False.

    Returns:
        float: The L2 norm of all parameters.
    """
    if not isinstance(model, list):
        model = [model]

    if use_megatron_fsdp:
        # All Megatron FSDP parameters are expected to be PyTorch DTensor.
        # params_data is a dict of device_mesh -> list of local tensors.
        params = []
        for model_chunk in model:
            model_chunk.stop_communication()
            for name, param in model_chunk.named_parameters():
                if not hasattr(param, "_local_tensor"):
                    raise RuntimeError(
                        f"Megatron FSDP requires parameters are PyTorch DTensor. Parameter {name} is not a DTensor."
                    )
                params.append(param)

        return calc_dtensor_params_l2_norm(params)

    # Seperate moe and dense params
    params_data = []
    moe_params_data = []
    sharded_params_data = []
    data_parallel_group = None

    for model_chunk in model:
        for param in model_chunk.parameters():
            data_parallel_group = get_data_parallel_group_if_dtensor(param, data_parallel_group)
            is_not_tp_duplicate = param_is_not_tensor_parallel_duplicate(param)
            if not is_not_tp_duplicate:
                continue
            assert is_not_tp_duplicate
            if not getattr(param, "allreduce", True):
                # TODO: Implement memory optimization for MoE parameters.
                assert param_is_not_shared(param)
                param = to_local_if_dtensor(param)
                moe_params_data.append(param.data.float() if model_config.bf16 else param.data)
            else:
                if param_is_not_shared(param):
                    param = to_local_if_dtensor(param)
                    if model_config.bf16:
                        if not force_create_fp32_copy and hasattr(param, "main_param"):
                            if getattr(param, "main_param_sharded", False):
                                if param.main_param is not None:
                                    sharded_params_data.append(param.main_param)
                            else:
                                params_data.append(param.main_param)
                        else:
                            # Fallback to original logic of making a fp32 copy of the
                            # parameter if `.main_param` attribute is not available.
                            params_data.append(param.data.float())
                    else:
                        params_data.append(param.data)

    # Calculate norm.
    dummy_overflow_buf = torch.tensor([0], dtype=torch.int, device="cuda")
    if len(params_data) > 0:
        norm, _ = multi_tensor_applier(
            multi_tensor_l2norm,
            dummy_overflow_buf,
            [params_data],
            False,  # no per-parameter norm.
        )
        norm_2 = norm * norm
    else:
        norm_2 = torch.zeros((1,), dtype=torch.float32, device="cuda")

    if data_parallel_group is not None:
        torch.distributed.all_reduce(norm_2, op=torch.distributed.ReduceOp.SUM, group=data_parallel_group)

    # Add norm contribution from params with sharded main_params. These norms need to be
    # accumulated across the DP group since the main parameters are sharded because
    # of distributed optimizer.
    if len(sharded_params_data) > 0:
        dummy_overflow_buf = torch.tensor([0], dtype=torch.int, device="cuda")
        sharded_norm, _ = multi_tensor_applier(
            multi_tensor_l2norm,
            dummy_overflow_buf,
            [sharded_params_data],
            False,  # no per-parameter norm.
        )
        sharded_norm_2 = sharded_norm * sharded_norm
    else:
        sharded_norm_2 = torch.zeros((1,), dtype=torch.float32, device="cuda")
    # Sum over all DP groups, including CP since distributed optimizer state is
    # sharded jointly over DP+CP.
    pg_collection = get_pg_collection(model)
    torch.distributed.all_reduce(
        sharded_norm_2,
        op=torch.distributed.ReduceOp.SUM,
        group=pg_collection.dp_cp,
    )
    norm_2 += sharded_norm_2

    # Add norm contribution from expert layers in MoEs.
    if len(moe_params_data) > 0:
        moe_norm, _ = multi_tensor_applier(
            multi_tensor_l2norm,
            dummy_overflow_buf,
            [moe_params_data],
            False,  # no per-parameter norm.
        )
        moe_norm_2 = moe_norm * moe_norm

    # Account for MoE norm even if current rank doesn't have any expert params to prevent
    # hang in models with un-even numbers of MoE layers.
    # See details in https://gitlab-master.nvidia.com/ADLR/megatron-lm/-/issues/409
    else:
        moe_norm_2 = torch.zeros_like(norm_2)

    # Reduce norm across model parallel groups (dense and expert).
    # Dense params should sum across all model-parallel GPUs (tensor + pipeline).
    dense_reduce_group = pg_collection.mp
    ranks_in_dense_reduce_group = torch.distributed.get_process_group_ranks(dense_reduce_group)
    # Expert params should sum across all model-parallel GPUs (expert + tensor + pipeline).
    expert_reduce_group = pg_collection.tp_ep_pp
    ranks_in_expert_reduce_group = torch.distributed.get_process_group_ranks(expert_reduce_group)

    # If dense and expert reduce groups are the same, sum then reduce.
    if ranks_in_dense_reduce_group == ranks_in_expert_reduce_group:
        norm_2 += moe_norm_2
        torch.distributed.all_reduce(norm_2, op=torch.distributed.ReduceOp.SUM, group=dense_reduce_group)
    # If dense and expert reduce groups are different, reduce then sum.
    else:
        torch.distributed.all_reduce(norm_2, op=torch.distributed.ReduceOp.SUM, group=dense_reduce_group)
        torch.distributed.all_reduce(moe_norm_2, op=torch.distributed.ReduceOp.SUM, group=expert_reduce_group)
        norm_2 += moe_norm_2

    return norm_2.item() ** 0.5


def calc_dtensor_params_l2_norm(params):
    """Calculate l2 norm of DTensor parameters."""
    params_data = defaultdict(list)
    for param in params:
        params_data[param._spec].append(param._local_tensor)

    total_norm_2 = torch.zeros((1,), dtype=torch.float32, device="cuda")
    dummy_overflow_buf = torch.zeros((1,), dtype=torch.int, device="cuda")
    for dtensor_spec, local_tensors in params_data.items():
        local_tensors = [t for t in local_tensors if t.numel() > 0]
        if len(local_tensors) == 0:
            norm = torch.zeros((1,), dtype=torch.float32, device="cuda")
        else:
            norm, _ = multi_tensor_applier(
                multi_tensor_l2norm,
                dummy_overflow_buf,
                [local_tensors],
                False,  # no per-parameter norm.
            )
        norm_2 = norm * norm
        for pg, placement in zip(
            dtensor_spec.device_mesh.get_all_groups(),
            dtensor_spec.placements,
        ):
            if placement.is_shard():
                torch.distributed.all_reduce(norm_2, op=torch.distributed.ReduceOp.SUM, group=pg)
            elif placement.is_replicate():
                # Replicated parameters are already summed across all ranks.
                pass
            else:
                raise RuntimeError(f"Unsupported placement {placement} for Megatron FSDP.")
        total_norm_2 += norm_2

    return total_norm_2.item() ** 0.5


def reduce_max_stat_across_model_parallel_group(
    stat: Optional[float], mp_group: "TorchProcessGroup"
) -> Optional[float]:
    """Calculates the max of a stat across the model parallel group.

    Handles cases where some ranks might have the stat as None (e.g., grad norm
    on ranks without an optimizer).

    Args:
        stat (float): The statistic value (or None) on the current rank.
        mp_group: The process group to reduce across (typically pg_collection.mp).

    Returns:
        float: The maximum value of the statistic across the model parallel group,
               or None if all ranks had None.
    """
    if stat is None:
        stat = -1.0
    stat = torch.tensor([stat], dtype=torch.float32, device=torch.cuda.current_device())
    torch.distributed.all_reduce(stat, op=torch.distributed.ReduceOp.MAX, group=mp_group)
    if stat.item() == -1.0:
        return None
    else:
        return stat.item()


def logical_and_across_model_parallel_group(input: bool, mp_group: "TorchProcessGroup") -> bool:
    """Performs a logical AND operation across the model parallel group.

    Args:
        input (bool): The boolean value on the current rank.
        mp_group: The process group to reduce across (typically pg_collection.mp).

    Returns:
        bool: The result of the logical AND across all ranks in the group.
    """
    if input is True:
        input = 1
    else:
        input = 0
    input = torch.tensor([input], dtype=torch.int, device=torch.cuda.current_device())
    torch.distributed.all_reduce(input, op=torch.distributed.ReduceOp.MIN, group=mp_group)
    return bool(input.item())


def training_log(
    loss_dict: dict[str, torch.Tensor],
    total_loss_dict: dict[str, Any],
    learning_rate: Optional[float],
    decoupled_learning_rate: Optional[float],
    loss_scale: float,
    report_memory_flag: bool,
    skipped_iter: int,
    grad_norm: Optional[float],
    params_norm: Optional[float],
    num_zeros_in_grad: Optional[int],
    config: ConfigContainer,
    global_state: GlobalState,
    history_wct: list,
    model: list[MegatronModule],
) -> bool:
    """Log training stats (losses, learning rate, timings, etc.).

    Aggregates losses, logs metrics to TensorBoard and WandB (if enabled),
    and prints a formatted log string to the console on the last rank.

    Args:
        loss_dict (dict[str, torch.Tensor]): Dictionary of losses for the current step.
        total_loss_dict (dict[str, Any]): Dictionary to accumulate losses and stats
                                         across logging intervals.
        learning_rate (Optional[float]): Current learning rate.
        decoupled_learning_rate (Optional[float]): Current decoupled learning rate (if used).
        loss_scale (float): Current loss scale value.
        report_memory_flag (bool): Flag to indicate if memory usage should be reported.
        skipped_iter (int): 1 if the iteration was skipped, 0 otherwise.
        grad_norm (Optional[float]): Gradient norm if computed, else None.
        params_norm (Optional[float]): Parameter L2 norm if computed, else None.
        num_zeros_in_grad (Optional[int]): Number of zeros in gradient if computed, else None.
        config: The main configuration container.
        global_state: The global training state.
        history_wct (list): list of elapsed time per each iteration.
        model (list[MegatronModule]): megatron model state.

    Returns:
        bool: The updated report_memory_flag.
    """
    timers = global_state.timers
    train_state = global_state.train_state
    iteration = train_state.step
    writer = global_state.tensorboard_logger
    wandb_writer = global_state.wandb_logger
    mlflow_logger = global_state.mlflow_logger
    energy_monitor = global_state.energy_monitor
    logger_config = config.logger
    train_config = config.train
    pg_collection = get_pg_collection(model)

    # Advanced, skipped, and Nan iterations.
    advanced_iters_key = "advanced iterations"
    skipped_iters_key = "skipped iterations"
    nan_iters_key = "nan iterations"
    # Advanced iterations.
    if not skipped_iter:
        total_loss_dict[advanced_iters_key] = total_loss_dict.get(advanced_iters_key, 0) + 1
    else:
        if advanced_iters_key not in total_loss_dict:
            total_loss_dict[advanced_iters_key] = 0
    # Skipped iterations.
    total_loss_dict[skipped_iters_key] = total_loss_dict.get(skipped_iters_key, 0) + skipped_iter
    got_nan = False
    for key in loss_dict:
        if not skipped_iter:
            total_loss_dict[key] = (
                total_loss_dict.get(key, torch.tensor([0.0], dtype=torch.float, device="cuda")) + loss_dict[key]
            )
        else:
            value = loss_dict[key].float().sum().item()
            is_nan = value == float("inf") or value == -float("inf") or value != value
            got_nan = got_nan or is_nan
    total_loss_dict[nan_iters_key] = total_loss_dict.get(nan_iters_key, 0) + int(got_nan)

    # Logging.
    timers_to_log = [
        "forward-backward",
        "forward-compute",
        "backward-compute",
        "batch-generator",
        "forward-recv",
        "forward-send",
        "backward-recv",
        "backward-send",
        "forward-send-forward-recv",
        "forward-send-backward-recv",
        "backward-send-forward-recv",
        "backward-send-backward-recv",
        "forward-backward-send-forward-backward-recv",
        "layernorm-grads-all-reduce",
        "embedding-grads-all-reduce",
        "all-grads-sync",
        "params-all-gather",
        "optimizer-copy-to-main-grad",
        "optimizer-unscale-and-check-inf",
        "optimizer-clip-main-grad",
        "optimizer-count-zeros",
        "optimizer-inner-step",
        "optimizer-copy-main-to-model-params",
        "optimizer",
    ]

    # Calculate batch size.
    batch_size = train_config.micro_batch_size * config.data_parallel_size * get_num_microbatches()

    total_iterations = total_loss_dict[advanced_iters_key] + total_loss_dict[skipped_iters_key]

    # learning rate will be None on ranks without trainable params, so we must gather across mp ranks
    learning_rate = reduce_max_stat_across_model_parallel_group(learning_rate, mp_group=pg_collection.mp)
    # Tensorboard values.
    # Timer requires all the ranks to call.
    if logger_config.log_timers_to_tensorboard and (iteration % logger_config.tensorboard_log_interval == 0):
        reset_in_tb = False if hasattr(timers, "write_to_wandb") else True
        timers.write(timers_to_log, writer, iteration, normalizer=total_iterations, reset=reset_in_tb)
        if hasattr(timers, "write_to_wandb"):
            timers.write_to_wandb(timers_to_log, wandb_writer, iteration, normalizer=total_iterations, reset=True)
        if hasattr(timers, "write_to_mlflow"):
            timers.write_to_mlflow(timers_to_log, mlflow_logger, iteration, normalizer=total_iterations, reset=True)

    if writer and (iteration % logger_config.tensorboard_log_interval == 0):
        if config.profiling:
            if config.profiling.record_memory_history and is_last_rank():
                snapshot = torch.cuda.memory._snapshot()
                from pickle import dump

                with open(config.profiling.memory_snapshot_path, "wb") as f:
                    dump(snapshot, f)
        if logger_config.log_throughput_to_tensorboard:
            throughput_report = report_throughput(
                iteration=iteration,
                train_config=train_config,
                seq_length=config.dataset.seq_length,
                history_wct=history_wct,
                window_size=logger_config.throughput_window_size,
            )
            for metric, value in throughput_report.items():
                writer.add_scalar(metric, value, iteration)
            if wandb_writer:
                wandb_writer.log(throughput_report, iteration)
            if mlflow_logger:
                mlflow_logger.log_metrics(_sanitize_mlflow_metrics(throughput_report), step=iteration)
        if logger_config.log_memory_to_tensorboard:
            memory_report = report_memory(memory_keys=logger_config.memory_keys)
            memory_report = {f"memory/{mem_stat}": val for (mem_stat, val) in memory_report.items()}
            for metric, value in memory_report.items():
                writer.add_scalar(metric, value, iteration)
            if wandb_writer:
                wandb_writer.log(memory_report, iteration)
            if mlflow_logger:
                mlflow_logger.log_metrics(_sanitize_mlflow_metrics(memory_report), step=iteration)
        if logger_config.log_runtime_to_tensorboard:
            runtime_report = report_runtime(
                train_state=train_state,
                start_time=global_state.start_time,
                seq_length=config.dataset.seq_length,
                train_iters=train_config.train_iters,
                time_unit=logger_config.runtime_time_unit,
            )
            for metric, value in runtime_report.items():
                writer.add_scalar(metric, value, iteration)
            if wandb_writer:
                wandb_writer.log(runtime_report, iteration)
            if mlflow_logger:
                mlflow_logger.log_metrics(_sanitize_mlflow_metrics(runtime_report), step=iteration)
        if logger_config.log_l2_norm_grad_to_tensorboard:
            l2_report = report_l2_norm_grad(model)
            for metric, value in l2_report.items():
                writer.add_scalar(metric, value, iteration)
            if wandb_writer:
                wandb_writer.log(l2_report, iteration)
            if mlflow_logger:
                mlflow_logger.log_metrics(_sanitize_mlflow_metrics(l2_report), step=iteration)
        if wandb_writer:
            wandb_writer.log({"samples vs steps": train_state.consumed_train_samples}, iteration)
        if mlflow_logger:
            mlflow_logger.log_metrics({"samples vs steps": train_state.consumed_train_samples}, step=iteration)
        writer.add_scalar("learning-rate", learning_rate, iteration)
        writer.add_scalar("learning-rate vs samples", learning_rate, train_state.consumed_train_samples)
        if wandb_writer and learning_rate is not None:
            wandb_writer.log({"learning-rate": learning_rate}, iteration)
<<<<<<< HEAD
        if mlflow_logger and learning_rate is not None:
            mlflow_logger.log_metrics({"learning-rate": learning_rate}, step=iteration)
        if config.optimizer.decoupled_lr is not None:
            writer.add_scalar("decoupled-learning-rate", decoupled_learning_rate, iteration)
=======
>>>>>>> 6244d61c
        if global_state.train_state.skipped_train_samples > 0:
            writer.add_scalar("skipped-train-samples", global_state.train_state.skipped_train_samples, iteration)
            if wandb_writer:
                wandb_writer.log({"skipped-train-samples": global_state.train_state.skipped_train_samples}, iteration)
            if mlflow_logger:
                mlflow_logger.log_metrics(
                    {"skipped-train-samples": global_state.train_state.skipped_train_samples},
                    step=iteration,
                )
        writer.add_scalar("batch-size", batch_size, iteration)
        writer.add_scalar("batch-size vs samples", batch_size, global_state.train_state.consumed_train_samples)
        if wandb_writer:
            wandb_writer.log({"batch-size": batch_size}, iteration)
        if mlflow_logger:
            mlflow_logger.log_metrics({"batch-size": batch_size}, step=iteration)
        for key in loss_dict:
            writer.add_scalar(key, loss_dict[key], iteration)
            writer.add_scalar(key + " vs samples", loss_dict[key], global_state.train_state.consumed_train_samples)
            if wandb_writer:
                wandb_writer.log({key: loss_dict[key]}, iteration)
        if mlflow_logger:
            loss_metrics = {key: float(val) for key, val in loss_dict.items()}
            mlflow_logger.log_metrics(loss_metrics, step=iteration)
        if logger_config.log_loss_scale_to_tensorboard:
            writer.add_scalar("loss-scale", loss_scale, iteration)
            writer.add_scalar("loss-scale vs samples", loss_scale, global_state.train_state.consumed_train_samples)
            if wandb_writer:
                wandb_writer.log({"loss-scale": loss_scale}, iteration)
            if mlflow_logger:
                mlflow_logger.log_metrics({"loss-scale": loss_scale}, step=iteration)
        if logger_config.log_world_size_to_tensorboard:
            writer.add_scalar("world-size", get_world_size_safe(), iteration)
            writer.add_scalar(
                "world-size vs samples", get_world_size_safe(), global_state.train_state.consumed_train_samples
            )
            if wandb_writer:
                wandb_writer.log({"world-size": get_world_size_safe()}, iteration)
            if mlflow_logger:
                mlflow_logger.log_metrics({"world-size": get_world_size_safe()}, step=iteration)
        if grad_norm is not None:
            writer.add_scalar("grad-norm", grad_norm, iteration)
            writer.add_scalar("grad-norm vs samples", grad_norm, global_state.train_state.consumed_train_samples)
            if wandb_writer:
                wandb_writer.log({"grad-norm": grad_norm}, iteration)
            if mlflow_logger:
                mlflow_logger.log_metrics({"grad-norm": grad_norm}, step=iteration)
        if num_zeros_in_grad is not None:
            writer.add_scalar("num-zeros", num_zeros_in_grad, iteration)
            writer.add_scalar(
                "num-zeros vs samples", num_zeros_in_grad, global_state.train_state.consumed_train_samples
            )
            if wandb_writer:
                wandb_writer.log({"num-zeros": num_zeros_in_grad}, iteration)
            if mlflow_logger:
                mlflow_logger.log_metrics({"num-zeros": num_zeros_in_grad}, step=iteration)
        if params_norm is not None:
            writer.add_scalar("params-norm", params_norm, iteration)
            writer.add_scalar("params-norm vs samples", params_norm, global_state.train_state.consumed_train_samples)
            if wandb_writer:
                wandb_writer.log({"params-norm": params_norm}, iteration)
            if mlflow_logger:
                mlflow_logger.log_metrics({"params-norm": params_norm}, step=iteration)

    if config.model.num_moe_experts is not None:
        moe_loss_scale = 1 / get_num_microbatches()
        track_names = []

        moe_router_load_balancing_type = config.model.moe_router_load_balancing_type
        if "aux_loss" in moe_router_load_balancing_type:
            track_names.append("load_balancing_loss")
        if "seq_aux_loss" in moe_router_load_balancing_type:
            track_names.append("seq_load_balancing_loss")
        if "global_aux_loss" in moe_router_load_balancing_type:
            track_names.append("global_load_balancing_loss")
        if config.model.moe_z_loss_coeff is not None:
            track_names.append("z_loss")
        track_moe_metrics(
            loss_scale=moe_loss_scale,
            iteration=iteration,
            writer=writer,
            wandb_writer=wandb_writer,
            total_loss_dict=total_loss_dict,
            per_layer_logging=config.model.moe_per_layer_logging,
            force_initialize=True,
            track_names=track_names,
            num_layers=config.model.num_layers,
            moe_layer_freq=config.model.moe_layer_freq,
            mtp_num_layers=config.model.mtp_num_layers,
        )
    if config.model.mtp_num_layers is not None:
        mtp_loss_scale = 1 / get_num_microbatches()
        MTPLossLoggingHelper.track_mtp_metrics(mtp_loss_scale, iteration, writer, wandb_writer, total_loss_dict)

    if iteration % logger_config.log_interval == 0:
        elapsed_time = timers("interval-time").elapsed(barrier=True)
        elapsed_time_per_iteration = elapsed_time / total_iterations

        # Calculate GPU utilization
        num_flops = num_floating_point_operations(config, batch_size)
        per_gpu_tf = num_flops / elapsed_time_per_iteration / get_world_size_safe() / 1e12
        print_rank_0(
            f"Step Time : {elapsed_time_per_iteration:.2f}s GPU utilization: {per_gpu_tf:.1f}MODEL_TFLOP/s/GPU"
        )

        if logger_config.log_throughput_to_tensorboard:
            if writer:
                writer.add_scalar("throughput/tflops/device", per_gpu_tf, iteration)
                writer.add_scalar("throughput/tflops", per_gpu_tf * get_world_size_safe(), iteration)
                if wandb_writer:
                    wandb_writer.log({"throughput/tflops/device": per_gpu_tf}, iteration)
                    wandb_writer.log({"throughput/tflops": per_gpu_tf * get_world_size_safe()}, iteration)
                if mlflow_logger:
                    mlflow_logger.log_metrics(
                        _sanitize_mlflow_metrics(
                            {
                                "throughput/tflops/device": per_gpu_tf,
                                "throughput/tflops": per_gpu_tf * get_world_size_safe(),
                            }
                        ),
                        step=iteration,
                    )

        if logger_config.log_timers_to_tensorboard:
            if writer:
                writer.add_scalar("iteration-time", elapsed_time_per_iteration, iteration)
            if wandb_writer:
                wandb_writer.log({"iteration-time": elapsed_time_per_iteration}, iteration)
            if mlflow_logger:
                mlflow_logger.log_metrics({"iteration-time": elapsed_time_per_iteration}, step=iteration)
        log_string = f" [{datetime.now().strftime('%Y-%m-%d %H:%M:%S')}]"
        log_string += " iteration {:8d}/{:8d} |".format(iteration, train_config.train_iters)
        log_string += " consumed samples: {:12d} |".format(global_state.train_state.consumed_train_samples)
        if global_state.train_state.skipped_train_samples > 0:
            log_string += " skipped samples: {:12d} |".format(global_state.train_state.skipped_train_samples)
        log_string += " elapsed time per iteration (ms): {:.1f} |".format(elapsed_time_per_iteration * 1000.0)

        if logger_config.log_throughput:
            log_string += f" throughput per GPU (TFLOP/s/GPU): {per_gpu_tf:.1f} |"

        if energy_monitor is not None:
            energy = (energy_monitor.lap() / total_iterations) / get_world_size_safe()
            power = energy / elapsed_time_per_iteration
            log_string += f" energy per GPU (J/iter/GPU): {energy:.1f} |"
            log_string += f" power per GPU (W/GPU): {power:.1f} |"
            if writer:
                writer.add_scalar("iter-energy/gpu", energy, iteration)
                writer.add_scalar("power/gpu", power, iteration)
            if wandb_writer:
                wandb_writer.log({"iter-energy/gpu": energy}, iteration)
                wandb_writer.log({"power/gpu": power}, iteration)
            if mlflow_logger:
                mlflow_logger.log_metrics(
                    _sanitize_mlflow_metrics({"iter-energy/gpu": float(energy), "power/gpu": float(power)}),
                    step=iteration,
                )

        # Decoupled_learning_rate should be not None only on first and last pipeline stage.
        log_string += f" learning rate: {learning_rate:.6E} |"
        log_string += f" global batch size: {batch_size:5d} |"
        for key in total_loss_dict:
            if key not in [advanced_iters_key, skipped_iters_key, nan_iters_key]:
                avg = total_loss_dict[key].item() / float(max(1, total_loss_dict[advanced_iters_key]))
                if avg > 0.0:
                    log_string += " {}: {:.6E} |".format(key, avg)
                total_loss_dict[key] = torch.tensor([0.0], dtype=torch.float, device="cuda")
        log_string += f" loss scale: {loss_scale:.1f} |"
        if grad_norm is not None:
            log_string += f" grad norm: {grad_norm:.3f} |"
        if num_zeros_in_grad is not None:
            log_string += f" num zeros: {num_zeros_in_grad} |"
        if params_norm is not None:
            log_string += f" params norm: {params_norm:.3f} |"
        log_string += " number of skipped iterations: {:3d} |".format(total_loss_dict[skipped_iters_key])
        log_string += " number of nan iterations: {:3d} |".format(total_loss_dict[nan_iters_key])
        total_loss_dict[advanced_iters_key] = 0
        total_loss_dict[skipped_iters_key] = 0
        total_loss_dict[nan_iters_key] = 0
        print_rank_last(log_string)
        if report_memory_flag:
            # Report memory after optimizer state has been initialized.
            if torch.distributed.get_rank() == 0:
                num_microbatches = get_num_microbatches()
                report_theoretical_memory(config, num_microbatches=num_microbatches, verbose=True)
            memory_string = f"(after {iteration} iterations) memory (GB)"
            for metric, value in report_memory(logger_config.memory_keys).items():
                memory_string += f" | {metric}: {value}"
            if torch.distributed.get_rank(group=pg_collection.dp) == 0:
                print("[Rank {}] {}".format(torch.distributed.get_rank(), memory_string), flush=True)
            report_memory_flag = False
        timers.log(timers_to_log, normalizer=logger_config.log_interval)

    return report_memory_flag


def report_memory(memory_keys: Optional[dict[str, str]]) -> dict:
    """
    Logs the memory usage of the model.
    This metric calls the torch memory stats API for CUDA and reports different memory statistics.
    The following statistics are recorded:
    +------------------------+----------------------------------------------------------------------------------------+
    | Statistic              | Description                                                                            |
    +========================+========================================================================================+
    | current_allocated_mem  | Current amount of allocated memory in gigabytes.                                       |
    +------------------------+----------------------------------------------------------------------------------------+
    | current_active_mem     | Current amount of active memory in gigabytes at the time of recording.                 |
    +------------------------+----------------------------------------------------------------------------------------+
    | current_inactive_mem   | Current amount of inactive, non-releaseable memory in gigabytes.                       |
    +------------------------+----------------------------------------------------------------------------------------+
    | current_reserved_mem   | Current amount of reserved memory in gigabytes at the time of recording.               |
    +------------------------+----------------------------------------------------------------------------------------+
    | peak_allocated_mem     | Peak amount of allocated memory in gigabytes.                                          |
    +------------------------+----------------------------------------------------------------------------------------+
    | peak_active_mem        | Peak amount of active memory in gigabytes at the time of recording.                    |
    +------------------------+----------------------------------------------------------------------------------------+
    | peak_inactive_mem      | Peak amount of inactive, non-releaseable memory in gigabytes at the time of recording. |
    +------------------------+----------------------------------------------------------------------------------------+
    | peak_reserved_mem      | Peak amount of reserved memory in gigabytes at the time of recording.                  |
    +------------------------+----------------------------------------------------------------------------------------+
    | alloc_retries          | Number of failed cudaMalloc calls that result in a cache flush and retry.              |
    +------------------------+----------------------------------------------------------------------------------------+
    Args:
        memory_keys (dict[str, str], optional): A dict specifying memory statistics to log. Keys
            are the names of memory statistics to log from `torch.cuda.memory_stats()`, and values
            are the names they will be logged under. If not provided, the above statistics are
            logged. Defaults to None.
    Returns:
        Memory metrics dictionary.
    """

    memory_stats = torch.cuda.memory_stats()
    memory_keys = memory_keys if memory_keys else MEMORY_KEYS

    # simplify and reformat the memory_stats
    memory_report = {}
    for torch_name, name in memory_keys.items():
        if torch_name in memory_stats:
            # Convert to gigabytes
            if "bytes" in torch_name:
                gigabytes = memory_stats[torch_name] / 1.0e9
                # Round to preserve 5 significant digits
                if gigabytes != 0:
                    order_of_magnitude = int(math.floor(math.log10(abs(gigabytes))))
                    gigabytes = round(gigabytes, -order_of_magnitude + 4)
                memory_report[name.replace("bytes", "gigabytes")] = gigabytes
            else:
                memory_report[name] = memory_stats[torch_name]

    return memory_report


def report_l2_norm_grad(model: list[MegatronModule]) -> dict:
    """
    Computes and logs the L2 norm of gradients.
    L2 norms are calculated after the reduction of gradients across GPUs. This function iterates over the parameters
    of the model and may cause a reduction in throughput while training large models. In order to ensure the
    correctness of the norm, this function should be called after gradient unscaling in cases where gradients
    are scaled.
    The following statistics are recorded:
    +-----------------------------------------------+-----------------------------------------------------+
    | Key                                           | Logged data                                         |
    +===============================================+=====================================================+
    |                                               | L2 norm of the gradients of all parameters in       |
    | ``l2_norm/grad/global``                       | the model.                                          |
    +-----------------------------------------------+-----------------------------------------------------+
    |                                               | Layer-wise L2 norms                                 |
    | ``l2_norm/grad/LAYER_NAME``                   |                                                     |
    |                                               |                                                     |
    +-----------------------------------------------+-----------------------------------------------------+
    Args:
        model (Union[MegatronModule, list[MegatronModule]]): megatron model state.
    Returns:
        Dictionary with L2 norms for each layer.
    """
    norm = 0.0
    optimizer_metrics = {}

    for model_chunk in model:
        for name, p in model_chunk.named_parameters():
            if p.main_grad is not None and p.requires_grad:
                if f"l2_norm/grad/{name}" not in optimizer_metrics:
                    param_grad_norm = torch.linalg.vector_norm(p.main_grad)
                    optimizer_metrics[f"l2_norm/grad/{name}"] = param_grad_norm

        for metric in optimizer_metrics:
            if metric.startswith("l2_norm/grad"):
                norm += optimizer_metrics[metric] ** 2

        optimizer_metrics["l2_norm/grad/global"] = norm**0.5

        for metric in optimizer_metrics:
            if isinstance(optimizer_metrics[metric], torch.Tensor):
                optimizer_metrics[metric] = optimizer_metrics[metric].item()

    return optimizer_metrics


def report_runtime(
    train_state: TrainState, start_time: int, seq_length: int, train_iters: int, time_unit: str = "seconds"
) -> dict:
    """
    Estimates total training time.
    The training time is computed by taking the time elapsed for the current duration and multiplying
    out to the full extended length of the training run.
    This metric provides a best attempt estimate. This estimate may be inaccurate if throughput
    changes through training or other significant changes are made to the model or dataloader.
    The following statistics are recorded:
    +-----------------------------+-------------------------------+
    | Key                         | Logged data                   |
    +=============================+===============================+
    | `time/remaining_estimate`   | Estimated time to completion  |
    +-----------------------------+-------------------------------+
    | `time/tokens`               | Number of consumed tokens     |
    +-----------------------------+-------------------------------+
    | `time/samples`              | Number of consumed samples    |
    +-----------------------------+-------------------------------+
    | `time/batches`              | Number of consumed batches    |
    +-----------------------------+-------------------------------+
    | `time/total`                | Total training time           |
    +-----------------------------+-------------------------------+
    Args:
        train_state,
        start_time (int): time when training was started.
        seq_length (int): model sequence length.
        train_iters (int): number of train iters to be done per training.
        time_unit (str, optional): Time unit to use for `time` logging. Can be one of
            'seconds', 'minutes', 'hours', or 'days'. Defaults to 'hours'.
    """
    elapsed_dur = train_state.step / train_iters

    divider = 1
    if time_unit == "seconds":
        divider = 1
    elif time_unit == "minutes":
        divider = 60
    elif time_unit == "hours":
        divider = 60 * 60
    elif time_unit == "days":
        divider = 60 * 60 * 24
    else:
        raise ValueError(
            f'Invalid time_unit: {time_unit}. Must be one of "seconds", "minutes", "hours", or "days".',
        )

    time_metrics = {}
    elapsed_time = time.time() - start_time
    rate = elapsed_time / elapsed_dur
    remaining_time = rate * (1 - elapsed_dur)
    time_metrics["time/remaining_estimate"] = remaining_time / divider

    time_metrics["time/tokens"] = train_state.consumed_train_samples * seq_length
    time_metrics["time/samples"] = train_state.consumed_train_samples
    time_metrics["time/batches"] = train_state.step
    time_metrics["time/total"] = (time.time() - start_time) / divider

    return time_metrics


def report_throughput(
    train_config: TrainingConfig,
    iteration: int,
    seq_length: int,
    history_wct: list,
    window_size: int,
) -> dict:
    """
    Logs the training throughput and utilization.
    The training throughput is logged on the event once we have reached the `window_size` threshold.
    The following statistics are recorded:
    +-------------------------------------+-----------------------------------------------------------+
    | Key                                 | Logged data                                               |
    +=====================================+===========================================================+
    |                                     | Rolling average (over `window_size` most recent           |
    | `throughput/batches_per_sec`        | batches) of the number of batches processed per second.   |
    |                                     |                                                           |
    +-------------------------------------+-----------------------------------------------------------+
    |                                     | Rolling average (over `window_size` most recent           |
    | `throughput/samples_per_sec`        | batches) of the number of samples processed per second.   |
    |                                     |                                                           |
    +-------------------------------------+-----------------------------------------------------------+
    |                                     | Rolling average (over `window_size` most recent           |
    | `throughput/tokens_per_sec`         | batches) of the number of tokens processed per second.    |
    |                                     | Only logged if dataspec returns tokens per batch.         |
    +-------------------------------------+-----------------------------------------------------------+
    | `throughput/device/batches_per_sec` | `throughput/batches_per_sec` divided by world size.       |
    +-------------------------------------+-----------------------------------------------------------+
    | `throughput/device/samples_per_sec` | `throughput/samples_per_sec` divided by world size.       |
    +-------------------------------------+-----------------------------------------------------------+
    |                                     | `throughput/tokens_per_sec` divided by world size. Only   |
    | `throughput/device/tokens_per_sec`  | logged if dataspec returns tokens per batch.              |
    |                                     |                                                           |
    +-------------------------------------+-----------------------------------------------------------+
    Args:
        train_config (TrainingConfig): model train config.
        iteration (int): current train iteration.
        seq_length (int): model sequence length.
        history_wct (list): list of elapsed time per each iteration.
        window_size (int, optional): Number of batches to use for a rolling average of throughput.
    Returns:
        Dictionary with throughput metrics.
    """
    if iteration >= window_size:
        history_iters = [i for i in range(iteration - window_size + 1, iteration + 1)]
        history_samples = [i * train_config.global_batch_size for i in history_iters]
        history_tokens = [i * seq_length for i in history_samples]
        world_size = get_world_size_safe()
        elapsed_batches = len(history_samples) - 1
        elapsed_samples = int(history_samples[-1]) - int(history_samples[0])
        elapsed_tokens = int(history_tokens[-1]) - int(history_tokens[0])
        elapsed_wct = history_wct[-1] - history_wct[0]

        # Skip throughput calculation if elapsed_wct is zero or negative
        # This can happen during checkpoint resumption when history_wct is reinitialized
        # and the first few iterations are very fast or have identical timestamps
        if elapsed_wct <= 0:
            print_rank_0(
                f"Warning: elapsed_wct is {elapsed_wct}, skipping throughput calculation at iteration {iteration}"
            )
            return {}

        batches_per_sec = elapsed_batches / elapsed_wct
        samples_per_sec = elapsed_samples / elapsed_wct
        dev_batches_per_sec = batches_per_sec / world_size
        dev_samples_per_sec = samples_per_sec / world_size
        metrics = {
            "throughput/batches_per_sec": batches_per_sec,
            "throughput/samples_per_sec": samples_per_sec,
            "throughput/device/batches_per_sec": dev_batches_per_sec,
            "throughput/device/samples_per_sec": dev_samples_per_sec,
            "throughput/micro_batch_size": train_config.micro_batch_size,
            "throughput/global_batch_size": train_config.global_batch_size,
        }
        if elapsed_tokens > 0:
            tokens_per_sec = elapsed_tokens / elapsed_wct
            dev_tokens_per_sec = tokens_per_sec / world_size
            metrics.update({"throughput/tokens_per_sec": tokens_per_sec})
            metrics.update({"throughput/device/tokens_per_sec": dev_tokens_per_sec})

        return metrics

    return {}


def prepare_forward_step_func(forward_step_func: ForwardStepCallable, state: GlobalState) -> ForwardStepCallable:
    """Convenience function to check and inject GlobalState in one call.

    This combines needs_global_state_injection() and maybe_inject_state() for cleaner code.
    Call this once at the beginning of train() or evaluate() to prevent creating new
    partial objects every iteration.

    Wrapping once is safe since:
    - functools.partial stores a reference to the state object, not a copy
    - When state.train_state.step or other fields change, the partial sees those changes
    - No staleness issues because GlobalState is mutable and passed by reference

    Functor support:
    - Works with both regular functions (def forward_step(...)) and callable classes
    - For functors: inspect.signature() inspects the __call__ method
    - For functors: partial(functor_instance, state) preserves functor's internal state
    - Example: If functor has self.call_count, it still increments correctly

    Args:
        forward_step_func: The original forward step function or functor
        state: The GlobalState object to inject if needed

    Returns:
        The wrapped function (if injection needed) or original function
    """
    needs_injection = needs_global_state_injection(forward_step_func)
    return maybe_inject_state(forward_step_func, state, needs_injection=needs_injection)


def needs_global_state_injection(forward_step_func: ForwardStepCallable) -> bool:
    """Check if a forward step function needs GlobalState injection.

    This function does the signature inspection once to determine if state should be injected.
    It's more efficient than repeated signature inspection in the training loop.

    Detection logic:
    1. First checks for GlobalState type annotation in any parameter
    2. Falls back to checking if first parameter is named 'state' or 'global_state'

    Args:
        forward_step_func: The forward step function to inspect.

    Returns:
        True if GlobalState should be injected, False otherwise.
    """
    signature = inspect.signature(forward_step_func)
    parameters = signature.parameters
    param_names = list(parameters.keys())

    # Check for GlobalState type annotation in any parameter
    for param_name, param in parameters.items():
        if param.annotation != inspect.Parameter.empty:
            # Handle both direct GlobalState and string annotations
            if (
                param.annotation == GlobalState
                or (isinstance(param.annotation, str) and "GlobalState" in param.annotation)
                or (hasattr(param.annotation, "__name__") and param.annotation.__name__ == "GlobalState")
            ):
                # Found GlobalState annotation - needs injection
                return True

    # Fallback: Check if the first parameter is named 'state' or 'global_state'
    return param_names and param_names[0] in ("state", "global_state")


def maybe_inject_state(
    forward_step_func: ForwardStepCallable, state: GlobalState, needs_injection: Optional[bool] = None
) -> ForwardStepCallable:
    """Optionally inject GlobalState into forward_step functions that expect it.

    Determines whether to inject state by inspecting function signature:
    1. First checks for GlobalState type annotation in any parameter
    2. Falls back to checking if first parameter is named 'state'
    3. Otherwise assumes the function doesn't expect state

    Supported signatures:
    - (data_iterator, model) → no injection
    - (data_iterator, model, return_schedule_plan) → no injection
    - (state: GlobalState, data_iterator, model) → inject state
    - (state: GlobalState, data_iterator, model, return_schedule_plan) → inject state
    - (state, data_iterator, model) → inject state (fallback to name-based detection)

    Args:
        forward_step_func: The original forward step function.
        state: The GlobalState object to potentially inject.
        needs_injection: Whether injection is needed (optional, will be inspected if None).
                        Pass this to avoid repeated signature inspection in training loops.

    Returns:
        The original function or a partial function with GlobalState injected.
    """
    if needs_injection is None:
        needs_injection = needs_global_state_injection(forward_step_func)

    if needs_injection:
        return partial(forward_step_func, state)
    else:
        return forward_step_func<|MERGE_RESOLUTION|>--- conflicted
+++ resolved
@@ -502,13 +502,10 @@
         writer.add_scalar("learning-rate vs samples", learning_rate, train_state.consumed_train_samples)
         if wandb_writer and learning_rate is not None:
             wandb_writer.log({"learning-rate": learning_rate}, iteration)
-<<<<<<< HEAD
         if mlflow_logger and learning_rate is not None:
             mlflow_logger.log_metrics({"learning-rate": learning_rate}, step=iteration)
         if config.optimizer.decoupled_lr is not None:
             writer.add_scalar("decoupled-learning-rate", decoupled_learning_rate, iteration)
-=======
->>>>>>> 6244d61c
         if global_state.train_state.skipped_train_samples > 0:
             writer.add_scalar("skipped-train-samples", global_state.train_state.skipped_train_samples, iteration)
             if wandb_writer:
