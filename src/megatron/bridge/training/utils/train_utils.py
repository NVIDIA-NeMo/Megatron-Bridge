# Copyright (c) 2025, NVIDIA CORPORATION.  All rights reserved.
#
# Licensed under the Apache License, Version 2.0 (the "License");
# you may not use this file except in compliance with the License.
# You may obtain a copy of the License at
#
#     http://www.apache.org/licenses/LICENSE-2.0
#
# Unless required by applicable law or agreed to in writing, software
# distributed under the License is distributed on an "AS IS" BASIS,
# WITHOUT WARRANTIES OR CONDITIONS OF ANY KIND, either express or implied.
# See the License for the specific language governing permissions and
# limitations under the License.

import inspect
import math
import time
from collections import defaultdict
from datetime import datetime
from functools import partial
from typing import TYPE_CHECKING, Any, Optional, Union

import torch
import torch.nn as nn
from megatron.core.num_microbatches_calculator import get_num_microbatches
from megatron.core.pipeline_parallel.utils import is_pp_first_stage, is_pp_last_stage
from megatron.core.tensor_parallel import param_is_not_tensor_parallel_duplicate
from megatron.core.transformer.module import MegatronModule
from megatron.core.transformer.moe.moe_utils import track_moe_metrics
from megatron.core.transformer.multi_token_prediction import MTPLossLoggingHelper
from megatron.core.utils import get_data_parallel_group_if_dtensor, to_local_if_dtensor

from megatron.bridge.training.config import ConfigContainer, TrainingConfig
from megatron.bridge.training.forward_step_func_types import ForwardStepCallable
from megatron.bridge.training.state import GlobalState, TrainState
from megatron.bridge.training.utils.flop_utils import num_floating_point_operations
from megatron.bridge.training.utils.pg_utils import get_pg_collection
from megatron.bridge.training.utils.theoretical_memory_utils import report_theoretical_memory
from megatron.bridge.utils.common_utils import get_world_size_safe, is_last_rank, print_rank_0, print_rank_last


if TYPE_CHECKING:
    from torch.distributed.distributed_c10d import ProcessGroup as TorchProcessGroup

try:
    from transformer_engine.pytorch.optimizers import multi_tensor_applier, multi_tensor_l2norm
except ImportError:
    try:
        from amp_C import multi_tensor_l2norm
        from apex.multi_tensor_apply import multi_tensor_applier
    except ImportError:
        import warnings

        warnings.warn(
            "Transformer Engine and Apex are not installed. "
            "Falling back to local implementations of "
            "multi_tensor_applier and multi_tensor_l2norm"
        )

        from megatron.core.utils import local_multi_tensor_applier as multi_tensor_applier
        from megatron.core.utils import local_multi_tensor_l2_norm as multi_tensor_l2norm


MEMORY_KEYS: dict[str, str] = {
    "allocated_bytes.all.current": "mem-allocated-bytes",
    "active_bytes.all.current": "mem-active-bytes",
    "inactive_split_bytes.all.current": "mem-inactive-bytes",
    "reserved_bytes.all.current": "mem-reserved-bytes",
    "allocated_bytes.all.peak": "mem-max-allocated-bytes",
    "active_bytes.all.peak": "mem-max-active-bytes",
    "inactive_split_bytes.all.peak": "mem-max-inactive-bytes",
    "reserved_bytes.all.peak": "mem-max-reserved-bytes",
    "num_alloc_retries": "mem-alloc-retires",
    "allocation.all.current": "mem-allocated-count",
}


def param_is_not_shared(param: nn.Parameter) -> bool:
    """Check if a parameter is marked as not shared.

    Args:
        param (torch.nn.Parameter): The parameter to check.

    Returns:
        bool: True if the parameter does not have a 'shared' attribute or if
              param.shared is False.
    """
    return not hasattr(param, "shared") or not param.shared


def calc_params_l2_norm(
    model: Union[MegatronModule, list[MegatronModule]],
    model_config: Any,
    use_megatron_fsdp: bool = False,
    force_create_fp32_copy: bool = False,
) -> float:
    """Calculate the L2 norm of model parameters across all GPUs.

    Handles parameter sharding (DP, TP, PP, EP) and different parameter types
    (dense, MoE, sharded main params).

    Args:
        model (Union[torch.nn.Module, list[torch.nn.Module]]): The model or list of model chunks.
        model_config: The model configuration object.
        force_create_fp32_copy (bool, optional): If True, always creates an FP32 copy
            for norm calculation, ignoring potential `main_param` attributes.
            Defaults to False.

    Returns:
        float: The L2 norm of all parameters.
    """
    if not isinstance(model, list):
        model = [model]

    if use_megatron_fsdp:
        # All Megatron FSDP parameters are expected to be PyTorch DTensor.
        # params_data is a dict of device_mesh -> list of local tensors.
        params = []
        for model_chunk in model:
            model_chunk.stop_communication()
            for name, param in model_chunk.named_parameters():
                if not hasattr(param, "_local_tensor"):
                    raise RuntimeError(
                        f"Megatron FSDP requires parameters are PyTorch DTensor. Parameter {name} is not a DTensor."
                    )
                params.append(param)

        return calc_dtensor_params_l2_norm(params)

    # Seperate moe and dense params
    params_data = []
    moe_params_data = []
    sharded_params_data = []
    data_parallel_group = None

    for model_chunk in model:
        for param in model_chunk.parameters():
            data_parallel_group = get_data_parallel_group_if_dtensor(param, data_parallel_group)
            is_not_tp_duplicate = param_is_not_tensor_parallel_duplicate(param)
            if not is_not_tp_duplicate:
                continue
            assert is_not_tp_duplicate
            if not getattr(param, "allreduce", True):
                # TODO: Implement memory optimization for MoE parameters.
                assert param_is_not_shared(param)
                param = to_local_if_dtensor(param)
                moe_params_data.append(param.data.float() if model_config.bf16 else param.data)
            else:
                if param_is_not_shared(param):
                    param = to_local_if_dtensor(param)
                    if model_config.bf16:
                        if not force_create_fp32_copy and hasattr(param, "main_param"):
                            if getattr(param, "main_param_sharded", False):
                                if param.main_param is not None:
                                    sharded_params_data.append(param.main_param)
                            else:
                                params_data.append(param.main_param)
                        else:
                            # Fallback to original logic of making a fp32 copy of the
                            # parameter if `.main_param` attribute is not available.
                            params_data.append(param.data.float())
                    else:
                        params_data.append(param.data)

    # Calculate norm.
    dummy_overflow_buf = torch.tensor([0], dtype=torch.int, device="cuda")
    if len(params_data) > 0:
        norm, _ = multi_tensor_applier(
            multi_tensor_l2norm,
            dummy_overflow_buf,
            [params_data],
            False,  # no per-parameter norm.
        )
        norm_2 = norm * norm
    else:
        norm_2 = torch.zeros((1,), dtype=torch.float32, device="cuda")

    if data_parallel_group is not None:
        torch.distributed.all_reduce(norm_2, op=torch.distributed.ReduceOp.SUM, group=data_parallel_group)

    # Add norm contribution from params with sharded main_params. These norms need to be
    # accumulated across the DP group since the main parameters are sharded because
    # of distributed optimizer.
    if len(sharded_params_data) > 0:
        dummy_overflow_buf = torch.tensor([0], dtype=torch.int, device="cuda")
        sharded_norm, _ = multi_tensor_applier(
            multi_tensor_l2norm,
            dummy_overflow_buf,
            [sharded_params_data],
            False,  # no per-parameter norm.
        )
        sharded_norm_2 = sharded_norm * sharded_norm
    else:
        sharded_norm_2 = torch.zeros((1,), dtype=torch.float32, device="cuda")
    # Sum over all DP groups, including CP since distributed optimizer state is
    # sharded jointly over DP+CP.
    pg_collection = get_pg_collection(model)
    torch.distributed.all_reduce(
        sharded_norm_2,
        op=torch.distributed.ReduceOp.SUM,
        group=pg_collection.dp_cp,
    )
    norm_2 += sharded_norm_2

    # Add norm contribution from expert layers in MoEs.
    if len(moe_params_data) > 0:
        moe_norm, _ = multi_tensor_applier(
            multi_tensor_l2norm,
            dummy_overflow_buf,
            [moe_params_data],
            False,  # no per-parameter norm.
        )
        moe_norm_2 = moe_norm * moe_norm

    # Account for MoE norm even if current rank doesn't have any expert params to prevent
    # hang in models with un-even numbers of MoE layers.
    # See details in https://gitlab-master.nvidia.com/ADLR/megatron-lm/-/issues/409
    else:
        moe_norm_2 = torch.zeros_like(norm_2)

    # Reduce norm across model parallel groups (dense and expert).
    # Dense params should sum across all model-parallel GPUs (tensor + pipeline).
    dense_reduce_group = pg_collection.mp
    ranks_in_dense_reduce_group = torch.distributed.get_process_group_ranks(dense_reduce_group)
    # Expert params should sum across all model-parallel GPUs (expert + tensor + pipeline).
    expert_reduce_group = pg_collection.tp_ep_pp
    ranks_in_expert_reduce_group = torch.distributed.get_process_group_ranks(expert_reduce_group)

    # If dense and expert reduce groups are the same, sum then reduce.
    if ranks_in_dense_reduce_group == ranks_in_expert_reduce_group:
        norm_2 += moe_norm_2
        torch.distributed.all_reduce(norm_2, op=torch.distributed.ReduceOp.SUM, group=dense_reduce_group)
    # If dense and expert reduce groups are different, reduce then sum.
    else:
        torch.distributed.all_reduce(norm_2, op=torch.distributed.ReduceOp.SUM, group=dense_reduce_group)
        torch.distributed.all_reduce(moe_norm_2, op=torch.distributed.ReduceOp.SUM, group=expert_reduce_group)
        norm_2 += moe_norm_2

    return norm_2.item() ** 0.5


def calc_dtensor_params_l2_norm(params):
    """Calculate l2 norm of DTensor parameters."""
    params_data = defaultdict(list)
    for param in params:
        params_data[param._spec].append(param._local_tensor)

    total_norm_2 = torch.zeros((1,), dtype=torch.float32, device="cuda")
    dummy_overflow_buf = torch.zeros((1,), dtype=torch.int, device="cuda")
    for dtensor_spec, local_tensors in params_data.items():
        local_tensors = [t for t in local_tensors if t.numel() > 0]
        if len(local_tensors) == 0:
            norm = torch.zeros((1,), dtype=torch.float32, device="cuda")
        else:
            norm, _ = multi_tensor_applier(
                multi_tensor_l2norm,
                dummy_overflow_buf,
                [local_tensors],
                False,  # no per-parameter norm.
            )
        norm_2 = norm * norm
        for pg, placement in zip(
            dtensor_spec.device_mesh.get_all_groups(),
            dtensor_spec.placements,
        ):
            if placement.is_shard():
                torch.distributed.all_reduce(norm_2, op=torch.distributed.ReduceOp.SUM, group=pg)
            elif placement.is_replicate():
                # Replicated parameters are already summed across all ranks.
                pass
            else:
                raise RuntimeError(f"Unsupported placement {placement} for Megatron FSDP.")
        total_norm_2 += norm_2

    return total_norm_2.item() ** 0.5


<<<<<<< HEAD
def reduce_max_stat_across_model_parallel_group(stat: Optional[float], *, group) -> Optional[float]:
=======
def reduce_max_stat_across_model_parallel_group(
    stat: Optional[float], mp_group: "TorchProcessGroup"
) -> Optional[float]:
>>>>>>> 97ad8cc6
    """Calculates the max of a stat across the model parallel group.

    Handles cases where some ranks might have the stat as None (e.g., grad norm
    on ranks without an optimizer).

    Args:
        stat (float): The statistic value (or None) on the current rank.
<<<<<<< HEAD
        group: The process group to reduce across (typically pg_collection.mp).
=======
        mp_group: The process group to reduce across (typically pg_collection.mp).
>>>>>>> 97ad8cc6

    Returns:
        float: The maximum value of the statistic across the model parallel group,
               or None if all ranks had None.
    """
    if stat is None:
        stat = -1.0
    stat = torch.tensor([stat], dtype=torch.float32, device=torch.cuda.current_device())
<<<<<<< HEAD
    torch.distributed.all_reduce(stat, op=torch.distributed.ReduceOp.MAX, group=group)
=======
    torch.distributed.all_reduce(stat, op=torch.distributed.ReduceOp.MAX, group=mp_group)
>>>>>>> 97ad8cc6
    if stat.item() == -1.0:
        return None
    else:
        return stat.item()


<<<<<<< HEAD
def logical_and_across_model_parallel_group(input: bool, *, group) -> bool:
=======
def logical_and_across_model_parallel_group(input: bool, mp_group: "TorchProcessGroup") -> bool:
>>>>>>> 97ad8cc6
    """Performs a logical AND operation across the model parallel group.

    Args:
        input (bool): The boolean value on the current rank.
<<<<<<< HEAD
        group: The process group to reduce across (typically pg_collection.mp).
=======
        mp_group: The process group to reduce across (typically pg_collection.mp).
>>>>>>> 97ad8cc6

    Returns:
        bool: The result of the logical AND across all ranks in the group.
    """
    if input is True:
        input = 1
    else:
        input = 0
    input = torch.tensor([input], dtype=torch.int, device=torch.cuda.current_device())
<<<<<<< HEAD
    torch.distributed.all_reduce(input, op=torch.distributed.ReduceOp.MIN, group=group)
=======
    torch.distributed.all_reduce(input, op=torch.distributed.ReduceOp.MIN, group=mp_group)
>>>>>>> 97ad8cc6
    return bool(input.item())


def training_log(
    loss_dict: dict[str, torch.Tensor],
    total_loss_dict: dict[str, Any],
    learning_rate: Optional[float],
    decoupled_learning_rate: Optional[float],
    loss_scale: float,
    report_memory_flag: bool,
    skipped_iter: int,
    grad_norm: Optional[float],
    params_norm: Optional[float],
    num_zeros_in_grad: Optional[int],
    config: ConfigContainer,
    global_state: GlobalState,
    history_wct: list,
    model: list[MegatronModule],
) -> bool:
    """Log training stats (losses, learning rate, timings, etc.).

    Aggregates losses, logs metrics to TensorBoard and WandB (if enabled),
    and prints a formatted log string to the console on the last rank.

    Args:
        loss_dict (dict[str, torch.Tensor]): Dictionary of losses for the current step.
        total_loss_dict (dict[str, Any]): Dictionary to accumulate losses and stats
                                         across logging intervals.
        learning_rate (Optional[float]): Current learning rate.
        decoupled_learning_rate (Optional[float]): Current decoupled learning rate (if used).
        loss_scale (float): Current loss scale value.
        report_memory_flag (bool): Flag to indicate if memory usage should be reported.
        skipped_iter (int): 1 if the iteration was skipped, 0 otherwise.
        grad_norm (Optional[float]): Gradient norm if computed, else None.
        params_norm (Optional[float]): Parameter L2 norm if computed, else None.
        num_zeros_in_grad (Optional[int]): Number of zeros in gradient if computed, else None.
        config: The main configuration container.
        global_state: The global training state.
        history_wct (list): list of elapsed time per each iteration.
        model (list[MegatronModule]): megatron model state.

    Returns:
        bool: The updated report_memory_flag.
    """
    timers = global_state.timers
    train_state = global_state.train_state
    iteration = train_state.step
    writer = global_state.tensorboard_logger
    wandb_writer = global_state.wandb_logger
    energy_monitor = global_state.energy_monitor
    logger_config = config.logger
    train_config = config.train
    pg_collection = get_pg_collection(model)

    # Advanced, skipped, and Nan iterations.
    advanced_iters_key = "advanced iterations"
    skipped_iters_key = "skipped iterations"
    nan_iters_key = "nan iterations"
    # Advanced iterations.
    if not skipped_iter:
        total_loss_dict[advanced_iters_key] = total_loss_dict.get(advanced_iters_key, 0) + 1
    else:
        if advanced_iters_key not in total_loss_dict:
            total_loss_dict[advanced_iters_key] = 0
    # Skipped iterations.
    total_loss_dict[skipped_iters_key] = total_loss_dict.get(skipped_iters_key, 0) + skipped_iter
    got_nan = False
    for key in loss_dict:
        if not skipped_iter:
            total_loss_dict[key] = (
                total_loss_dict.get(key, torch.tensor([0.0], dtype=torch.float, device="cuda")) + loss_dict[key]
            )
        else:
            value = loss_dict[key].float().sum().item()
            is_nan = value == float("inf") or value == -float("inf") or value != value
            got_nan = got_nan or is_nan
    total_loss_dict[nan_iters_key] = total_loss_dict.get(nan_iters_key, 0) + int(got_nan)

    # Logging.
    timers_to_log = [
        "forward-backward",
        "forward-compute",
        "backward-compute",
        "batch-generator",
        "forward-recv",
        "forward-send",
        "backward-recv",
        "backward-send",
        "forward-send-forward-recv",
        "forward-send-backward-recv",
        "backward-send-forward-recv",
        "backward-send-backward-recv",
        "forward-backward-send-forward-backward-recv",
        "layernorm-grads-all-reduce",
        "embedding-grads-all-reduce",
        "all-grads-sync",
        "params-all-gather",
        "optimizer-copy-to-main-grad",
        "optimizer-unscale-and-check-inf",
        "optimizer-clip-main-grad",
        "optimizer-count-zeros",
        "optimizer-inner-step",
        "optimizer-copy-main-to-model-params",
        "optimizer",
    ]

    # Calculate batch size.
    batch_size = train_config.micro_batch_size * config.data_parallel_size * get_num_microbatches()

    total_iterations = total_loss_dict[advanced_iters_key] + total_loss_dict[skipped_iters_key]

    # learning rate will be None on ranks without trainable params, so we must gather across mp ranks
<<<<<<< HEAD
    learning_rate = reduce_max_stat_across_model_parallel_group(learning_rate, group=pg_collection.mp)
=======
    learning_rate = reduce_max_stat_across_model_parallel_group(learning_rate, mp_group=pg_collection.mp)
>>>>>>> 97ad8cc6
    # Tensorboard values.
    # Timer requires all the ranks to call.
    if logger_config.log_timers_to_tensorboard and (iteration % logger_config.tensorboard_log_interval == 0):
        reset_in_tb = False if hasattr(timers, "write_to_wandb") else True
        timers.write(timers_to_log, writer, iteration, normalizer=total_iterations, reset=reset_in_tb)
        if hasattr(timers, "write_to_wandb"):
            timers.write_to_wandb(timers_to_log, wandb_writer, iteration, normalizer=total_iterations, reset=True)

    if writer and (iteration % logger_config.tensorboard_log_interval == 0):
        if config.profiling:
            if config.profiling.record_memory_history and is_last_rank():
                snapshot = torch.cuda.memory._snapshot()
                from pickle import dump

                with open(config.profiling.memory_snapshot_path, "wb") as f:
                    dump(snapshot, f)
        if logger_config.log_throughput_to_tensorboard:
            throughput_report = report_throughput(
                iteration=iteration,
                train_config=train_config,
                seq_length=config.dataset.seq_length,
                history_wct=history_wct,
                window_size=logger_config.throughput_window_size,
            )
            for metric, value in throughput_report.items():
                writer.add_scalar(metric, value, iteration)
            if wandb_writer:
                wandb_writer.log(throughput_report, iteration)
        if logger_config.log_memory_to_tensorboard:
            memory_report = report_memory(memory_keys=logger_config.memory_keys)
            memory_report = {f"memory/{mem_stat}": val for (mem_stat, val) in memory_report.items()}
            for metric, value in memory_report.items():
                writer.add_scalar(metric, value, iteration)
            if wandb_writer:
                wandb_writer.log(memory_report, iteration)
        if logger_config.log_runtime_to_tensorboard:
            runtime_report = report_runtime(
                train_state=train_state,
                start_time=global_state.start_time,
                seq_length=config.dataset.seq_length,
                train_iters=train_config.train_iters,
                time_unit=logger_config.runtime_time_unit,
            )
            for metric, value in runtime_report.items():
                writer.add_scalar(metric, value, iteration)
            if wandb_writer:
                wandb_writer.log(runtime_report, iteration)
        if logger_config.log_l2_norm_grad_to_tensorboard:
            l2_report = report_l2_norm_grad(model)
            for metric, value in l2_report.items():
                writer.add_scalar(metric, value, iteration)
            if wandb_writer:
                wandb_writer.log(l2_report, iteration)
        if wandb_writer:
            wandb_writer.log({"samples vs steps": train_state.consumed_train_samples}, iteration)
        writer.add_scalar("learning-rate", learning_rate, iteration)
        writer.add_scalar("learning-rate vs samples", learning_rate, train_state.consumed_train_samples)
        if wandb_writer:
            wandb_writer.log({"learning-rate": learning_rate}, iteration)
        if config.optimizer.decoupled_lr is not None:
            writer.add_scalar("decoupled-learning-rate", decoupled_learning_rate, iteration)
        if global_state.train_state.skipped_train_samples > 0:
            writer.add_scalar("skipped-train-samples", global_state.train_state.skipped_train_samples, iteration)
            if wandb_writer:
                wandb_writer.log({"skipped-train-samples": global_state.train_state.skipped_train_samples}, iteration)
        writer.add_scalar("batch-size", batch_size, iteration)
        writer.add_scalar("batch-size vs samples", batch_size, global_state.train_state.consumed_train_samples)
        if wandb_writer:
            wandb_writer.log({"batch-size": batch_size}, iteration)
        for key in loss_dict:
            writer.add_scalar(key, loss_dict[key], iteration)
            writer.add_scalar(key + " vs samples", loss_dict[key], global_state.train_state.consumed_train_samples)
            if wandb_writer:
                wandb_writer.log({key: loss_dict[key]}, iteration)
        if logger_config.log_loss_scale_to_tensorboard:
            writer.add_scalar("loss-scale", loss_scale, iteration)
            writer.add_scalar("loss-scale vs samples", loss_scale, global_state.train_state.consumed_train_samples)
            if wandb_writer:
                wandb_writer.log({"loss-scale": loss_scale}, iteration)
        if logger_config.log_world_size_to_tensorboard:
            writer.add_scalar("world-size", get_world_size_safe(), iteration)
            writer.add_scalar(
                "world-size vs samples", get_world_size_safe(), global_state.train_state.consumed_train_samples
            )
            if wandb_writer:
                wandb_writer.log({"world-size": get_world_size_safe()}, iteration)
        if grad_norm is not None:
            writer.add_scalar("grad-norm", grad_norm, iteration)
            writer.add_scalar("grad-norm vs samples", grad_norm, global_state.train_state.consumed_train_samples)
            if wandb_writer:
                wandb_writer.log({"grad-norm": grad_norm}, iteration)
        if num_zeros_in_grad is not None:
            writer.add_scalar("num-zeros", num_zeros_in_grad, iteration)
            writer.add_scalar(
                "num-zeros vs samples", num_zeros_in_grad, global_state.train_state.consumed_train_samples
            )
            if wandb_writer:
                wandb_writer.log({"num-zeros": num_zeros_in_grad}, iteration)
        if params_norm is not None:
            writer.add_scalar("params-norm", params_norm, iteration)
            writer.add_scalar("params-norm vs samples", params_norm, global_state.train_state.consumed_train_samples)
            if wandb_writer:
                wandb_writer.log({"params-norm": params_norm}, iteration)

    if config.model.num_moe_experts is not None:
        moe_loss_scale = 1 / get_num_microbatches()
        track_names = []

        moe_router_load_balancing_type = config.model.moe_router_load_balancing_type
        if "aux_loss" in moe_router_load_balancing_type:
            track_names.append("load_balancing_loss")
        if "seq_aux_loss" in moe_router_load_balancing_type:
            track_names.append("seq_load_balancing_loss")
        if "global_aux_loss" in moe_router_load_balancing_type:
            track_names.append("global_load_balancing_loss")
        if config.model.moe_z_loss_coeff is not None:
            track_names.append("z_loss")
        track_moe_metrics(
            loss_scale=moe_loss_scale,
            iteration=iteration,
            writer=writer,
            wandb_writer=wandb_writer,
            total_loss_dict=total_loss_dict,
            per_layer_logging=config.model.moe_per_layer_logging,
            force_initialize=True,
            track_names=track_names,
            num_layers=config.model.num_layers,
            moe_layer_freq=config.model.moe_layer_freq,
            mtp_num_layers=config.model.mtp_num_layers,
        )
    if config.model.mtp_num_layers is not None:
        mtp_loss_scale = 1 / get_num_microbatches()
        MTPLossLoggingHelper.track_mtp_metrics(mtp_loss_scale, iteration, writer, wandb_writer, total_loss_dict)

    if iteration % logger_config.log_interval == 0:
        elapsed_time = timers("interval-time").elapsed(barrier=True)
        elapsed_time_per_iteration = elapsed_time / total_iterations

        # Calculate GPU utilization
        num_flops = num_floating_point_operations(config, batch_size)
        per_gpu_tf = num_flops / elapsed_time_per_iteration / get_world_size_safe() / 1e12
        print_rank_0(
            f"Step Time : {elapsed_time_per_iteration:.2f}s GPU utilization: {per_gpu_tf:.1f}MODEL_TFLOP/s/GPU"
        )

        if logger_config.log_throughput_to_tensorboard:
            if writer:
                writer.add_scalar("throughput/tflops/device", per_gpu_tf, iteration)
                writer.add_scalar("throughput/tflops", per_gpu_tf * get_world_size_safe(), iteration)
                if wandb_writer:
                    wandb_writer.log({"throughput/tflops/device": per_gpu_tf}, iteration)
                    wandb_writer.log({"throughput/tflops": per_gpu_tf * get_world_size_safe()}, iteration)

        if logger_config.log_timers_to_tensorboard:
            if writer:
                writer.add_scalar("iteration-time", elapsed_time_per_iteration, iteration)
            if wandb_writer:
                wandb_writer.log({"iteration-time": elapsed_time_per_iteration}, iteration)
        log_string = f" [{datetime.now().strftime('%Y-%m-%d %H:%M:%S')}]"
        log_string += " iteration {:8d}/{:8d} |".format(iteration, train_config.train_iters)
        log_string += " consumed samples: {:12d} |".format(global_state.train_state.consumed_train_samples)
        if global_state.train_state.skipped_train_samples > 0:
            log_string += " skipped samples: {:12d} |".format(global_state.train_state.skipped_train_samples)
        log_string += " elapsed time per iteration (ms): {:.1f} |".format(elapsed_time_per_iteration * 1000.0)

        if logger_config.log_throughput:
            log_string += f" throughput per GPU (TFLOP/s/GPU): {per_gpu_tf:.1f} |"

        if energy_monitor is not None:
            energy = (energy_monitor.lap() / total_iterations) / get_world_size_safe()
            power = energy / elapsed_time_per_iteration
            log_string += f" energy per GPU (J/iter/GPU): {energy:.1f} |"
            log_string += f" power per GPU (W/GPU): {power:.1f} |"
            if writer:
                writer.add_scalar("iter-energy/gpu", energy, iteration)
                writer.add_scalar("power/gpu", power, iteration)
            if wandb_writer:
                wandb_writer.log({"iter-energy/gpu": energy}, iteration)
                wandb_writer.log({"power/gpu": power}, iteration)

        # Decoupled_learning_rate should be not None only on first and last pipeline stage.
        log_string += f" learning rate: {learning_rate:.6E} |"
        if config.optimizer.decoupled_lr is not None and (
            is_pp_first_stage(pg_collection.pp) or is_pp_last_stage(pg_collection.pp)
        ):
            assert decoupled_learning_rate is not None
            log_string += f" decoupled learning rate: {decoupled_learning_rate:.6E} |"
        else:
            assert decoupled_learning_rate is None
        log_string += f" global batch size: {batch_size:5d} |"
        for key in total_loss_dict:
            if key not in [advanced_iters_key, skipped_iters_key, nan_iters_key]:
                avg = total_loss_dict[key].item() / float(max(1, total_loss_dict[advanced_iters_key]))
                if avg > 0.0:
                    log_string += " {}: {:.6E} |".format(key, avg)
                total_loss_dict[key] = torch.tensor([0.0], dtype=torch.float, device="cuda")
        log_string += f" loss scale: {loss_scale:.1f} |"
        if grad_norm is not None:
            log_string += f" grad norm: {grad_norm:.3f} |"
        if num_zeros_in_grad is not None:
            log_string += f" num zeros: {num_zeros_in_grad} |"
        if params_norm is not None:
            log_string += f" params norm: {params_norm:.3f} |"
        log_string += " number of skipped iterations: {:3d} |".format(total_loss_dict[skipped_iters_key])
        log_string += " number of nan iterations: {:3d} |".format(total_loss_dict[nan_iters_key])
        total_loss_dict[advanced_iters_key] = 0
        total_loss_dict[skipped_iters_key] = 0
        total_loss_dict[nan_iters_key] = 0
        print_rank_last(log_string)
        if report_memory_flag:
            # Report memory after optimizer state has been initialized.
            if torch.distributed.get_rank() == 0:
                num_microbatches = get_num_microbatches()
                report_theoretical_memory(config, num_microbatches=num_microbatches, verbose=True)
            memory_string = f"(after {iteration} iterations) memory (GB)"
            for metric, value in report_memory(logger_config.memory_keys).items():
                memory_string += f" | {metric}: {value}"
            if torch.distributed.get_rank(group=pg_collection.dp) == 0:
                print("[Rank {}] {}".format(torch.distributed.get_rank(), memory_string), flush=True)
            report_memory_flag = False
        timers.log(timers_to_log, normalizer=logger_config.log_interval)

    return report_memory_flag


def report_memory(memory_keys: Optional[dict[str, str]]) -> dict:
    """
    Logs the memory usage of the model.
    This metric calls the torch memory stats API for CUDA and reports different memory statistics.
    The following statistics are recorded:
    +------------------------+----------------------------------------------------------------------------------------+
    | Statistic              | Description                                                                            |
    +========================+========================================================================================+
    | current_allocated_mem  | Current amount of allocated memory in gigabytes.                                       |
    +------------------------+----------------------------------------------------------------------------------------+
    | current_active_mem     | Current amount of active memory in gigabytes at the time of recording.                 |
    +------------------------+----------------------------------------------------------------------------------------+
    | current_inactive_mem   | Current amount of inactive, non-releaseable memory in gigabytes.                       |
    +------------------------+----------------------------------------------------------------------------------------+
    | current_reserved_mem   | Current amount of reserved memory in gigabytes at the time of recording.               |
    +------------------------+----------------------------------------------------------------------------------------+
    | peak_allocated_mem     | Peak amount of allocated memory in gigabytes.                                          |
    +------------------------+----------------------------------------------------------------------------------------+
    | peak_active_mem        | Peak amount of active memory in gigabytes at the time of recording.                    |
    +------------------------+----------------------------------------------------------------------------------------+
    | peak_inactive_mem      | Peak amount of inactive, non-releaseable memory in gigabytes at the time of recording. |
    +------------------------+----------------------------------------------------------------------------------------+
    | peak_reserved_mem      | Peak amount of reserved memory in gigabytes at the time of recording.                  |
    +------------------------+----------------------------------------------------------------------------------------+
    | alloc_retries          | Number of failed cudaMalloc calls that result in a cache flush and retry.              |
    +------------------------+----------------------------------------------------------------------------------------+
    Args:
        memory_keys (dict[str, str], optional): A dict specifying memory statistics to log. Keys
            are the names of memory statistics to log from `torch.cuda.memory_stats()`, and values
            are the names they will be logged under. If not provided, the above statistics are
            logged. Defaults to None.
    Returns:
        Memory metrics dictionary.
    """

    memory_stats = torch.cuda.memory_stats()
    memory_keys = memory_keys if memory_keys else MEMORY_KEYS

    # simplify and reformat the memory_stats
    memory_report = {}
    for torch_name, name in memory_keys.items():
        if torch_name in memory_stats:
            # Convert to gigabytes
            if "bytes" in torch_name:
                gigabytes = memory_stats[torch_name] / 1.0e9
                # Round to preserve 5 significant digits
                if gigabytes != 0:
                    order_of_magnitude = int(math.floor(math.log10(abs(gigabytes))))
                    gigabytes = round(gigabytes, -order_of_magnitude + 4)
                memory_report[name.replace("bytes", "gigabytes")] = gigabytes
            else:
                memory_report[name] = memory_stats[torch_name]

    return memory_report


def report_l2_norm_grad(model: list[MegatronModule]) -> dict:
    """
    Computes and logs the L2 norm of gradients.
    L2 norms are calculated after the reduction of gradients across GPUs. This function iterates over the parameters
    of the model and may cause a reduction in throughput while training large models. In order to ensure the
    correctness of the norm, this function should be called after gradient unscaling in cases where gradients
    are scaled.
    The following statistics are recorded:
    +-----------------------------------------------+-----------------------------------------------------+
    | Key                                           | Logged data                                         |
    +===============================================+=====================================================+
    |                                               | L2 norm of the gradients of all parameters in       |
    | ``l2_norm/grad/global``                       | the model.                                          |
    +-----------------------------------------------+-----------------------------------------------------+
    |                                               | Layer-wise L2 norms                                 |
    | ``l2_norm/grad/LAYER_NAME``                   |                                                     |
    |                                               |                                                     |
    +-----------------------------------------------+-----------------------------------------------------+
    Args:
        model (Union[MegatronModule, list[MegatronModule]]): megatron model state.
    Returns:
        Dictionary with L2 norms for each layer.
    """
    norm = 0.0
    optimizer_metrics = {}

    for model_chunk in model:
        for name, p in model_chunk.named_parameters():
            if p.main_grad is not None and p.requires_grad:
                if f"l2_norm/grad/{name}" not in optimizer_metrics:
                    param_grad_norm = torch.linalg.vector_norm(p.main_grad)
                    optimizer_metrics[f"l2_norm/grad/{name}"] = param_grad_norm

        for metric in optimizer_metrics:
            if metric.startswith("l2_norm/grad"):
                norm += optimizer_metrics[metric] ** 2

        optimizer_metrics["l2_norm/grad/global"] = norm**0.5

        for metric in optimizer_metrics:
            if isinstance(optimizer_metrics[metric], torch.Tensor):
                optimizer_metrics[metric] = optimizer_metrics[metric].item()

    return optimizer_metrics


def report_runtime(
    train_state: TrainState, start_time: int, seq_length: int, train_iters: int, time_unit: str = "seconds"
) -> dict:
    """
    Estimates total training time.
    The training time is computed by taking the time elapsed for the current duration and multiplying
    out to the full extended length of the training run.
    This metric provides a best attempt estimate. This estimate may be inaccurate if throughput
    changes through training or other significant changes are made to the model or dataloader.
    The following statistics are recorded:
    +-----------------------------+-------------------------------+
    | Key                         | Logged data                   |
    +=============================+===============================+
    | `time/remaining_estimate`   | Estimated time to completion  |
    +-----------------------------+-------------------------------+
    | `time/tokens`               | Number of consumed tokens     |
    +-----------------------------+-------------------------------+
    | `time/samples`              | Number of consumed samples    |
    +-----------------------------+-------------------------------+
    | `time/batches`              | Number of consumed batches    |
    +-----------------------------+-------------------------------+
    | `time/total`                | Total training time           |
    +-----------------------------+-------------------------------+
    Args:
        train_state,
        start_time (int): time when training was started.
        seq_length (int): model sequence length.
        train_iters (int): number of train iters to be done per training.
        time_unit (str, optional): Time unit to use for `time` logging. Can be one of
            'seconds', 'minutes', 'hours', or 'days'. Defaults to 'hours'.
    """
    elapsed_dur = train_state.step / train_iters

    divider = 1
    if time_unit == "seconds":
        divider = 1
    elif time_unit == "minutes":
        divider = 60
    elif time_unit == "hours":
        divider = 60 * 60
    elif time_unit == "days":
        divider = 60 * 60 * 24
    else:
        raise ValueError(
            f'Invalid time_unit: {time_unit}. Must be one of "seconds", "minutes", "hours", or "days".',
        )

    time_metrics = {}
    elapsed_time = time.time() - start_time
    rate = elapsed_time / elapsed_dur
    remaining_time = rate * (1 - elapsed_dur)
    time_metrics["time/remaining_estimate"] = remaining_time / divider

    time_metrics["time/tokens"] = train_state.consumed_train_samples * seq_length
    time_metrics["time/samples"] = train_state.consumed_train_samples
    time_metrics["time/batches"] = train_state.step
    time_metrics["time/total"] = (time.time() - start_time) / divider

    return time_metrics


def report_throughput(
    train_config: TrainingConfig,
    iteration: int,
    seq_length: int,
    history_wct: list,
    window_size: int,
) -> dict:
    """
    Logs the training throughput and utilization.
    The training throughput is logged on the event once we have reached the `window_size` threshold.
    The following statistics are recorded:
    +-------------------------------------+-----------------------------------------------------------+
    | Key                                 | Logged data                                               |
    +=====================================+===========================================================+
    |                                     | Rolling average (over `window_size` most recent           |
    | `throughput/batches_per_sec`        | batches) of the number of batches processed per second.   |
    |                                     |                                                           |
    +-------------------------------------+-----------------------------------------------------------+
    |                                     | Rolling average (over `window_size` most recent           |
    | `throughput/samples_per_sec`        | batches) of the number of samples processed per second.   |
    |                                     |                                                           |
    +-------------------------------------+-----------------------------------------------------------+
    |                                     | Rolling average (over `window_size` most recent           |
    | `throughput/tokens_per_sec`         | batches) of the number of tokens processed per second.    |
    |                                     | Only logged if dataspec returns tokens per batch.         |
    +-------------------------------------+-----------------------------------------------------------+
    | `throughput/device/batches_per_sec` | `throughput/batches_per_sec` divided by world size.       |
    +-------------------------------------+-----------------------------------------------------------+
    | `throughput/device/samples_per_sec` | `throughput/samples_per_sec` divided by world size.       |
    +-------------------------------------+-----------------------------------------------------------+
    |                                     | `throughput/tokens_per_sec` divided by world size. Only   |
    | `throughput/device/tokens_per_sec`  | logged if dataspec returns tokens per batch.              |
    |                                     |                                                           |
    +-------------------------------------+-----------------------------------------------------------+
    Args:
        train_config (TrainingConfig): model train config.
        iteration (int): current train iteration.
        seq_length (int): model sequence length.
        history_wct (list): list of elapsed time per each iteration.
        window_size (int, optional): Number of batches to use for a rolling average of throughput.
    Returns:
        Dictionary with throughput metrics.
    """
    if iteration >= window_size:
        history_iters = [i for i in range(iteration - window_size + 1, iteration + 1)]
        history_samples = [i * train_config.global_batch_size for i in history_iters]
        history_tokens = [i * seq_length for i in history_samples]
        world_size = get_world_size_safe()
        elapsed_batches = len(history_samples) - 1
        elapsed_samples = int(history_samples[-1]) - int(history_samples[0])
        elapsed_tokens = int(history_tokens[-1]) - int(history_tokens[0])
        elapsed_wct = history_wct[-1] - history_wct[0]

        # Skip throughput calculation if elapsed_wct is zero or negative
        # This can happen during checkpoint resumption when history_wct is reinitialized
        # and the first few iterations are very fast or have identical timestamps
        if elapsed_wct <= 0:
            print_rank_0(
                f"Warning: elapsed_wct is {elapsed_wct}, skipping throughput calculation at iteration {iteration}"
            )
            return {}

        batches_per_sec = elapsed_batches / elapsed_wct
        samples_per_sec = elapsed_samples / elapsed_wct
        dev_batches_per_sec = batches_per_sec / world_size
        dev_samples_per_sec = samples_per_sec / world_size
        metrics = {
            "throughput/batches_per_sec": batches_per_sec,
            "throughput/samples_per_sec": samples_per_sec,
            "throughput/device/batches_per_sec": dev_batches_per_sec,
            "throughput/device/samples_per_sec": dev_samples_per_sec,
            "throughput/micro_batch_size": train_config.micro_batch_size,
            "throughput/global_batch_size": train_config.global_batch_size,
        }
        if elapsed_tokens > 0:
            tokens_per_sec = elapsed_tokens / elapsed_wct
            dev_tokens_per_sec = tokens_per_sec / world_size
            metrics.update({"throughput/tokens_per_sec": tokens_per_sec})
            metrics.update({"throughput/device/tokens_per_sec": dev_tokens_per_sec})

        return metrics

    return {}


def prepare_forward_step_func(forward_step_func: ForwardStepCallable, state: GlobalState) -> ForwardStepCallable:
    """Convenience function to check and inject GlobalState in one call.

    This combines needs_global_state_injection() and maybe_inject_state() for cleaner code.
    Call this once at the beginning of train() or evaluate() to prevent creating new
    partial objects every iteration.

    Wrapping once is safe since:
    - functools.partial stores a reference to the state object, not a copy
    - When state.train_state.step or other fields change, the partial sees those changes
    - No staleness issues because GlobalState is mutable and passed by reference

    Functor support:
    - Works with both regular functions (def forward_step(...)) and callable classes
    - For functors: inspect.signature() inspects the __call__ method
    - For functors: partial(functor_instance, state) preserves functor's internal state
    - Example: If functor has self.call_count, it still increments correctly

    Args:
        forward_step_func: The original forward step function or functor
        state: The GlobalState object to inject if needed

    Returns:
        The wrapped function (if injection needed) or original function
    """
    needs_injection = needs_global_state_injection(forward_step_func)
    return maybe_inject_state(forward_step_func, state, needs_injection=needs_injection)


def needs_global_state_injection(forward_step_func: ForwardStepCallable) -> bool:
    """Check if a forward step function needs GlobalState injection.

    This function does the signature inspection once to determine if state should be injected.
    It's more efficient than repeated signature inspection in the training loop.

    Detection logic:
    1. First checks for GlobalState type annotation in any parameter
    2. Falls back to checking if first parameter is named 'state' or 'global_state'

    Args:
        forward_step_func: The forward step function to inspect.

    Returns:
        True if GlobalState should be injected, False otherwise.
    """
    signature = inspect.signature(forward_step_func)
    parameters = signature.parameters
    param_names = list(parameters.keys())

    # Check for GlobalState type annotation in any parameter
    for param_name, param in parameters.items():
        if param.annotation != inspect.Parameter.empty:
            # Handle both direct GlobalState and string annotations
            if (
                param.annotation == GlobalState
                or (isinstance(param.annotation, str) and "GlobalState" in param.annotation)
                or (hasattr(param.annotation, "__name__") and param.annotation.__name__ == "GlobalState")
            ):
                # Found GlobalState annotation - needs injection
                return True

    # Fallback: Check if the first parameter is named 'state' or 'global_state'
    return param_names and param_names[0] in ("state", "global_state")


def maybe_inject_state(
    forward_step_func: ForwardStepCallable, state: GlobalState, needs_injection: Optional[bool] = None
) -> ForwardStepCallable:
    """Optionally inject GlobalState into forward_step functions that expect it.

    Determines whether to inject state by inspecting function signature:
    1. First checks for GlobalState type annotation in any parameter
    2. Falls back to checking if first parameter is named 'state'
    3. Otherwise assumes the function doesn't expect state

    Supported signatures:
    - (data_iterator, model) → no injection
    - (data_iterator, model, return_schedule_plan) → no injection
    - (state: GlobalState, data_iterator, model) → inject state
    - (state: GlobalState, data_iterator, model, return_schedule_plan) → inject state
    - (state, data_iterator, model) → inject state (fallback to name-based detection)

    Args:
        forward_step_func: The original forward step function.
        state: The GlobalState object to potentially inject.
        needs_injection: Whether injection is needed (optional, will be inspected if None).
                        Pass this to avoid repeated signature inspection in training loops.

    Returns:
        The original function or a partial function with GlobalState injected.
    """
    if needs_injection is None:
        needs_injection = needs_global_state_injection(forward_step_func)

    if needs_injection:
        return partial(forward_step_func, state)
    else:
        return forward_step_func<|MERGE_RESOLUTION|>--- conflicted
+++ resolved
@@ -275,13 +275,9 @@
     return total_norm_2.item() ** 0.5
 
 
-<<<<<<< HEAD
-def reduce_max_stat_across_model_parallel_group(stat: Optional[float], *, group) -> Optional[float]:
-=======
 def reduce_max_stat_across_model_parallel_group(
     stat: Optional[float], mp_group: "TorchProcessGroup"
 ) -> Optional[float]:
->>>>>>> 97ad8cc6
     """Calculates the max of a stat across the model parallel group.
 
     Handles cases where some ranks might have the stat as None (e.g., grad norm
@@ -289,11 +285,7 @@
 
     Args:
         stat (float): The statistic value (or None) on the current rank.
-<<<<<<< HEAD
-        group: The process group to reduce across (typically pg_collection.mp).
-=======
         mp_group: The process group to reduce across (typically pg_collection.mp).
->>>>>>> 97ad8cc6
 
     Returns:
         float: The maximum value of the statistic across the model parallel group,
@@ -302,31 +294,19 @@
     if stat is None:
         stat = -1.0
     stat = torch.tensor([stat], dtype=torch.float32, device=torch.cuda.current_device())
-<<<<<<< HEAD
-    torch.distributed.all_reduce(stat, op=torch.distributed.ReduceOp.MAX, group=group)
-=======
     torch.distributed.all_reduce(stat, op=torch.distributed.ReduceOp.MAX, group=mp_group)
->>>>>>> 97ad8cc6
     if stat.item() == -1.0:
         return None
     else:
         return stat.item()
 
 
-<<<<<<< HEAD
-def logical_and_across_model_parallel_group(input: bool, *, group) -> bool:
-=======
 def logical_and_across_model_parallel_group(input: bool, mp_group: "TorchProcessGroup") -> bool:
->>>>>>> 97ad8cc6
     """Performs a logical AND operation across the model parallel group.
 
     Args:
         input (bool): The boolean value on the current rank.
-<<<<<<< HEAD
-        group: The process group to reduce across (typically pg_collection.mp).
-=======
         mp_group: The process group to reduce across (typically pg_collection.mp).
->>>>>>> 97ad8cc6
 
     Returns:
         bool: The result of the logical AND across all ranks in the group.
@@ -336,11 +316,7 @@
     else:
         input = 0
     input = torch.tensor([input], dtype=torch.int, device=torch.cuda.current_device())
-<<<<<<< HEAD
-    torch.distributed.all_reduce(input, op=torch.distributed.ReduceOp.MIN, group=group)
-=======
     torch.distributed.all_reduce(input, op=torch.distributed.ReduceOp.MIN, group=mp_group)
->>>>>>> 97ad8cc6
     return bool(input.item())
 
 
@@ -453,11 +429,7 @@
     total_iterations = total_loss_dict[advanced_iters_key] + total_loss_dict[skipped_iters_key]
 
     # learning rate will be None on ranks without trainable params, so we must gather across mp ranks
-<<<<<<< HEAD
-    learning_rate = reduce_max_stat_across_model_parallel_group(learning_rate, group=pg_collection.mp)
-=======
     learning_rate = reduce_max_stat_across_model_parallel_group(learning_rate, mp_group=pg_collection.mp)
->>>>>>> 97ad8cc6
     # Tensorboard values.
     # Timer requires all the ranks to call.
     if logger_config.log_timers_to_tensorboard and (iteration % logger_config.tensorboard_log_interval == 0):
