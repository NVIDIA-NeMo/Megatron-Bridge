--- conflicted
+++ resolved
@@ -22,20 +22,6 @@
     NVIDIAMambaHybridProvider8B,
     NVIDIAMambaProvider8B,
 )
-<<<<<<< HEAD
-from megatron.bridge.models.mamba.nemotron_h_bridge import NemotronHBridge
-from megatron.bridge.models.mamba.nemotron_h_provider import (
-    NemotronHModel4BProvider,
-    NemotronHModel8BProvider,
-    NemotronHModel47BProvider,
-    NemotronHModel56BProvider,
-    NemotronHModelProvider,
-    NemotronNano9Bv2Provider,
-    NemotronNano12Bv2Provider,
-    NemotronNanoNext3Bv2Provider,
-)
-=======
->>>>>>> 8c03a22a
 
 
 __all__ = [
@@ -47,5 +33,4 @@
     "MambaProvider780M",
     "NVIDIAMambaHybridProvider8B",
     "NVIDIAMambaProvider8B",
-    "NemotronNanoNext3Bv2Provider",
 ]