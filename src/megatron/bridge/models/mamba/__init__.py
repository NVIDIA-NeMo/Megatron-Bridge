# Copyright (c) 2025, NVIDIA CORPORATION.  All rights reserved.
#
# Licensed under the Apache License, Version 2.0 (the "License");
# you may not use this file except in compliance with the License.
# You may obtain a copy of the License at
#
#     http://www.apache.org/licenses/LICENSE-2.0
#
# Unless required by applicable law or agreed to in writing, software
# distributed under the License is distributed on an "AS IS" BASIS,
# WITHOUT WARRANTIES OR CONDITIONS OF ANY KIND, either express or implied.
# See the License for the specific language governing permissions and
# limitations under the License.

from megatron.bridge.models.mamba.mamba_provider import (
    MambaProvider,
    MambaProvider1_3B,
    MambaProvider2_7B,
    MambaProvider130M,
    MambaProvider370M,
    MambaProvider780M,
    NVIDIAMambaHybridProvider8B,
    NVIDIAMambaProvider8B,
)
<<<<<<< HEAD
from megatron.bridge.models.mamba.nemotron_h_bridge import NemotronHBridge
from megatron.bridge.models.mamba.nemotron_h_provider import (
    NemotronHModel4BProvider,
    NemotronHModel8BProvider,
    NemotronHModel47BProvider,
    NemotronHModel56BProvider,
    NemotronHModelProvider,
    NemotronNano9Bv2Provider,
    NemotronNano12Bv2Provider,
    NemotronNanoNext3Bv2Provider,
)
=======
>>>>>>> 88d7d014


__all__ = [
    "MambaProvider",
    "MambaProvider1_3B",
    "MambaProvider2_7B",
    "MambaProvider130M",
    "MambaProvider370M",
    "MambaProvider780M",
    "NVIDIAMambaHybridProvider8B",
    "NVIDIAMambaProvider8B",
    "NemotronNanoNext3Bv2Provider",
]<|MERGE_RESOLUTION|>--- conflicted
+++ resolved
@@ -22,20 +22,9 @@
     NVIDIAMambaHybridProvider8B,
     NVIDIAMambaProvider8B,
 )
-<<<<<<< HEAD
-from megatron.bridge.models.mamba.nemotron_h_bridge import NemotronHBridge
 from megatron.bridge.models.mamba.nemotron_h_provider import (
-    NemotronHModel4BProvider,
-    NemotronHModel8BProvider,
-    NemotronHModel47BProvider,
-    NemotronHModel56BProvider,
-    NemotronHModelProvider,
-    NemotronNano9Bv2Provider,
-    NemotronNano12Bv2Provider,
     NemotronNanoNext3Bv2Provider,
 )
-=======
->>>>>>> 88d7d014
 
 
 __all__ = [
