# Copyright (c) 2025, NVIDIA CORPORATION.  All rights reserved.
#
# Licensed under the Apache License, Version 2.0 (the "License");
# you may not use this file except in compliance with the License.
# You may obtain a copy of the License at
#
#     http://www.apache.org/licenses/LICENSE-2.0
#
# Unless required by applicable law or agreed to in writing, software
# distributed under the License is distributed on an "AS IS" BASIS,
# WITHOUT WARRANTIES OR CONDITIONS OF ANY KIND, either express or implied.
# See the License for the specific language governing permissions and
# limitations under the License.

import logging
from dataclasses import dataclass

import torch
import torch.nn.functional as F

from megatron.bridge.models.mamba.mamba_provider import MambaProvider


logger = logging.getLogger(__name__)


def nemotron_h_activation_func(x: torch.Tensor) -> torch.Tensor:
    """Nemotron-H activation function: torch.pow(F.relu(x), 2)"""
    return torch.pow(F.relu(x), 2)

def nemotron_h_mamba_stack_spec(config):
    """Custom mamba stack spec that properly uses the activation_func from config."""
    from megatron.core.models.mamba.mamba_layer_specs import mamba_stack_spec
    from megatron.core.transformer.spec_utils import ModuleSpec
    from megatron.core.transformer.mlp import MLPSubmodules
    from megatron.core.transformer.transformer_layer import TransformerLayerSubmodules
    import copy
    
    # Get the default spec - it might be a function or already a ModuleSpec
    if callable(mamba_stack_spec):
        spec = mamba_stack_spec()
    else:
        spec = mamba_stack_spec
    
    # Create a deep copy to avoid modifying the original spec
    spec = copy.deepcopy(spec)
    
    # Ensure we have a valid activation function
    activation_func = getattr(config, 'activation_func', None)
    if activation_func is None:
        print("WARNING: activation_func is None in mamba_stack_spec, using nemotron_h_activation_func")
        activation_func = nemotron_h_activation_func
    else:
        print(f"INFO: Using activation_func from config: {activation_func}")
    
    # Update the MLP layer to use the activation function from config
    if hasattr(spec, 'submodules') and hasattr(spec.submodules, 'mlp_layer'):
        mlp_layer = spec.submodules.mlp_layer
        if hasattr(mlp_layer, 'submodules') and hasattr(mlp_layer.submodules, 'mlp'):
            mlp_spec = mlp_layer.submodules.mlp
            if hasattr(mlp_spec, 'submodules'):
                old_submodules = mlp_spec.submodules
                if hasattr(old_submodules, '_asdict'):
                    mlp_dict = old_submodules._asdict()
                    mlp_dict['activation_func'] = activation_func
                    mlp_spec.submodules = type(old_submodules)(**mlp_dict)
                else:
                    mlp_spec.submodules.activation_func = activation_func
                print(f"INFO: Set activation_func in MLP submodules via: {activation_func}")
    
    return spec


@dataclass
class NemotronHModelProvider(MambaProvider):
    """Configuration for Nemotron-H models."""

    seq_length: int = 8192
    mamba_num_groups: int = 8
    mamba_head_dim: int = 64
    num_query_groups: int = 8
    make_vocab_size_divisible_by: int = 128
    activation_func: callable = nemotron_h_activation_func
    masked_softmax_fusion: bool = True
    apply_query_key_layer_scaling: bool = False
    persist_layer_norm: bool = True
    attention_softmax_in_fp32: bool = False
    first_last_layers_bf16: bool = True
    is_hybrid_model: bool = True

<<<<<<< HEAD
    # MoE
    moe_aux_loss_coeff: float = 0.0001
    moe_router_score_function: str = "sigmoid"
    moe_router_enable_expert_bias: bool = True
    moe_router_load_balancing_type: str = "seq_aux_loss"
    moe_router_dtype: str = "fp32"
    moe_grouped_gemm: bool = True
    moe_token_dispatcher_type: str = "alltoall"
    moe_permute_fusion: bool = True
    moe_shared_expert_overlap: bool = True
=======
    def __post_init__(self):
        super().__post_init__()
        # Override the mamba_stack_spec to use our custom one that properly handles activation_func
        self.mamba_stack_spec = lambda: nemotron_h_mamba_stack_spec(self)
        
        # Ensure activation_func is not None
        if self.activation_func is None:
            print("WARNING: activation_func is None in __post_init__, setting to nemotron_h_activation_func")
            self.activation_func = nemotron_h_activation_func
        else:
            print(f"INFO: activation_func is properly set to {self.activation_func}")
>>>>>>> 6acea24d


@dataclass
class NemotronHModel4BProvider(NemotronHModelProvider):
    """Configuration for a 4B parameter Nemotron-H model."""

    hybrid_override_pattern: str = "M-M-M-M*-M-M-M-M-M*-M-M-M-M-M*-M-M-M-M-M*-M-M-M-M-M-"
    num_layers: int = 52
    hidden_size: int = 3072
    mamba_num_heads: int = 112
    kv_channels: int = 128
    mamba_state_dim: int = 128
    ffn_hidden_size: int = 12288
    num_attention_heads: int = 32
    use_mamba_mem_eff_path: bool = False


@dataclass
class NemotronHModel8BProvider(NemotronHModelProvider):
    """Configuration for a 8B parameter Nemotron-H model."""

    hybrid_override_pattern: str = "M-M-M-M*-M-M-M-M-M*-M-M-M-M-M*-M-M-M-M-M*-M-M-M-M-M-"
    num_layers: int = 52
    hidden_size: int = 4096
    mamba_state_dim: int = 128
    mamba_num_heads: int = 128
    ffn_hidden_size: int = 21504
    num_attention_heads: int = 32


@dataclass
class NemotronHModel47BProvider(NemotronHModelProvider):
    """Configuration for a 47B parameter Nemotron-H model."""

    hybrid_override_pattern: str = (
        "M-M-M-M-M-M-M-M-M*-M-M-M-M-M-M-M-M-M-M*-M-M-M-M-M*-M-M-M-M-M*-M-M-M-M-M-M-M---MM---M-M*-M-M-M-M-M-"
    )
    num_layers: int = 98
    hidden_size: int = 8192
    mamba_state_dim: int = 256
    mamba_num_heads: int = 256
    ffn_hidden_size: int = 30720
    num_attention_heads: int = 64


@dataclass
class NemotronHModel56BProvider(NemotronHModelProvider):
    """Configuration for a 56B parameter Nemotron-H model."""

    hybrid_override_pattern: str = (
        "M-M-M-M*-M-M-M-M-M*-M-M-M-M-M*-M-M-M-M-M*-M-M-M-M-M*-M-M-M-M-M*-M-M-M-M-"
        "M*-M-M-M-M-M*-M-M-M-M-M*-M-M-M-M-M*-M-M-M-M-M-"
    )
    num_layers: int = 118
    hidden_size: int = 8192
    mamba_state_dim: int = 256
    mamba_num_heads: int = 256
    ffn_hidden_size: int = 32768
    num_attention_heads: int = 64


@dataclass
class NemotronNano9Bv2Provider(NemotronHModelProvider):
    """Configuration for a 9B parameter Nemotron Nano v2 model."""

    hybrid_override_pattern: str = "M-M-M-MM-M-M-M*-M-M-M*-M-M-M-M*-M-M-M-M*-M-MM-M-M-M-M-M-"
    num_layers: int = 56
    hidden_size: int = 4480
    mamba_num_heads: int = 128
    mamba_state_dim: int = 128
    ffn_hidden_size: int = 15680
    num_attention_heads: int = 40
    mamba_head_dim: int = 80
    seq_length: int = 131072


@dataclass
class NemotronNano12Bv2Provider(NemotronHModelProvider):
    """Configuration for a 12B parameter Nemotron Nano v2 model."""

    hybrid_override_pattern: str = "M-M-M-M*-M-M-M-M*-M-M-M-M*-M-M-M-M*-M-M-M-M*-M-M-M-M*-M-M-M-M-"
    num_layers: int = 62
    hidden_size: int = 5120
    mamba_num_heads: int = 128
    mamba_state_dim: int = 128
    ffn_hidden_size: int = 20480
    num_attention_heads: int = 40
    mamba_head_dim: int = 80
    seq_length: int = 131072


@dataclass
class NemotronNanoNext3Bv2Provider(NemotronHModelProvider):
    """Configuration for a 3B parameter Nemotron Nano Next v2 model."""

    hybrid_override_pattern: str = "MEMEM*EMEM*EMEM*EMEM*EMEMEM*EMEMEM*EMEMEM*EMEMEM*EMEME"
    num_layers: int = 54
    hidden_size: int = 268
    mamba_num_heads: int = 64
    kv_channels: int = 128
    mamba_state_dim: int = 128
    ffn_hidden_size: int = 1856
    num_attention_heads: int = 32
    mamba_head_dim: int = 64
    num_moe_experts: int = 128
    moe_ffn_hidden_size: int = 1856
    moe_shared_expert_intermediate_size: int = 3712  # 1856 * 2 shared expert
    moe_router_topk: int = 6
    moe_router_topk_scaling_factor: float = 2.5<|MERGE_RESOLUTION|>--- conflicted
+++ resolved
@@ -88,7 +88,6 @@
     first_last_layers_bf16: bool = True
     is_hybrid_model: bool = True
 
-<<<<<<< HEAD
     # MoE
     moe_aux_loss_coeff: float = 0.0001
     moe_router_score_function: str = "sigmoid"
@@ -99,7 +98,7 @@
     moe_token_dispatcher_type: str = "alltoall"
     moe_permute_fusion: bool = True
     moe_shared_expert_overlap: bool = True
-=======
+    
     def __post_init__(self):
         super().__post_init__()
         # Override the mamba_stack_spec to use our custom one that properly handles activation_func
@@ -111,7 +110,6 @@
             self.activation_func = nemotron_h_activation_func
         else:
             print(f"INFO: activation_func is properly set to {self.activation_func}")
->>>>>>> 6acea24d
 
 
 @dataclass
