# Copyright (c) 2025, NVIDIA CORPORATION.  All rights reserved.
#
# Licensed under the Apache License, Version 2.0 (the "License");
# you may not use this file except in compliance with the License.
# You may obtain a copy of the License at
#
#     http://www.apache.org/licenses/LICENSE-2.0
#
# Unless required by applicable law or agreed to in writing, software
# distributed under the License is distributed on an "AS IS" BASIS,
# WITHOUT WARRANTIES OR CONDITIONS OF ANY KIND, either express or implied.
# See the License for the specific language governing permissions and
# limitations under the License.

import logging
from dataclasses import dataclass

import torch
import torch.nn.functional as F

from megatron.bridge.models.mamba.mamba_provider import MambaProvider


logger = logging.getLogger(__name__)


@dataclass
class NemotronHModelProvider(MambaProvider):
    """Configuration for Nemotron-H models."""

    seq_length: int = 8192
    mamba_num_groups: int = 8
    mamba_head_dim: int = 64
    num_query_groups: int = 8
    make_vocab_size_divisible_by: int = 128
    activation_func: callable = lambda x: torch.pow(F.relu(x), 2)
    masked_softmax_fusion: bool = True
    apply_query_key_layer_scaling: bool = False
    persist_layer_norm: bool = True
    attention_softmax_in_fp32: bool = False
    first_last_layers_bf16: bool = True
    is_hybrid_model: bool = True

    # MoE
    moe_aux_loss_coeff: float = 0.0001
    moe_router_score_function: str = "sigmoid"
    moe_router_enable_expert_bias: bool = True
    moe_router_load_balancing_type: str = "seq_aux_loss"
    moe_router_dtype: str = "fp32"
    moe_grouped_gemm: bool = True
    moe_token_dispatcher_type: str = "alltoall"
    moe_permute_fusion: bool = True
    moe_shared_expert_overlap: bool = True


@dataclass
class NemotronHModel4BProvider(NemotronHModelProvider):
    """Configuration for a 4B parameter Nemotron-H model."""

    hybrid_override_pattern: str = "M-M-M-M*-M-M-M-M-M*-M-M-M-M-M*-M-M-M-M-M*-M-M-M-M-M-"
    num_layers: int = 52
    hidden_size: int = 3072
    mamba_num_heads: int = 112
    kv_channels: int = 128
    mamba_state_dim: int = 128
    ffn_hidden_size: int = 12288
    num_attention_heads: int = 32
    use_mamba_mem_eff_path: bool = False


@dataclass
class NemotronHModel8BProvider(NemotronHModelProvider):
    """Configuration for a 8B parameter Nemotron-H model."""

    hybrid_override_pattern: str = "M-M-M-M*-M-M-M-M-M*-M-M-M-M-M*-M-M-M-M-M*-M-M-M-M-M-"
    num_layers: int = 52
    hidden_size: int = 4096
    mamba_state_dim: int = 128
    mamba_num_heads: int = 128
    ffn_hidden_size: int = 21504
    num_attention_heads: int = 32


@dataclass
class NemotronHModel47BProvider(NemotronHModelProvider):
    """Configuration for a 47B parameter Nemotron-H model."""

    hybrid_override_pattern: str = (
        "M-M-M-M-M-M-M-M-M*-M-M-M-M-M-M-M-M-M-M*-M-M-M-M-M*-M-M-M-M-M*-M-M-M-M-M-M-M---MM---M-M*-M-M-M-M-M-"
    )
    num_layers: int = 98
    hidden_size: int = 8192
    mamba_state_dim: int = 256
    mamba_num_heads: int = 256
    ffn_hidden_size: int = 30720
    num_attention_heads: int = 64


@dataclass
class NemotronHModel56BProvider(NemotronHModelProvider):
    """Configuration for a 56B parameter Nemotron-H model."""

    hybrid_override_pattern: str = (
        "M-M-M-M*-M-M-M-M-M*-M-M-M-M-M*-M-M-M-M-M*-M-M-M-M-M*-M-M-M-M-M*-M-M-M-M-"
        "M*-M-M-M-M-M*-M-M-M-M-M*-M-M-M-M-M*-M-M-M-M-M-"
    )
    num_layers: int = 118
    hidden_size: int = 8192
    mamba_state_dim: int = 256
    mamba_num_heads: int = 256
    ffn_hidden_size: int = 32768
    num_attention_heads: int = 64


@dataclass
class NemotronNano9Bv2Provider(NemotronHModelProvider):
    """Configuration for a 9B parameter Nemotron Nano v2 model."""

    hybrid_override_pattern: str = "M-M-M-MM-M-M-M*-M-M-M*-M-M-M-M*-M-M-M-M*-M-MM-M-M-M-M-M-"
    num_layers: int = 56
    hidden_size: int = 4480
    mamba_num_heads: int = 128
    mamba_state_dim: int = 128
    ffn_hidden_size: int = 15680
    num_attention_heads: int = 40
    mamba_head_dim: int = 80
    seq_length: int = 131072


@dataclass
class NemotronNano12Bv2Provider(NemotronHModelProvider):
    """Configuration for a 12B parameter Nemotron Nano v2 model."""

    hybrid_override_pattern: str = "M-M-M-M*-M-M-M-M*-M-M-M-M*-M-M-M-M*-M-M-M-M*-M-M-M-M*-M-M-M-M-"
    num_layers: int = 62
    hidden_size: int = 5120
    mamba_num_heads: int = 128
    mamba_state_dim: int = 128
    ffn_hidden_size: int = 20480
    num_attention_heads: int = 40
    mamba_head_dim: int = 80
<<<<<<< HEAD


@dataclass
class NemotronNanoNext3Bv2Provider(NemotronHModelProvider):
    """Configuration for a 3B parameter Nemotron Nano Next v2 model."""

    hybrid_override_pattern: str = "MEMEM*EMEM*EMEM*EMEM*EMEMEM*EMEMEM*EMEMEM*EMEMEM*EMEME"
    num_layers: int = 54
    hidden_size: int = 268
    mamba_num_heads: int = 64
    kv_channels: int = 128
    mamba_state_dim: int = 128
    ffn_hidden_size: int = 1856
    num_attention_heads: int = 32
    mamba_head_dim: int = 64
    num_moe_experts: int = 128
    moe_ffn_hidden_size: int = 1856
    moe_shared_expert_intermediate_size: int = 3712  # 1856 * 2 shared expert
    moe_router_topk: int = 6
    moe_router_topk_scaling_factor: float = 2.5
=======
    seq_length: int = 131072
>>>>>>> 69302b3d
<|MERGE_RESOLUTION|>--- conflicted
+++ resolved
@@ -139,7 +139,7 @@
     ffn_hidden_size: int = 20480
     num_attention_heads: int = 40
     mamba_head_dim: int = 80
-<<<<<<< HEAD
+    seq_length: int = 131072
 
 
 @dataclass
@@ -159,7 +159,4 @@
     moe_ffn_hidden_size: int = 1856
     moe_shared_expert_intermediate_size: int = 3712  # 1856 * 2 shared expert
     moe_router_topk: int = 6
-    moe_router_topk_scaling_factor: float = 2.5
-=======
-    seq_length: int = 131072
->>>>>>> 69302b3d
+    moe_router_topk_scaling_factor: float = 2.5