--- conflicted
+++ resolved
@@ -46,10 +46,7 @@
 from megatron.bridge.models.param_mapping import MegatronParamMapping
 from megatron.bridge.models.utils import get_transformer_layer_offset
 from megatron.bridge.utils.common_utils import unwrap_model
-<<<<<<< HEAD
-=======
-
->>>>>>> 29da8983
+
 
 logger = logging.getLogger(__name__)
 
@@ -94,11 +91,7 @@
         vp_stage (Optional[int]): Virtual-pipeline stage index (required for loads).
         megatron_module (Optional[torch.nn.Module]): Reference to the Megatron model or
             sub-module that owns the parameter (required for loads).
-<<<<<<< HEAD
         param_weight (Optional[torch.Tensor]): The actual parameter tensor that will
-=======
-        megatron_param (Optional[torch.Tensor]): The actual parameter tensor that will
->>>>>>> 29da8983
             receive the converted weight (required for loads).
 
         # Fields for Megatron->HF saving:
@@ -110,11 +103,7 @@
     pp_rank: Optional[int] = None
     vp_stage: Optional[int] = None
     megatron_module: Optional[torch.nn.Module] = None
-<<<<<<< HEAD
     param_weight: Optional[torch.Tensor] = None
-=======
-    megatron_param: Optional[torch.Tensor] = None
->>>>>>> 29da8983
 
     def hf_to_megatron(
         self,
@@ -382,31 +371,17 @@
             for task in hf_to_megatron_plans:
                 # 1) Fetch source tensor(s) from HF state dict
                 if isinstance(task.mapping.hf_param, str):
-<<<<<<< HEAD
-                    hf_weight = hf_state_dict[task.mapping.hf_param]
+                    hf_weights = hf_state_dict[task.mapping.hf_param]
                 else:
-                    hf_weight = {k: hf_state_dict[v] for k, v in task.mapping.hf_param.items()}
+                    hf_weights = {k: hf_state_dict[v] for k, v in task.mapping.hf_param.items()}
 
                 # 2) Delegate conversion & distribution to the bridge
-                local_weight = task.hf_to_megatron(hf_weight, task.megatron_module)
+                weight_local = task.hf_to_megatron(hf_weights, task.megatron_module)
 
                 # 3) Copy into Megatron param if this rank received a shard
                 if local_weight is not None:
                     # Assert that param_weight is not None for HF->Megatron tasks
                     assert task.param_weight is not None, "param_weight is required for HF->Megatron conversion"
-=======
-                    hf_weights = hf_state_dict[task.mapping.hf_param]
-                else:
-                    hf_weights = {k: hf_state_dict[v] for k, v in task.mapping.hf_param.items()}
-
-                # 2) Delegate conversion & distribution to the bridge
-                weight_local = task.hf_to_megatron(hf_weights, task.megatron_module)
-
-                # 3) Copy into Megatron param if this rank received a shard
-                if weight_local is not None:
-                    # Assert that megatron_param is not None for HF->Megatron tasks
-                    assert task.megatron_param is not None, "megatron_param is required for HF->Megatron conversion"
->>>>>>> 29da8983
 
                     # Check shape compatibility before copying
                     if local_weight.shape != task.param_weight.shape:
@@ -470,18 +445,10 @@
             else:
                 hf_weight = {k: hf_state_dict[v] for k, v in task.mapping.hf_param.items()}
 
-<<<<<<< HEAD
             local_weight = task.hf_to_megatron(hf_weight, task.megatron_module)
             if local_weight is not None:
                 # Assert that vp_stage is not None for HF->Megatron tasks
                 yield MegatronWeightTuple(task.param_name, local_weight, task.vp_stage)
-=======
-            shard = task.hf_to_megatron(src_weights, task.megatron_module)
-            if shard is not None:
-                # Assert that vp_stage is not None for HF->Megatron tasks
-                assert task.vp_stage is not None, "vp_stage is required for HF->Megatron conversion"
-                yield MegatronWeightTuple(task.vp_stage, task.param_name, shard)
->>>>>>> 29da8983
 
     def stream_weights_megatron_to_hf(
         self,
@@ -522,11 +489,7 @@
                     print(f"Exported {name}: {weight.shape}")
 
         Raises:
-<<<<<<< HEAD
             ValueError: If input parameters are invalid.
-=======
-            ValueError: If mode string is invalid or input parameters are invalid.
->>>>>>> 29da8983
 
         Note:
             All ranks yield the full tensors after gathering from distributed format.
@@ -735,11 +698,6 @@
             This method uses all_gather to collect parameter information from
             all pipeline parallel ranks to build a complete view of the model.
         """
-<<<<<<< HEAD
-=======
-        if not models:
-            raise ValueError("models list cannot be empty")
->>>>>>> 29da8983
 
         pp_rank = mpu.get_pipeline_model_parallel_rank()
 
@@ -777,14 +735,6 @@
         Raises:
             ValueError: If vp_stage is out of range or parameter doesn't exist
         """
-<<<<<<< HEAD
-=======
-        if not models:
-            raise ValueError("models list cannot be empty")
-
-        if not param_name:
-            raise ValueError("param_name cannot be empty")
->>>>>>> 29da8983
 
         if vp_stage is None:
             model = models[0]
@@ -822,20 +772,12 @@
         mapping_registry = self.mapping_registry()
         hf_state_dict = hf_pretrained.state if hasattr(hf_pretrained, "state") else {}
         model_config = unwrap_model(megatron_model)[0].config
-<<<<<<< HEAD
         pp_rank = mpu.get_pipeline_model_parallel_rank()
         for vp_stage, model in enumerate(megatron_model):
             layer_offset = get_transformer_layer_offset(
                 model_config, pipeline_rank=pp_rank, vp_stage=vp_stage
             )
             for local_name, _ in model.named_parameters():
-=======
-        for vp_stage, model in enumerate(megatron_model):
-            layer_offset = get_transformer_layer_offset(
-                model_config, pipeline_rank=mpu.get_pipeline_model_parallel_rank(), vp_stage=vp_stage
-            )
-            for local_name, param in model.named_parameters():
->>>>>>> 29da8983
                 if "_extra_state" in local_name:
                     continue
 
@@ -862,7 +804,6 @@
                         )
                         continue
 
-<<<<<<< HEAD
                 local_module, local_weight = self._get_param_and_module_from_vp(
                     megatron_model, vp_stage, local_name
                 )
@@ -873,17 +814,6 @@
                     param_name=local_name,
                     megatron_module=local_module,
                     param_weight=local_weight,
-=======
-                owner_module = unwrap_model(model)
-                for part in local_name.split(".")[:-1]:
-                    owner_module = getattr(owner_module, part)
-
-                yield WeightConversionTask(
-                    vp_stage=vp_stage,
-                    param_name=local_name,
-                    megatron_module=owner_module,
-                    megatron_param=param,
->>>>>>> 29da8983
                     mapping=mapping,
                 )
 
@@ -891,10 +821,6 @@
         self,
         megatron_model: List[MegatronModel],
         hf_pretrained: HFPreTrained,
-<<<<<<< HEAD
-=======
-        order: Literal["megatron", "hf", "safetensors"],
->>>>>>> 29da8983
     ) -> Iterable[WeightConversionTask]:
         """Construct the *Megatron ➜ HF* save plan.
 
@@ -912,28 +838,7 @@
             Iterable[WeightConversionTask]: The save plan.
         """
 
-<<<<<<< HEAD
         # Ensure hf_pretrained has the required state structure
-=======
-        model_config = unwrap_model(megatron_model)[0].config
-        if order == "megatron":
-            if model_config.pipeline_model_parallel_size > 1:
-                raise ValueError("megatron ordering is not supported with `pipeline_model_parallel_size` > 1")
-            mapping_registry = self.mapping_registry()
-            for pp_rank, vp_stage, local_name in self._collect_all_params_info(megatron_model):
-                local_name = self._unwrap_name(local_name)
-                mapping = mapping_registry.megatron_to_hf_lookup(local_name)
-                if mapping:
-                    yield WeightConversionTask(
-                        pp_rank=pp_rank,
-                        vp_stage=vp_stage,
-                        param_name=local_name,
-                        mapping=mapping,
-                    )
-            return
-
-        # --- Otherwise: follow HF / safetensors order --------------------------------
->>>>>>> 29da8983
         if not (hasattr(hf_pretrained, "state") and hasattr(hf_pretrained.state, "source")):
             raise ValueError("hf_pretrained.state.source is required for weight ordering")
 
