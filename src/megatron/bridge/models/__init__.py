--- conflicted
+++ resolved
@@ -127,12 +127,5 @@
     "Qwen3ModelProvider4B",
     "Qwen3ModelProvider8B",
     "Qwen3ModelProvider14B",
-<<<<<<< HEAD
-    "Qwen3ModelProvider28B",
-    "Qwen3ModelProvider110B",
-    "Qwen3MoEModelProvider",
-    "Qwen3MoEModelProvider235B",
-=======
     "Qwen3ModelProvider32B",
->>>>>>> d8e46132
 ]