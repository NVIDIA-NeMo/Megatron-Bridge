# Copyright (c) 2025, NVIDIA CORPORATION.  All rights reserved.
#
# Licensed under the Apache License, Version 2.0 (the "License");
# you may not use this file except in compliance with the License.
# You may obtain a copy of the License at
#
#     http://www.apache.org/licenses/LICENSE-2.0
#
# Unless required by applicable law or agreed to in writing, software
# distributed under the License is distributed on an "AS IS" BASIS,
# WITHOUT WARRANTIES OR CONDITIONS OF ANY KIND, either express or implied.
# See the License for the specific language governing permissions and
# limitations under the License.

import logging
from dataclasses import dataclass
from typing import Callable, Optional

import torch
import torch.nn.functional as F

from megatron.bridge.models.gpt_provider import GPTModelProvider


logger = logging.getLogger(__name__)


@dataclass
class Qwen2ModelProvider(GPTModelProvider):
    """Base model provider for Qwen 2 Models."""

    normalization: str = "RMSNorm"
    activation_func: Callable = F.silu
    gated_linear_unit: bool = True
    add_bias_linear: bool = False
    add_qkv_bias: bool = True
    seq_length: int = 4096
    init_method_std: int = 0.02
    hidden_dropout: float = 0.0
    attention_dropout: float = 0.0
    vocab_size: int = 151936
    share_embeddings_and_output_weights: Optional[bool] = False
    layernorm_epsilon: float = 1e-6
    rotary_base: float = 1000000.0
    position_embedding_type: str = "rope"
    autocast_dtype: torch.dtype = torch.bfloat16
    params_dtype: torch.dtype = torch.bfloat16
    bf16: bool = True


# =============================================================================
# Qwen 2 Model Providers
# =============================================================================


@dataclass
class Qwen2ModelProvider500M(Qwen2ModelProvider):
    """
    Config for Qwen 2 0.5B: https://huggingface.co/Qwen/Qwen2-0.5B
    """

    num_layers: int = 24
    hidden_size: int = 896
    num_attention_heads: int = 14
    num_query_groups: int = 2
    ffn_hidden_size: int = 4864
    share_embeddings_and_output_weights: bool = True
    seq_length: int = 32768


@dataclass
class Qwen2ModelProvider1P5B(Qwen2ModelProvider):
    """
    Config for Qwen 2 1.5B: https://huggingface.co/Qwen/Qwen2-1.5B
    """

    num_layers: int = 28
    hidden_size: int = 1536
    num_attention_heads: int = 12
    num_query_groups: int = 2
    ffn_hidden_size: int = 8960
    seq_length: int = 32768
    share_embeddings_and_output_weights: bool = True


@dataclass
class Qwen2ModelProvider7B(Qwen2ModelProvider):
    """
    Config for Qwen 2 7B: https://huggingface.co/Qwen/Qwen2-7B
    """

    num_layers: int = 28
    hidden_size: int = 3584
    num_attention_heads: int = 28
    num_query_groups: int = 4
    ffn_hidden_size: int = 18944
    vocab_size: int = 152064
    seq_length: int = 32768


@dataclass
class Qwen2ModelProvider72B(Qwen2ModelProvider):
    """
    Config for Qwen 2 72B: https://huggingface.co/Qwen/Qwen2-72B
    """

    num_layers: int = 80
    hidden_size: int = 8192
    num_attention_heads: int = 64
    num_query_groups: int = 8
    ffn_hidden_size: int = 29568
    vocab_size: int = 152064
    layernorm_epsilon: float = 1e-6
    seq_length: int = 32768


# =============================================================================
# Qwen 2.5 Model Providers
# =============================================================================


@dataclass
class Qwen25ModelProvider500M(Qwen2ModelProvider):
    """
    Config for Qwen 2.5 0.5B: https://huggingface.co/Qwen/Qwen2.5-0.5B
    """

    num_layers: int = 24
    hidden_size: int = 896
    num_attention_heads: int = 14
    num_query_groups: int = 2
    ffn_hidden_size: int = 4864
    share_embeddings_and_output_weights: bool = True
    seq_length: int = 32768


@dataclass
class Qwen25ModelProvider1P5B(Qwen2ModelProvider):
    """
    Config for Qwen 2.5 1.5B: https://huggingface.co/Qwen/Qwen2.5-1.5B
    """

    num_layers: int = 28
    hidden_size: int = 1536
    num_attention_heads: int = 12
    num_query_groups: int = 2
    ffn_hidden_size: int = 8960
    seq_length: int = 32768
    share_embeddings_and_output_weights: bool = True


@dataclass
class Qwen25ModelProvider3B(Qwen2ModelProvider):
    """
    Config for Qwen 2.5 3B: https://huggingface.co/Qwen/Qwen2.5-3B
    """

    num_layers: int = 36
    hidden_size: int = 2048
    num_attention_heads: int = 16
    num_query_groups: int = 2
    ffn_hidden_size: int = 11008
    vocab_size: int = 151936
    share_embeddings_and_output_weights: bool = True
    seq_length: int = 32768


@dataclass
class Qwen25ModelProvider7B(Qwen2ModelProvider):
    """
    Config for Qwen 2.5 7B: https://huggingface.co/Qwen/Qwen2.5-7B
    """

    num_layers: int = 28
    hidden_size: int = 3584
    num_attention_heads: int = 28
    num_query_groups: int = 4
    ffn_hidden_size: int = 18944
    vocab_size: int = 152064
    seq_length: int = 32768


@dataclass
class Qwen25ModelProvider14B(Qwen2ModelProvider):
    """
    Config for Qwen 2.5 14B: https://huggingface.co/Qwen/Qwen2.5-14B
    """

    num_layers: int = 48
    hidden_size: int = 5120
    num_attention_heads: int = 40
    num_query_groups: int = 8
    ffn_hidden_size: int = 13824
    vocab_size: int = 152064
    layernorm_epsilon: float = 1e-6
    seq_length: int = 32768


@dataclass
class Qwen25ModelProvider32B(Qwen2ModelProvider):
    """
    Config for Qwen 2.5 32B: https://huggingface.co/Qwen/Qwen2.5-32B
    """

    num_layers: int = 64
    hidden_size: int = 5120
    num_attention_heads: int = 40
    num_query_groups: int = 8
    ffn_hidden_size: int = 27648
    vocab_size: int = 152064
    layernorm_epsilon: float = 1e-6
    seq_length: int = 32768


@dataclass
class Qwen25ModelProvider72B(Qwen2ModelProvider):
    """
    Config for Qwen 2.5 72B: https://huggingface.co/Qwen/Qwen2.5-72B
    """

    num_layers: int = 80
    hidden_size: int = 8192
    num_attention_heads: int = 64
    num_query_groups: int = 8
    ffn_hidden_size: int = 29568
    vocab_size: int = 152064
    layernorm_epsilon: float = 1e-6
    seq_length: int = 32768


# =============================================================================
# Qwen 3 Model Provider (based on GPTProvider)
# =============================================================================


@dataclass
class Qwen3ModelProvider(GPTModelProvider):
    """Base model provider for Qwen 3 Models."""

    normalization: str = "RMSNorm"
    activation_func: Callable = F.silu
    gated_linear_unit: bool = True
    add_bias_linear: bool = False
    add_qkv_bias: bool = False
    qk_layernorm: bool = True
    kv_channels: Optional[int] = 128
    num_query_groups: int = 8
    seq_length: int = 40960
    init_method_std: int = 0.02
    hidden_dropout: float = 0.0
    attention_dropout: float = 0.0
    vocab_size: int = 151936
    share_embeddings_and_output_weights: Optional[bool] = False
    layernorm_epsilon: float = 1e-6
    rotary_base: float = 1000000.0
    position_embedding_type: str = "rope"
    autocast_dtype: torch.dtype = torch.bfloat16
    params_dtype: torch.dtype = torch.bfloat16
    bf16: bool = True


@dataclass
class Qwen3ModelProvider600M(Qwen3ModelProvider):
    """
    Config for Qwen 3 0.6B: https://huggingface.co/Qwen/Qwen3-0.6B
    """

<<<<<<< HEAD
    add_qkv_bias: bool = False
    qk_layernorm: bool = True
    kv_channels: Optional[int] = 128
    num_query_groups: int = 8
    max_position_embeddings: int = 40960
    vocab_size: int = 151936
=======
    num_layers: int = 28
    hidden_size: int = 1024
    num_attention_heads: int = 16
    ffn_hidden_size: int = 3072
    share_embeddings_and_output_weights: bool = True
>>>>>>> d8e46132


@dataclass
class Qwen3ModelProvider1P7B(Qwen3ModelProvider):
    """
    Config for Qwen 3 1.7B: https://huggingface.co/Qwen/Qwen3-1.7B
    """

    num_layers: int = 28
    hidden_size: int = 2048
    num_attention_heads: int = 16
    ffn_hidden_size: int = 6144
    share_embeddings_and_output_weights: bool = True


@dataclass
class Qwen3ModelProvider4B(Qwen3ModelProvider):
    """
    Config for Qwen 3 4B: https://huggingface.co/Qwen/Qwen3-4B
    """

    num_layers: int = 36
    hidden_size: int = 2560
    num_attention_heads: int = 32
    ffn_hidden_size: int = 9728
    share_embeddings_and_output_weights: bool = True


@dataclass
class Qwen3ModelProvider8B(Qwen3ModelProvider):
    """
    Config for Qwen 3 8B: https://huggingface.co/Qwen/Qwen3-8B
    """

    num_layers: int = 36
    hidden_size: int = 4096
    num_attention_heads: int = 32
    ffn_hidden_size: int = 12288


@dataclass
class Qwen3ModelProvider14B(Qwen3ModelProvider):
    """
    Config for Qwen 3 14B: https://huggingface.co/Qwen/Qwen3-14B
    """

    num_layers: int = 40
    hidden_size: int = 5120
    num_attention_heads: int = 40
    ffn_hidden_size: int = 17408


@dataclass
class Qwen3ModelProvider32B(Qwen3ModelProvider):
    """
    Config for Qwen 3 32B: https://huggingface.co/Qwen/Qwen3-32B
    """

    num_layers: int = 64
    hidden_size: int = 5120
    num_attention_heads: int = 64
<<<<<<< HEAD
    num_query_groups: int = 8
    ffn_hidden_size: int = 49152
    vocab_size: int = 152064
    seq_length: int = 8192


@dataclass
class Qwen3MoEModelProvider(Qwen3ModelProvider):
    """Base configuration for Qwen3 MoE models.

    Qwen3 MoE models use mixture of experts architecture with QK layernorm.
    """

    num_moe_experts: int = 128
    moe_router_load_balancing_type: str = "aux_loss"
    moe_aux_loss_coeff: float = 1e-3
    moe_router_topk: int = 8
    moe_router_pre_softmax: bool = False
    moe_grouped_gemm: bool = True
    moe_token_dispatcher_type: str = "alltoall"
    moe_permute_fusion: bool = True


@dataclass
class Qwen3MoEModelProvider235B(Qwen3MoEModelProvider):
    """
    Config for Qwen3 235B-A22B MoE: https://huggingface.co/Qwen/Qwen3-235B-A22B

    This is a 235B total parameter model with 22B active parameters per token.
    """

    num_layers: int = 94
    hidden_size: int = 4096
    num_attention_heads: int = 64
    num_query_groups: int = 4
    ffn_hidden_size: int = 12288  # Standard FFN for non-expert layers
    moe_ffn_hidden_size: int = 1536  # Expert FFN hidden size
    num_moe_experts: int = 128
    moe_router_topk: int = 8  # 8 experts activated per token
    vocab_size: int = 152064
    seq_length: int = 8192
=======
    ffn_hidden_size: int = 25600
>>>>>>> d8e46132
<|MERGE_RESOLUTION|>--- conflicted
+++ resolved
@@ -265,20 +265,11 @@
     Config for Qwen 3 0.6B: https://huggingface.co/Qwen/Qwen3-0.6B
     """
 
-<<<<<<< HEAD
-    add_qkv_bias: bool = False
-    qk_layernorm: bool = True
-    kv_channels: Optional[int] = 128
-    num_query_groups: int = 8
-    max_position_embeddings: int = 40960
-    vocab_size: int = 151936
-=======
     num_layers: int = 28
     hidden_size: int = 1024
     num_attention_heads: int = 16
     ffn_hidden_size: int = 3072
     share_embeddings_and_output_weights: bool = True
->>>>>>> d8e46132
 
 
 @dataclass
@@ -340,11 +331,7 @@
     num_layers: int = 64
     hidden_size: int = 5120
     num_attention_heads: int = 64
-<<<<<<< HEAD
-    num_query_groups: int = 8
-    ffn_hidden_size: int = 49152
-    vocab_size: int = 152064
-    seq_length: int = 8192
+    ffn_hidden_size: int = 25600
 
 
 @dataclass
@@ -381,7 +368,4 @@
     num_moe_experts: int = 128
     moe_router_topk: int = 8  # 8 experts activated per token
     vocab_size: int = 152064
-    seq_length: int = 8192
-=======
-    ffn_hidden_size: int = 25600
->>>>>>> d8e46132
+    seq_length: int = 8192