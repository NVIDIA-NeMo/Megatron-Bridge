--- conflicted
+++ resolved
@@ -1608,62 +1608,6 @@
         return {self.hf_param: torch.cat(full_weights, dim=0)}
 
 
-<<<<<<< HEAD
-class ConcatenatedQKVMapping(MegatronParamMapping[Dict[str, torch.Tensor]]):
-    """
-    Mapping for interleaved Query/Key/Value attention projection weights.
-
-    This mapping handles the conversion between Concatenated Q, K, V matrices used in
-    some transformers models and Megatron's optimized interleaved format. The
-    interleaving pattern groups queries with their corresponding key-value pairs
-    to maximize GEMM efficiency during attention computation.
-
-    **External format (HuggingFace)**
-    -   One tensor with concatenated query, key, value: `qkv`, with shape
-        `[hidden_size, head_dim * num_heads + 2 * head_dim * num_query_groups]`
-
-    **Megatron format**
-    -   Single interleaved tensor following grouped query attention (GQA) pattern
-    -   Interleaving order: `[q1...qn, k1, v1, q1...qn, k2, v2, ...]`
-    -   Where `n = num_attention_heads / num_query_groups`
-
-    **Key features**
-    1.  Format conversion: Handles merging/splitting with proper interleaving
-    2.  Grouped Query Attention: Supports different numbers of Q and KV heads
-    3.  Tensor parallelism: Delegates to AutoMapping for distribution
-
-    Example:
-        .. code-block:: python
-
-            # Create mapping for attention weights
-            mapping = QKVMapping(
-                megatron_param="decoder.layers.*.self_attention.linear_qkv.weight",
-                qkv="model.layers.*.self_attn.qkv.weight",
-            )
-
-            # Convert from HuggingFace to Megatron
-            megatron_qkv = mapping.hf_to_megatron(qkv_weights, megatron_module)
-
-            # Convert from Megatron to HuggingFace
-            hf_weights = mapping.megatron_to_hf(megatron_qkv, megatron_module)
-
-    Note:
-        This mapping automatically handles both regular multi-head attention
-        (same number of Q, K, V heads) and grouped query attention (fewer
-        KV heads than Q heads) based on the model configuration.
-    """
-
-    def __init__(self, megatron_param: str, hf_param: str):
-        """Initialize QKV mapping.
-
-        Args:
-            megatron_param (str): Megatron interleaved QKV parameter name pattern.
-            hf_param (str): HF concatenated QKV parameter name pattern.
-        """
-        super().__init__(megatron_param, hf_param)
-        # Delegate all tensor-parallel logic to the smart TP-aware mapping so we
-        # do not hard-code the assumption that QKV projections are column-parallel.
-=======
 class GDNLinearMapping(MegatronParamMapping[Dict[str, torch.Tensor]]):
     """
     TODO: Add comments
@@ -1679,14 +1623,133 @@
         super().__init__(megatron_param, {"qkvz": qkvz, "ba": ba})
         # Delegate all tensor-parallel logic to the smart TP-aware mapping so we
         # do not hard-code the assumption that input projections are column-parallel.
->>>>>>> 8e440bb7
         # This keeps the format-handling (merge/split) concerns separate from
         # TP/PP distribution mechanics.
         self._tp_mapping = AutoMapping(megatron_param, megatron_param)
 
     def hf_to_megatron(
         self,
-<<<<<<< HEAD
+        hf_weights: Dict[str, torch.Tensor],
+        megatron_module: nn.Module,
+    ) -> torch.Tensor:
+        """Merge QKVZ, BA."""
+        if self.tp_rank == 0:
+            config = self._get_config(megatron_module)
+            merged = merge_gdn_linear_weights(config, hf_weights["qkvz"], hf_weights["ba"])
+        else:
+            merged = None
+
+        # Delegate the actual sharding/broadcasting to the TP-aware mapping.
+        return self._tp_mapping.hf_to_megatron(merged, megatron_module)
+
+    def megatron_to_hf(
+        self,
+        megatron_weights: Optional[torch.Tensor],
+        megatron_module: Optional[nn.Module],
+    ) -> Dict[str, torch.Tensor]:
+        """Gather QKVZBA shards and split into QKVZ and BA."""
+        # Dequantize if needed
+        if megatron_weights is not None:
+            megatron_weights = self.maybe_dequantize(megatron_weights)
+
+        # ------------------------------------------------------------------
+        # Broadcast / retrieve the transformer configuration so that every PP
+        # rank (also the ones that will early-return) participates in the
+        # collective communication.
+        # ------------------------------------------------------------------
+        if megatron_module is None:
+            config = self.broadcast_obj_from_pp_rank(None)
+        else:
+            config = self._get_config(megatron_module)
+            # create shallow copy and remove non-picklable objects with max depth=2
+            config = remove_non_pickleables(config, max_depth=2)
+            config = self.broadcast_obj_from_pp_rank(config)
+
+        # Delegate TP/PP gathering.
+        packed_dict = self._tp_mapping.megatron_to_hf(megatron_weights, megatron_module)
+
+        if not packed_dict:
+            return {}
+
+        packed_qkvzba = next(iter(packed_dict.values()))
+        qkvz, ba = split_gdn_linear_weights(config, packed_qkvzba)
+
+        return {
+            self.hf_param["qkvz"]: qkvz,
+            self.hf_param["ba"]: ba,
+        }
+
+    def resolve(self, captures: Tuple[str, ...]) -> "MegatronParamMapping":
+        """Return a new *resolved* GDNLinearMapping instance."""
+        resolved_megatron_param, resolved_hf_param = self._resolve_names(captures)
+
+        return type(self)(
+            resolved_megatron_param,
+            resolved_hf_param["qkvz"],
+            resolved_hf_param["ba"],
+        )
+
+
+class ConcatenatedQKVMapping(MegatronParamMapping[Dict[str, torch.Tensor]]):
+    """
+    Mapping for interleaved Query/Key/Value attention projection weights.
+
+    This mapping handles the conversion between Concatenated Q, K, V matrices used in
+    some transformers models and Megatron's optimized interleaved format. The
+    interleaving pattern groups queries with their corresponding key-value pairs
+    to maximize GEMM efficiency during attention computation.
+
+    **External format (HuggingFace)**
+    -   One tensor with concatenated query, key, value: `qkv`, with shape
+        `[hidden_size, head_dim * num_heads + 2 * head_dim * num_query_groups]`
+
+    **Megatron format**
+    -   Single interleaved tensor following grouped query attention (GQA) pattern
+    -   Interleaving order: `[q1...qn, k1, v1, q1...qn, k2, v2, ...]`
+    -   Where `n = num_attention_heads / num_query_groups`
+
+    **Key features**
+    1.  Format conversion: Handles merging/splitting with proper interleaving
+    2.  Grouped Query Attention: Supports different numbers of Q and KV heads
+    3.  Tensor parallelism: Delegates to AutoMapping for distribution
+
+    Example:
+        .. code-block:: python
+
+            # Create mapping for attention weights
+            mapping = QKVMapping(
+                megatron_param="decoder.layers.*.self_attention.linear_qkv.weight",
+                qkv="model.layers.*.self_attn.qkv.weight",
+            )
+
+            # Convert from HuggingFace to Megatron
+            megatron_qkv = mapping.hf_to_megatron(qkv_weights, megatron_module)
+
+            # Convert from Megatron to HuggingFace
+            hf_weights = mapping.megatron_to_hf(megatron_qkv, megatron_module)
+
+    Note:
+        This mapping automatically handles both regular multi-head attention
+        (same number of Q, K, V heads) and grouped query attention (fewer
+        KV heads than Q heads) based on the model configuration.
+    """
+
+    def __init__(self, megatron_param: str, hf_param: str):
+        """Initialize QKV mapping.
+
+        Args:
+            megatron_param (str): Megatron interleaved QKV parameter name pattern.
+            hf_param (str): HF concatenated QKV parameter name pattern.
+        """
+        super().__init__(megatron_param, hf_param)
+        # Delegate all tensor-parallel logic to the smart TP-aware mapping so we
+        # do not hard-code the assumption that QKV projections are column-parallel.
+        # This keeps the format-handling (merge/split) concerns separate from
+        # TP/PP distribution mechanics.
+        self._tp_mapping = AutoMapping(megatron_param, megatron_param)
+
+    def hf_to_megatron(
+        self,
         hf_weights: torch.Tensor,
         megatron_module: nn.Module,
     ) -> torch.Tensor:
@@ -1707,15 +1770,6 @@
             else:
                 # For hf_weights, use the standard merge function
                 merged = merge_qkv_weights(config, q, k, v)
-=======
-        hf_weights: Dict[str, torch.Tensor],
-        megatron_module: nn.Module,
-    ) -> torch.Tensor:
-        """Merge QKVZ, BA."""
-        if self.tp_rank == 0:
-            config = self._get_config(megatron_module)
-            merged = merge_gdn_linear_weights(config, hf_weights["qkvz"], hf_weights["ba"])
->>>>>>> 8e440bb7
         else:
             merged = None
 
@@ -1727,11 +1781,7 @@
         megatron_weights: Optional[torch.Tensor],
         megatron_module: Optional[nn.Module],
     ) -> Dict[str, torch.Tensor]:
-<<<<<<< HEAD
         """Gather QKV shards and split into Q, K, V."""
-=======
-        """Gather QKVZBA shards and split into QKVZ and BA."""
->>>>>>> 8e440bb7
         # Dequantize if needed
         if megatron_weights is not None:
             megatron_weights = self.maybe_dequantize(megatron_weights)
@@ -1742,20 +1792,12 @@
         # collective communication.
         # ------------------------------------------------------------------
         if megatron_module is None:
-<<<<<<< HEAD
             config = self.broadcast_obj_from_pp_rank(None, "qkv_config")
-=======
-            config = self.broadcast_obj_from_pp_rank(None)
->>>>>>> 8e440bb7
         else:
             config = self._get_config(megatron_module)
             # create shallow copy and remove non-picklable objects with max depth=2
             config = remove_non_pickleables(config, max_depth=2)
-<<<<<<< HEAD
             config = self.broadcast_obj_from_pp_rank(config, "qkv_config")
-=======
-            config = self.broadcast_obj_from_pp_rank(config)
->>>>>>> 8e440bb7
 
         # Delegate TP/PP gathering.
         packed_dict = self._tp_mapping.megatron_to_hf(megatron_weights, megatron_module)
@@ -1763,7 +1805,6 @@
         if not packed_dict:
             return {}
 
-<<<<<<< HEAD
         packed_qkv = next(iter(packed_dict.values()))
 
         # Check if we're dealing with biases (1D) or weights (2D)
@@ -1782,25 +1823,6 @@
 
         return type(self)(resolved_megatron_param, resolved_hf_param)
 
-=======
-        packed_qkvzba = next(iter(packed_dict.values()))
-        qkvz, ba = split_gdn_linear_weights(config, packed_qkvzba)
-
-        return {
-            self.hf_param["qkvz"]: qkvz,
-            self.hf_param["ba"]: ba,
-        }
-
-    def resolve(self, captures: Tuple[str, ...]) -> "MegatronParamMapping":
-        """Return a new *resolved* GDNLinearMapping instance."""
-        resolved_megatron_param, resolved_hf_param = self._resolve_names(captures)
-
-        return type(self)(
-            resolved_megatron_param,
-            resolved_hf_param["qkvz"],
-            resolved_hf_param["ba"],
-        )
->>>>>>> 8e440bb7
 
 
 class GatedMLPMapping(MegatronParamMapping[Dict[str, torch.Tensor]]):
