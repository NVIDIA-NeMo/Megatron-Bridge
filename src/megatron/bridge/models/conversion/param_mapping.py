--- conflicted
+++ resolved
@@ -1216,11 +1216,7 @@
             config = self._get_config(megatron_module)
             # create shallow copy and remove non-picklable objects with max depth=2
             config = remove_non_pickleables(config, max_depth=2)
-<<<<<<< HEAD
-            config = self.broadcast_obj_from_pp_rank(config)
-=======
             config = self.broadcast_obj_from_pp_rank(config, "qkv_config")
->>>>>>> e4cd8847
 
         # Delegate TP/PP gathering.
         packed_dict = self._tp_mapping.megatron_to_hf(megatron_weights, megatron_module)
