--- conflicted
+++ resolved
@@ -964,19 +964,11 @@
         megatron_module: nn.Module,
     ) -> torch.Tensor:
         """Replicate weight to all TP ranks."""
-<<<<<<< HEAD
-        try:
-            target_device = megatron_module.weight.device
-        except AttributeError:
-            # the parameter may not be called "weight"
-            target_device = next(megatron_module.parameters()).device        
-=======
         if hasattr(megatron_module, "weight"):
             target_device = megatron_module.weight.device
         else:
             # the parameter may not be called "weight"
             target_device = next(megatron_module.parameters()).device
->>>>>>> d0209a5f
         hf_weights = hf_weights.to(device=target_device)
         if self.tp_size == 1:
             return hf_weights
@@ -1407,7 +1399,215 @@
         )
 
 
-<<<<<<< HEAD
+class MambaInProjMapping(MegatronParamMapping[Dict[str, torch.Tensor]]):
+    """Mapping for Mamba input projection weights that handles z, x, B, C, dt components.
+
+    Converts between HuggingFace's concatenated in_proj format and Megatron's
+    tensor-parallel distributed format for Mamba SSM layers.
+    """
+
+    def __init__(self, megatron_param: str, hf_param: str):
+        """Initialize Mamba input projection mapping.
+
+        Args:
+            megatron_param (str): Megatron parameter name pattern.
+            hf_param (str): HuggingFace parameter name pattern.
+        """
+        super().__init__(megatron_param=megatron_param, hf_param=hf_param)
+        self._tp_mapping = ColumnParallelMapping(megatron_param, megatron_param)
+
+    def hf_to_megatron(
+        self,
+        hf_weights: Dict[str, torch.Tensor],
+        megatron_module: nn.Module,
+    ) -> torch.Tensor:
+        """Split Mamba in_proj into z, x, B, C, dt components and distribute across TP ranks."""
+        if self.tp_rank == 0:
+            config = self._get_config(megatron_module)
+            d_inner = config.mamba_num_heads * config.mamba_head_dim
+            d_tot_ssm = config.mamba_state_dim * config.mamba_num_groups
+
+            # Define component indices in the concatenated tensor
+            z_shard_idx = torch.arange(d_inner)
+            x_shard_idx = torch.arange(d_inner, 2 * d_inner)
+            B_shard_idx = torch.arange(2 * d_inner, 2 * d_inner + d_tot_ssm)
+            C_shard_idx = torch.arange(2 * d_inner + d_tot_ssm, 2 * d_inner + 2 * d_tot_ssm)
+            dt_shard_idx = torch.arange(2 * (d_inner + d_tot_ssm), 2 * (d_inner + d_tot_ssm) + config.mamba_num_heads)
+
+            # Reshape for tensor parallel distribution
+            target_shape = (self.tp_size, -1, config.hidden_size)
+            z_shard = hf_weights[z_shard_idx].reshape(target_shape)
+            x_shard = hf_weights[x_shard_idx].reshape(target_shape)
+            B_shard = hf_weights[B_shard_idx].reshape(target_shape)
+            C_shard = hf_weights[C_shard_idx].reshape(target_shape)
+            dt_shard = hf_weights[dt_shard_idx].reshape(target_shape)
+
+            merged = torch.cat([z_shard, x_shard, B_shard, C_shard, dt_shard], dim=1)
+            merged = merged.reshape(*target_shape[1:])
+        else:
+            merged = None
+
+        return self._tp_mapping.hf_to_megatron(merged, megatron_module)
+
+    def megatron_to_hf(
+        self,
+        megatron_weights: Optional[torch.Tensor],
+        megatron_module: Optional[nn.Module],
+    ) -> Dict[str, torch.Tensor]:
+        """Gather Mamba in_proj shards and merge into single HF tensor."""
+        # Handle cross-PP broadcast
+        megatron_weights = self.broadcast_from_pp_rank(megatron_weights, cache_key=str(self.hf_param))
+
+        if megatron_weights is None:
+            return {}
+
+        # Dequantize if needed
+        megatron_weights = self.maybe_dequantize(megatron_weights)
+
+        # Broadcast config to all PP ranks for collective communication
+        if megatron_module is None:
+            config = self.broadcast_obj_from_pp_rank(None)
+        else:
+            config = self._get_config(megatron_module)
+            # create shallow copy and remove non-picklable objects with max depth=2
+            config = remove_non_pickleables(config, max_depth=2)
+            config = self.broadcast_obj_from_pp_rank(config)
+
+        d_inner_local = (config.mamba_num_heads * config.mamba_head_dim) // self.tp_size
+        d_tot_ssm_local = (config.mamba_state_dim * config.mamba_num_groups) // self.tp_size
+        n_heads_local = config.mamba_num_heads // self.tp_size
+
+        # Extract local components
+        z_shard_idx = torch.arange(d_inner_local)
+        x_shard_idx = torch.arange(d_inner_local) + d_inner_local
+        B_shard_idx = torch.arange(d_tot_ssm_local) + 2 * d_inner_local
+        C_shard_idx = torch.arange(d_tot_ssm_local) + 2 * d_inner_local + d_tot_ssm_local
+        dt_shard_idx = torch.arange(n_heads_local) + 2 * (d_inner_local + d_tot_ssm_local)
+
+        local_components = [
+            megatron_weights[z_shard_idx],
+            megatron_weights[x_shard_idx],
+            megatron_weights[B_shard_idx],
+            megatron_weights[C_shard_idx],
+            megatron_weights[dt_shard_idx],
+        ]
+
+        # Gather each component across TP ranks
+        full_weights = []
+        for component in local_components:
+            if self.tp_size == 1:
+                full_weight = component
+            else:
+                gathered = self.gather_from_tp_ranks(component)
+                full_weight = torch.cat(gathered, dim=0)
+            full_weights.append(full_weight)
+
+        return {self.hf_param: torch.cat(full_weights, dim=0)}
+
+
+class MambaConv1dMapping(MegatronParamMapping[Dict[str, torch.Tensor]]):
+    """Mapping for Mamba 1D convolution weights that handles x, B, C components.
+
+    Converts between HuggingFace's concatenated conv1d format and Megatron's
+    tensor-parallel distributed format for Mamba SSM layers.
+    """
+
+    def __init__(self, megatron_param: str, hf_param: str):
+        """Initialize Mamba conv1d mapping.
+
+        Args:
+            megatron_param (str): Megatron parameter name pattern.
+            hf_param (str): HuggingFace parameter name pattern.
+        """
+        super().__init__(megatron_param=megatron_param, hf_param=hf_param)
+        self._tp_mapping = ColumnParallelMapping(megatron_param, megatron_param)
+
+    def hf_to_megatron(
+        self,
+        hf_weights: Dict[str, torch.Tensor],
+        megatron_module: nn.Module,
+    ) -> torch.Tensor:
+        """Split conv1d into x, B, C components and distribute across TP ranks."""
+        if self.tp_rank == 0:
+            config = self._get_config(megatron_module)
+
+            # Determine reshape based on weight vs bias
+            if "weight" in self.megatron_param:
+                target_shape = (self.tp_size, -1, *hf_weights.shape[-2:])
+            else:
+                assert "bias" in self.megatron_param, "Only bias and weight are supported for conv1d"
+                target_shape = (self.tp_size, -1)
+
+            d_inner = config.mamba_num_heads * config.mamba_head_dim
+            d_tot_ssm = config.mamba_state_dim * config.mamba_num_groups
+
+            # Define component indices
+            x_shard_idx = torch.arange(d_inner)
+            B_shard_idx = torch.arange(d_tot_ssm) + d_inner
+            C_shard_idx = torch.arange(d_tot_ssm) + d_inner + d_tot_ssm
+
+            # Extract and reshape components
+            x_shard = hf_weights[x_shard_idx].reshape(target_shape)
+            B_shard = hf_weights[B_shard_idx].reshape(target_shape)
+            C_shard = hf_weights[C_shard_idx].reshape(target_shape)
+
+            merged = torch.cat([x_shard, B_shard, C_shard], dim=1)
+            merged = merged.reshape(*target_shape[1:])
+        else:
+            merged = None
+
+        return self._tp_mapping.hf_to_megatron(merged, megatron_module)
+
+    def megatron_to_hf(
+        self,
+        megatron_weights: Optional[torch.Tensor],
+        megatron_module: Optional[nn.Module],
+    ) -> Dict[str, torch.Tensor]:
+        """Gather conv1d shards and merge into single HF tensor."""
+        megatron_weights = self.broadcast_from_pp_rank(megatron_weights, cache_key=str(self.hf_param))
+
+        if megatron_weights is None:
+            return {}
+
+        # Dequantize if needed
+        megatron_weights = self.maybe_dequantize(megatron_weights)
+
+        # Broadcast config to all PP ranks for collective communication
+        if megatron_module is None:
+            config = self.broadcast_obj_from_pp_rank(None)
+        else:
+            config = self._get_config(megatron_module)
+            # create shallow copy and remove non-picklable objects with max depth=2
+            config = remove_non_pickleables(config, max_depth=2)
+            config = self.broadcast_obj_from_pp_rank(config)
+
+        d_inner_local = (config.mamba_num_heads * config.mamba_head_dim) // self.tp_size
+        d_tot_ssm_local = (config.mamba_state_dim * config.mamba_num_groups) // self.tp_size
+
+        # Extract local components
+        x_shard_idx = torch.arange(d_inner_local)
+        B_shard_idx = torch.arange(d_tot_ssm_local) + d_inner_local
+        C_shard_idx = torch.arange(d_tot_ssm_local) + d_inner_local + d_tot_ssm_local
+
+        local_components = [
+            megatron_weights[x_shard_idx],
+            megatron_weights[B_shard_idx],
+            megatron_weights[C_shard_idx],
+        ]
+
+        # Gather each component across TP ranks
+        full_weights = []
+        for component in local_components:
+            if self.tp_size == 1:
+                full_weight = component
+            else:
+                gathered = self.gather_from_tp_ranks(component)
+                full_weight = torch.cat(gathered, dim=0)
+            full_weights.append(full_weight)
+
+        return {self.hf_param: torch.cat(full_weights, dim=0)}
+
+
 class ConcatenatedQKVMapping(MegatronParamMapping[Dict[str, torch.Tensor]]):
     """
     Mapping for interleaved Query/Key/Value attention projection weights.
@@ -1492,56 +1692,6 @@
             merged = None
 
         # Delegate the actual sharding/broadcasting to the TP-aware mapping.
-=======
-class MambaInProjMapping(MegatronParamMapping[Dict[str, torch.Tensor]]):
-    """Mapping for Mamba input projection weights that handles z, x, B, C, dt components.
-
-    Converts between HuggingFace's concatenated in_proj format and Megatron's
-    tensor-parallel distributed format for Mamba SSM layers.
-    """
-
-    def __init__(self, megatron_param: str, hf_param: str):
-        """Initialize Mamba input projection mapping.
-
-        Args:
-            megatron_param (str): Megatron parameter name pattern.
-            hf_param (str): HuggingFace parameter name pattern.
-        """
-        super().__init__(megatron_param=megatron_param, hf_param=hf_param)
-        self._tp_mapping = ColumnParallelMapping(megatron_param, megatron_param)
-
-    def hf_to_megatron(
-        self,
-        hf_weights: Dict[str, torch.Tensor],
-        megatron_module: nn.Module,
-    ) -> torch.Tensor:
-        """Split Mamba in_proj into z, x, B, C, dt components and distribute across TP ranks."""
-        if self.tp_rank == 0:
-            config = self._get_config(megatron_module)
-            d_inner = config.mamba_num_heads * config.mamba_head_dim
-            d_tot_ssm = config.mamba_state_dim * config.mamba_num_groups
-
-            # Define component indices in the concatenated tensor
-            z_shard_idx = torch.arange(d_inner)
-            x_shard_idx = torch.arange(d_inner, 2 * d_inner)
-            B_shard_idx = torch.arange(2 * d_inner, 2 * d_inner + d_tot_ssm)
-            C_shard_idx = torch.arange(2 * d_inner + d_tot_ssm, 2 * d_inner + 2 * d_tot_ssm)
-            dt_shard_idx = torch.arange(2 * (d_inner + d_tot_ssm), 2 * (d_inner + d_tot_ssm) + config.mamba_num_heads)
-
-            # Reshape for tensor parallel distribution
-            target_shape = (self.tp_size, -1, config.hidden_size)
-            z_shard = hf_weights[z_shard_idx].reshape(target_shape)
-            x_shard = hf_weights[x_shard_idx].reshape(target_shape)
-            B_shard = hf_weights[B_shard_idx].reshape(target_shape)
-            C_shard = hf_weights[C_shard_idx].reshape(target_shape)
-            dt_shard = hf_weights[dt_shard_idx].reshape(target_shape)
-
-            merged = torch.cat([z_shard, x_shard, B_shard, C_shard, dt_shard], dim=1)
-            merged = merged.reshape(*target_shape[1:])
-        else:
-            merged = None
-
->>>>>>> d0209a5f
         return self._tp_mapping.hf_to_megatron(merged, megatron_module)
 
     def megatron_to_hf(
@@ -1549,7 +1699,6 @@
         megatron_weights: Optional[torch.Tensor],
         megatron_module: Optional[nn.Module],
     ) -> Dict[str, torch.Tensor]:
-<<<<<<< HEAD
         """Gather QKV shards and split into Q, K, V."""
         # Dequantize if needed
         if megatron_weights is not None:
@@ -1562,26 +1711,10 @@
         # ------------------------------------------------------------------
         if megatron_module is None:
             config = self.broadcast_obj_from_pp_rank(None, "qkv_config")
-=======
-        """Gather Mamba in_proj shards and merge into single HF tensor."""
-        # Handle cross-PP broadcast
-        megatron_weights = self.broadcast_from_pp_rank(megatron_weights, cache_key=str(self.hf_param))
-
-        if megatron_weights is None:
-            return {}
-
-        # Dequantize if needed
-        megatron_weights = self.maybe_dequantize(megatron_weights)
-
-        # Broadcast config to all PP ranks for collective communication
-        if megatron_module is None:
-            config = self.broadcast_obj_from_pp_rank(None)
->>>>>>> d0209a5f
         else:
             config = self._get_config(megatron_module)
             # create shallow copy and remove non-picklable objects with max depth=2
             config = remove_non_pickleables(config, max_depth=2)
-<<<<<<< HEAD
             config = self.broadcast_obj_from_pp_rank(config, "qkv_config")
 
         # Delegate TP/PP gathering.
@@ -1608,143 +1741,6 @@
 
         return type(self)(resolved_megatron_param, resolved_hf_param)
 
-=======
-            config = self.broadcast_obj_from_pp_rank(config)
-
-        d_inner_local = (config.mamba_num_heads * config.mamba_head_dim) // self.tp_size
-        d_tot_ssm_local = (config.mamba_state_dim * config.mamba_num_groups) // self.tp_size
-        n_heads_local = config.mamba_num_heads // self.tp_size
-
-        # Extract local components
-        z_shard_idx = torch.arange(d_inner_local)
-        x_shard_idx = torch.arange(d_inner_local) + d_inner_local
-        B_shard_idx = torch.arange(d_tot_ssm_local) + 2 * d_inner_local
-        C_shard_idx = torch.arange(d_tot_ssm_local) + 2 * d_inner_local + d_tot_ssm_local
-        dt_shard_idx = torch.arange(n_heads_local) + 2 * (d_inner_local + d_tot_ssm_local)
-
-        local_components = [
-            megatron_weights[z_shard_idx],
-            megatron_weights[x_shard_idx],
-            megatron_weights[B_shard_idx],
-            megatron_weights[C_shard_idx],
-            megatron_weights[dt_shard_idx],
-        ]
-
-        # Gather each component across TP ranks
-        full_weights = []
-        for component in local_components:
-            if self.tp_size == 1:
-                full_weight = component
-            else:
-                gathered = self.gather_from_tp_ranks(component)
-                full_weight = torch.cat(gathered, dim=0)
-            full_weights.append(full_weight)
-
-        return {self.hf_param: torch.cat(full_weights, dim=0)}
-
-
-class MambaConv1dMapping(MegatronParamMapping[Dict[str, torch.Tensor]]):
-    """Mapping for Mamba 1D convolution weights that handles x, B, C components.
-
-    Converts between HuggingFace's concatenated conv1d format and Megatron's
-    tensor-parallel distributed format for Mamba SSM layers.
-    """
-
-    def __init__(self, megatron_param: str, hf_param: str):
-        """Initialize Mamba conv1d mapping.
-
-        Args:
-            megatron_param (str): Megatron parameter name pattern.
-            hf_param (str): HuggingFace parameter name pattern.
-        """
-        super().__init__(megatron_param=megatron_param, hf_param=hf_param)
-        self._tp_mapping = ColumnParallelMapping(megatron_param, megatron_param)
-
-    def hf_to_megatron(
-        self,
-        hf_weights: Dict[str, torch.Tensor],
-        megatron_module: nn.Module,
-    ) -> torch.Tensor:
-        """Split conv1d into x, B, C components and distribute across TP ranks."""
-        if self.tp_rank == 0:
-            config = self._get_config(megatron_module)
-
-            # Determine reshape based on weight vs bias
-            if "weight" in self.megatron_param:
-                target_shape = (self.tp_size, -1, *hf_weights.shape[-2:])
-            else:
-                assert "bias" in self.megatron_param, "Only bias and weight are supported for conv1d"
-                target_shape = (self.tp_size, -1)
-
-            d_inner = config.mamba_num_heads * config.mamba_head_dim
-            d_tot_ssm = config.mamba_state_dim * config.mamba_num_groups
-
-            # Define component indices
-            x_shard_idx = torch.arange(d_inner)
-            B_shard_idx = torch.arange(d_tot_ssm) + d_inner
-            C_shard_idx = torch.arange(d_tot_ssm) + d_inner + d_tot_ssm
-
-            # Extract and reshape components
-            x_shard = hf_weights[x_shard_idx].reshape(target_shape)
-            B_shard = hf_weights[B_shard_idx].reshape(target_shape)
-            C_shard = hf_weights[C_shard_idx].reshape(target_shape)
-
-            merged = torch.cat([x_shard, B_shard, C_shard], dim=1)
-            merged = merged.reshape(*target_shape[1:])
-        else:
-            merged = None
-
-        return self._tp_mapping.hf_to_megatron(merged, megatron_module)
-
-    def megatron_to_hf(
-        self,
-        megatron_weights: Optional[torch.Tensor],
-        megatron_module: Optional[nn.Module],
-    ) -> Dict[str, torch.Tensor]:
-        """Gather conv1d shards and merge into single HF tensor."""
-        megatron_weights = self.broadcast_from_pp_rank(megatron_weights, cache_key=str(self.hf_param))
-
-        if megatron_weights is None:
-            return {}
-
-        # Dequantize if needed
-        megatron_weights = self.maybe_dequantize(megatron_weights)
-
-        # Broadcast config to all PP ranks for collective communication
-        if megatron_module is None:
-            config = self.broadcast_obj_from_pp_rank(None)
-        else:
-            config = self._get_config(megatron_module)
-            # create shallow copy and remove non-picklable objects with max depth=2
-            config = remove_non_pickleables(config, max_depth=2)
-            config = self.broadcast_obj_from_pp_rank(config)
-
-        d_inner_local = (config.mamba_num_heads * config.mamba_head_dim) // self.tp_size
-        d_tot_ssm_local = (config.mamba_state_dim * config.mamba_num_groups) // self.tp_size
-
-        # Extract local components
-        x_shard_idx = torch.arange(d_inner_local)
-        B_shard_idx = torch.arange(d_tot_ssm_local) + d_inner_local
-        C_shard_idx = torch.arange(d_tot_ssm_local) + d_inner_local + d_tot_ssm_local
-
-        local_components = [
-            megatron_weights[x_shard_idx],
-            megatron_weights[B_shard_idx],
-            megatron_weights[C_shard_idx],
-        ]
-
-        # Gather each component across TP ranks
-        full_weights = []
-        for component in local_components:
-            if self.tp_size == 1:
-                full_weight = component
-            else:
-                gathered = self.gather_from_tp_ranks(component)
-                full_weight = torch.cat(gathered, dim=0)
-            full_weights.append(full_weight)
-
-        return {self.hf_param: torch.cat(full_weights, dim=0)}
->>>>>>> d0209a5f
 
 
 class GatedMLPMapping(MegatronParamMapping[Dict[str, torch.Tensor]]):
