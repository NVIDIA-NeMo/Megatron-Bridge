# Copyright (c) 2025, NVIDIA CORPORATION.  All rights reserved.
#
# Licensed under the Apache License, Version 2.0 (the "License");
# you may not use this file except in compliance with the License.
# You may obtain a copy of the License at
#
#     http://www.apache.org/licenses/LICENSE-2.0
#
# Unless required by applicable law or agreed to in writing, software
# distributed under the License is distributed on an "AS IS" BASIS,
# WITHOUT WARRANTIES OR CONDITIONS OF ANY KIND, either express or implied.
# See the License for the specific language governing permissions and
# limitations under the License.

import abc
import itertools
import logging
import re
from dataclasses import dataclass
from typing import (
    Callable,
    Dict,
    Generic,
    Iterable,
    List,
    Mapping,
    NamedTuple,
    Optional,
    Type,
    TypeVar,
    Union,
)

import torch
from megatron.core import parallel_state
from megatron.core.transformer.module import MegatronModule
from megatron.core.transformer.transformer_config import TransformerConfig
from megatron.core.utils import (
    get_pg_size,
)
from rich.progress import BarColumn, Progress, TextColumn, TimeRemainingColumn
from transformers.modeling_utils import PreTrainedModel

from megatron.bridge.models.conversion.mapping_registry import MegatronMappingRegistry
from megatron.bridge.models.conversion.param_mapping import MegatronParamMapping
from megatron.bridge.models.conversion.utils import (
    extract_sort_key,
    get_module_and_param_from_name,
    persistent_buffers,
)
from megatron.bridge.models.decorators.dispatch import dispatch
from megatron.bridge.models.model_provider import ModelProviderMixin
from megatron.bridge.utils.common_utils import print_rank_0, unwrap_model


logger = logging.getLogger(__name__)

MappingT = TypeVar("MappingT", bound=MegatronParamMapping)
HFPreTrained = TypeVar("HFPreTrained")
ModelProviderTarget = TypeVar("ModelProviderTarget", bound=ModelProviderMixin)
MegatronModel = TypeVar("MegatronModel", bound=MegatronModule)
_BridgeImplClass = TypeVar("_BridgeImplClass", bound="MegatronModelBridge")


class MegatronWeightTuple(NamedTuple):
    """Tuple representing a Megatron model weight with its metadata."""

    param_name: str
    weight: torch.Tensor
    vp_stage: int


class HFWeightTuple(NamedTuple):
    """Tuple representing a HuggingFace model weight with its metadata."""

    param_name: str
    weight: torch.Tensor


@dataclass(frozen=True)
class WeightConversionTask(Generic[MappingT]):
    """A unified task for converting weights between HuggingFace and Megatron formats.

    This class combines both HF->Megatron and Megatron->HF conversion tasks since they
    have different method names (hf_to_megatron vs megatron_to_hf) and can coexist safely.

    The task encapsulates all information needed for weight conversion in either direction,
    with different fields being relevant depending on the conversion type.

    Attributes:
        param_name (str): *unwrapped, local* parameter name (no ``module.`` prefixes).
        mapping (MappingT): Concrete :pyclass:`MegatronParamMapping` instance responsible
            for weight transformation and distribution.

        pp_rank (Optional[int]): Pipeline-parallel rank that owns the parameter (required for saves).
        vp_stage (Optional[int]): Virtual-pipeline stage index (required for loads).
        megatron_module (Optional[torch.nn.Module]): Reference to the Megatron model or
            sub-module that owns the parameter (required for loads).
        param_weight (Optional[torch.Tensor]): The actual parameter tensor that will
            receive the converted weight (required for loads).

    """

    param_name: str
    mapping: MappingT
    pp_rank: Optional[int] = None
    vp_stage: Optional[int] = None
    megatron_module: Optional[torch.nn.Module] = None
    param_weight: Optional[torch.Tensor] = None


def _megatron_local_name_to_global(
    models: MegatronModule | List[MegatronModule],
    config: TransformerConfig,
    param_name: str,
    vp_stage: Optional[int] = None,
) -> str:
    """Adjust layer number and expert number from local to global numbering."""
    # PP
    pp_group = parallel_state.get_pipeline_model_parallel_group()
    if "layers." in param_name and get_pg_size(pp_group) > 1:
        match = re.match(r"^(.+?\.layers\.\d+)", param_name)
        assert match is not None
        layer_prefix = match.group(1)
        _, layer_module = get_module_and_param_from_name(models=models, param_name=layer_prefix, vp_stage=vp_stage)

        local_layer_number = int(param_name.split("layers.")[1].split(".")[0])
        global_layer_number = layer_module.layer_number - 1
        param_name = param_name.replace(
            f"layers.{local_layer_number}.",
            f"layers.{global_layer_number}.",
        )

    # EP
    ep_group = parallel_state.get_expert_model_parallel_group()
    if ".mlp.experts.linear_fc" in param_name and get_pg_size(ep_group) > 1:
        num_experts = config.num_moe_experts
        num_experts_per_rank = num_experts // ep_group.size()

        def _update_expert_number(param_name: str, param_type: str) -> str:
            """Update expert number from local to global for weight or bias parameters."""
            local_expert_number = int(param_name.split(f".{param_type}")[-1])
            global_expert_number = num_experts_per_rank * ep_group.rank() + local_expert_number
            return param_name.replace(
                f".{param_type}{local_expert_number}",
                f".{param_type}{global_expert_number}",
            )

        # Handle weight and bias parameters
        if ".weight" in param_name:
            param_name = _update_expert_number(param_name, "weight")
        elif ".bias" in param_name:
            param_name = _update_expert_number(param_name, "bias")
    return param_name


class MegatronModelBridge(Generic[HFPreTrained, ModelProviderTarget, MegatronModel]):
    """
    High-level orchestrator for HuggingFace ↔ Megatron model conversions.

    This abstract base class provides the framework for converting models between
    HuggingFace and Megatron formats. It acts as an orchestrator that coordinates
    the conversion process without directly handling the complex details of
    tensor parallelism or weight transformations.

    The bridge pattern separates concerns:
    - MegatronModelBridge: Orchestrates the overall conversion process
    - MegatronMappingRegistry: Manages parameter name mappings
    - MegatronParamMapping: Handles actual weight transformations and distribution

    Key responsibilities:
    1. Build conversion tasks that map each parameter to its appropriate bridge
    2. Execute tasks with proper error handling and progress tracking
    3. Provide utilities for configuration translation
    4. Handle virtual pipeline parallelism (VP) complexities

    To implement a bridge for a new model architecture:

    1. Create a subclass decorated with @MegatronModelBridge.register_bridge:

        .. code-block:: python

            @MegatronModelBridge.register_bridge(source=LlamaForCausalLM, target=GPTModel)
            class MegatronCausalLlamaBridge(MegatronModelBridge):
                pass

    2. Implement provider_bridge to create Megatron configurations:

        .. code-block:: python

            def provider_bridge(self, hf_pretrained) -> LlamaModelProvider:
                return LlamaModelProvider(
                    num_layers=hf_pretrained.config.num_hidden_layers,
                    hidden_size=hf_pretrained.config.hidden_size,
                    ...
                )

    3. Implement mapping_registry to define weight mappings:

        .. code-block:: python

            def mapping_registry(self) -> MegatronMappingRegistry:
                return MegatronMappingRegistry(
                    AutoMapping(
                        megatron_param="embedding.word_embeddings.weight",
                        hf_param="model.embed_tokens.weight"
                    ),
                    ...
                )

    Example:
        .. code-block:: python

            # The bridge is typically not instantiated directly
            # Instead, use AutoBridge or AutoBridge which handle this
            bridge = AutoBridge.from_hf_pretrained("meta-llama/Llama-3-8B")
            provider = bridge.to_megatron_provider()

    Note:
        This class uses generic type parameters to ensure type safety:
        - HFPreTrained: The HuggingFace model type
        - ModelProviderTarget: The Megatron model provider type
        - MegatronModel: The Megatron model type
    """

    @abc.abstractmethod
    def provider_bridge(self, hf_pretrained: HFPreTrained) -> ModelProviderTarget:
        """Create a Megatron model provider from HuggingFace configuration.

        This abstract method must be implemented by subclasses to translate
        HuggingFace model configurations into Megatron model provider instances.
        The provider contains all necessary configuration for creating Megatron models.

        Args:
            hf_pretrained (HFPreTrained): HuggingFace model or configuration
                containing the source model's architecture details.

        Returns:
            ModelProviderTarget: A configured model provider instance (e.g.,
                GPTModelProvider, LlamaModelProvider) ready to create Megatron
                models.

        Example:
            .. code-block:: python

                def provider_bridge(self, hf_pretrained):
                    return LlamaModelProvider(
                        num_layers=hf_pretrained.config.num_hidden_layers,
                        hidden_size=hf_pretrained.config.hidden_size,
                        num_attention_heads=hf_pretrained.config.num_attention_heads,
                        ffn_hidden_size=hf_pretrained.config.intermediate_size,
                        # ... other configuration mappings
                    )
        """
        raise NotImplementedError("Subclass must implement bridge method")

    @abc.abstractmethod
    def mapping_registry(self) -> MegatronMappingRegistry:
        """Define weight mappings between HuggingFace and Megatron formats.

        This abstract method must be implemented by subclasses to specify how
        parameters map between the two formats. The returned MegatronMappingRegistry
        contains all param mappings needed for the model architecture.

        Returns:
            MegatronMappingRegistry: MegatronMappingRegistry containing all weight
                mapping definitions.

        Example:
            .. code-block:: python

                def mapping_registry(self):
                    return MegatronMappingRegistry(
                        AutoMapping(
                            megatron_param="embedding.word_embeddings.weight",
                            hf_param="model.embed_tokens.weight"
                        ),
                        QKVMapping(
                            megatron_param="decoder.layers.*.self_attention.linear_qkv.weight",
                            q="model.layers.*.self_attn.q_proj.weight",
                            k="model.layers.*.self_attn.k_proj.weight",
                            v="model.layers.*.self_attn.v_proj.weight"
                        ),
                        # ... more param mappings
                    )
        """
        raise NotImplementedError("Subclass must implement mapping_registry method")

    def _megatron_global_param_names_all_pp_ranks(
        self, megatron_model: Union[MegatronModel, List[MegatronModel]]
    ) -> List[str]:
        """Get all parameter names across all pipeline parallel ranks."""
        # Cache the result after first call
        if hasattr(self, "_cached_param_names"):
            return self._cached_param_names

        # Compute the result
        pp_group = parallel_state.get_pipeline_model_parallel_group()
        model_config = unwrap_model(megatron_model)[0].config
        global_param_names = []

        # Ensure megatron_model is a list for consistent handling
        models_list = megatron_model if isinstance(megatron_model, list) else [megatron_model]

        for vp_stage, model in enumerate(models_list):
            # persistent buffers are part of the model's state_dict, but not the named_parameters, so we must include them here separately
            for local_param_name, _ in itertools.chain(model.named_parameters(), persistent_buffers(model)):
                if "_extra_state" in local_param_name:
                    continue
                local_param_name = self._unwrap_name(local_param_name)
                global_param_name = _megatron_local_name_to_global(
                    models_list, model_config, local_param_name, vp_stage
                )
                global_param_names.append(global_param_name)

        gathered_global_param_names = [None] * pp_group.size()
        torch.distributed.all_gather_object(gathered_global_param_names, global_param_names, group=pp_group)

        # flatten the list, sort it and remove duplicates
        # the order matters here, casually re-order will cause a hang.
        # e.g. decoder.layers.0.mlp.experts.linear_fc1.weight100
        flattened_names = list(set(sum(gathered_global_param_names, [])))

        # the order cannot be changed, this sync for all ranks for conversion
        # change this might cause a hang
        gathered_global_param_names = sorted(flattened_names, key=extract_sort_key)

        # Cache the result
        self._cached_param_names = gathered_global_param_names

        return self._cached_param_names

    def _with_progress_tracking(self, tasks, description: str, show_progress: bool = True):
        """Helper method to wrap an iterable with progress tracking.

        Args:
            tasks: Iterable of tasks to process
            description: Description for the progress bar
            show_progress: Whether to show progress (defaults to True)

        Yields:
            Items from the tasks iterable while updating progress
        """
        is_main_rank = not torch.distributed.is_initialized() or torch.distributed.get_rank() == 0
        bridge_name = self.__class__.__name__

        with Progress(
            TextColumn("[progress.description]{task.description}"),
            BarColumn(),
            TextColumn("[progress.percentage]{task.percentage:>3.0f}%"),
            TimeRemainingColumn(),
            TextColumn("({task.completed}/{task.total})"),
            TextColumn("{task.fields[bridge]}"),
            disable=not (is_main_rank and show_progress),
        ) as progress:
            task_id = progress.add_task(description, total=len(tasks), bridge=bridge_name)

            for task in tasks:
                yield task
                progress.update(task_id, advance=1)


    def modify_loaded_hf_weight(self, hf_param: str | dict[str, str], hf_state_dict: Mapping[str, torch.Tensor]) -> torch.Tensor:
        """ Load weights from HuggingFace state dict.
        This function can be overridden by subclasses to preprocess the HF weights before conversion, such as renaming 
        certain parameters to avoid mapping conflicts, or dequantize the weights.

        Note that loading is done lazily before this function is called, so the weights are actually loaded in
        this function when hf_state_dict.__getitem__ is called.

        Args:
            hf_param: The parameter name or dictionary of parameter names to load.
            hf_state_dict: The HuggingFace state dictionary.

        Returns:
            The loaded weights.
        """
        if isinstance(hf_param, str):
            hf_weights = hf_state_dict[hf_param]
        else:
            hf_weights = {k: hf_state_dict[v] for k, v in hf_param.items()}
        return hf_weights


    def modify_converted_hf_weight(self, converted_weights_dict: Dict[str, torch.Tensor]) -> Dict[str, torch.Tensor]:
        """ Modify the converted weights after conversion. By default, no modification is done.
        This function can be overridden by subclasses to postprocess the converted weights, such as merging the 
        weights of multiple experts or quantizing the weights.

        Args:
            converted_weights_dict: The converted weights dictionary.

        Returns:
            The modified weights dictionary.
        """
        return converted_weights_dict


    def load_weights_hf_to_megatron(
        self, hf_pretrained: HFPreTrained, megatron_model: Union[MegatronModel, List[MegatronModel]]
    ) -> List[MegatronModel]:
        """Load HuggingFace weights into Megatron models.

        This method orchestrates the complete weight loading process from HuggingFace
        format to Megatron's distributed format. It builds a conversion task and
        executes it with proper progress tracking and error handling.

        The actual weight transformations and distribution are delegated to the
        appropriate MegatronParamMapping instances based on the state mappings.

        Args:
            hf_pretrained (HFPreTrained): HuggingFace model or state source containing the
                weights to load.
            megatron_model (Union[MegatronModel, List[MegatronModel]]): Megatron model instance
                or list of model instances (one per virtual pipeline stage).

        Returns:
            List[MegatronModel]: The input megatron_model as a list with loaded weights.

        Process:
        1. Build a task mapping each Megatron parameter to its source
        2. For each parameter in the task:
            - Fetch source weights from HuggingFace state
            - Apply format transformation via the param mapping
            - Distribute to appropriate TP/PP ranks
            - Copy into the Megatron parameter

        Example:
            .. code-block:: python

                hf_model = PreTrainedCausalLM.from_pretrained("gpt2")
                megatron_model = create_megatron_model()  # Single model or list
                bridge.load_weights_hf_to_megatron(hf_model, megatron_model)

        Note:
            Progress is shown only on rank 0 to avoid cluttered output in
            distributed environments.

        Raises:
            ValueError: If hf_pretrained doesn't have state attribute or if weight shapes don't match.
            AttributeError: If required HF weights are missing.
        """
        if not isinstance(megatron_model, list):
            megatron_model = [megatron_model]

        hf_to_megatron_tasks = self.build_conversion_tasks(hf_pretrained, megatron_model)
        hf_state_dict: Mapping[str, torch.Tensor] = hf_pretrained.state if hasattr(hf_pretrained, "state") else {}

        description = f"Loading from {hf_pretrained.model_name_or_path}"
        for task in self._with_progress_tracking(hf_to_megatron_tasks, description):
            # None means megatron module not on current rank, skip if this task is not going to happen
            if task.megatron_module is None:
                continue
            # 1) Fetch source tensor(s) from HF state dict
            hf_weights = self.modify_loaded_hf_weight(task.mapping.hf_param, hf_state_dict)

            # 2) Delegate conversion & distribution to the bridge
            converted_weights = task.mapping.hf_to_megatron(hf_weights, task.megatron_module)

            # 3) Copy into Megatron param if this rank received a shard
            if converted_weights is not None:
                # Assert that param_weight is not None for HF->Megatron tasks
                assert task.param_weight is not None, "param_weight is required for HF->Megatron conversion"

                # Check shape compatibility before copying
                if converted_weights.shape != task.param_weight.shape:
                    raise ValueError(
                        f"Shape mismatch for megatron param {task.mapping.megatron_param}:\n"
                        f"  Expected shape: {task.param_weight.shape}\n"
                        f"  Got shape: {converted_weights.shape}\n"
                        f"  Bridge type: {type(task.mapping).__name__}\n"
                        f"  HF mapping: {task.mapping.hf_param}"
                    )
                task.param_weight.data.copy_(converted_weights)

        self._broadcast_shared_embeddings(megatron_model)
        return megatron_model

    def stream_weights_hf_to_megatron(
        self,
        hf_pretrained: HFPreTrained,
        megatron_model: Union[MegatronModel, List[MegatronModel]],
        conversion_tasks: Optional[List[WeightConversionTask]] = None,
    ) -> Iterable[MegatronWeightTuple]:
        """Generator variant of load_weights_hf_to_megatron for streaming weight conversion.

        This method provides a memory-efficient way to convert weights by yielding
        them one at a time instead of loading all at once. Useful for processing
        very large models or when implementing custom weight handling logic.

        Args:
            hf_pretrained (HFPreTrained): HuggingFace model or state source containing
                the weights.
            megatron_model (Union[MegatronModel, List[MegatronModel]]): Megatron model instance
                or list of model instances to extract configuration from.
            conversion_tasks (Optional[List[WeightConversionTask]]): Pre-built conversion tasks.
                If not provided, tasks will be built automatically from the models.

        Yields:
            MegatronWeightTuple: Named tuples containing:
                - vp_stage: Index of the model in megatron_model list
                - param_name: Name of the parameter
                - weight: Transformed weight tensor for this rank

        Example:
            .. code-block:: python

                # Process weights one by one
                for weight_tuple in bridge.stream_weights_hf_to_megatron(hf_model, megatron_model):
                    print(f"Processing {weight_tuple.param_name}: {weight_tuple.weight.shape}")
                    # Custom processing logic here

                # Or use pre-built conversion tasks
                tasks = bridge.build_conversion_tasks(hf_model, megatron_model)
                for weight_tuple in bridge.stream_weights_hf_to_megatron(hf_model, megatron_model, tasks):
                    print(f"Processing {weight_tuple.param_name}: {weight_tuple.weight.shape}")

        Note:
            Only yields weights that belong to the current rank after TP/PP distribution.

        Raises:
            ValueError: If input parameters are invalid.
        """

        if not isinstance(megatron_model, list):
            megatron_model = [megatron_model]

        # Use provided conversion tasks or build them
        if conversion_tasks is None:
            conversion_tasks = self.build_conversion_tasks(hf_pretrained, megatron_model)

        for task in conversion_tasks:
            # None means megatron module not on current rank, skip if this task is not going to happen
            if task.megatron_module is None:
                continue
            hf_state_dict: Mapping[str, torch.Tensor] = hf_pretrained.state
            if isinstance(task.mapping.hf_param, str):
                hf_weights = hf_state_dict[task.mapping.hf_param]
            else:
                hf_weights = {k: hf_state_dict[v] for k, v in task.mapping.hf_param.items()}

            converted_weights = task.mapping.hf_to_megatron(hf_weights, task.megatron_module)
            if converted_weights is not None:
                # Assert that vp_stage is not None for HF->Megatron tasks
                yield MegatronWeightTuple(task.param_name, converted_weights, task.vp_stage)

    def stream_weights_megatron_to_hf(
        self,
        megatron_model: Union[MegatronModel, List[MegatronModel]],
        hf_pretrained: HFPreTrained,
        cpu: bool = True,
        show_progress: bool = True,
        conversion_tasks: Optional[List[WeightConversionTask]] = None,
    ) -> Iterable[HFWeightTuple]:
        """Export Megatron weights to HuggingFace format.

        This method orchestrates the conversion of weights from Megatron's distributed
        format back to HuggingFace format. It handles gathering from tensor parallel
        ranks, broadcasting across pipeline parallel ranks, and format conversions.
        All ranks receive the full tensors.

        The export order is determined automatically:
        - First tries safetensors order (if key_to_filename_map is available)
        - Falls back to HuggingFace state dict order

        Args:
            megatron_model (Union[MegatronModel, List[MegatronModel]]): Megatron model instance
                or list of model instances (one per virtual pipeline stage).
            hf_pretrained (HFPreTrained): HuggingFace model/config for metadata
                and mapping info.
            cpu (bool, optional): Whether to move tensors to CPU before yielding.
                Defaults to True.
            show_progress (bool, optional): Display progress bar during export.
                Defaults to True.
            conversion_tasks (Optional[List[WeightConversionTask]]): Pre-built conversion tasks.
                If not provided, tasks will be built automatically from the models.

        Yields:
            HFWeightTuple: Named tuples of (param_name, weight_tensor) in HF format.

        Example:
            .. code-block:: python

                # Export weights
                for name, weight in bridge.stream_weights_megatron_to_hf(megatron_model, hf_config):
                    print(f"Exported {name}: {weight.shape}")

                # Or use pre-built conversion tasks
                tasks = bridge.build_conversion_tasks(hf_config, megatron_model)
                for name, weight in bridge.stream_weights_megatron_to_hf(
                    megatron_model, hf_config, conversion_tasks=tasks
                ):
                    print(f"Exported {name}: {weight.shape}")

        Raises:
            ValueError: If input parameters are invalid.

        Note:
            All ranks yield the full tensors after gathering from distributed format.
        """

        if not isinstance(megatron_model, list):
            megatron_model = [megatron_model]

        # Use provided conversion tasks or build them
        if conversion_tasks is None:
            conversion_tasks = self.build_conversion_tasks(hf_pretrained, megatron_model)

        megatron_to_hf_tasks = conversion_tasks
        model_config = unwrap_model(megatron_model)[0].config
        embeddings_are_tied = model_config.share_embeddings_and_output_weights
        for task in self._with_progress_tracking(megatron_to_hf_tasks, "Converting to HuggingFace", show_progress):
            converted_weights_dict = task.mapping.megatron_to_hf(task.param_weight, task.megatron_module)
            converted_weights_dict = self.modify_converted_hf_weight(task, converted_weights_dict)  # dict will be none except for one expert;
            # All ranks get the full tensor
            for hf_name, tensor in converted_weights_dict.items():
                final_tensor = tensor.cpu() if cpu else tensor

                # Handle tied embeddings case
                # TODO(yuya): fix this hard coded naming
                if embeddings_are_tied and hf_name == "model.embed_tokens.weight":
                    # Yield the embedding weight
                    yield HFWeightTuple(hf_name, final_tensor)

                    # Also yield as lm_head.weight if it's expected
                    if hasattr(hf_pretrained, "state") and hasattr(hf_pretrained.state, "source"):
                        expected_keys = hf_pretrained.state.source.get_all_keys()
                        if "lm_head.weight" in expected_keys:
                            yield HFWeightTuple("lm_head.weight", final_tensor)
                elif embeddings_are_tied and hf_name == "lm_head.weight":
                    # This should not happen when embeddings are tied - assert error
                    raise ValueError(
                        "Encountered lm_head.weight when embeddings are tied. This indicates a mapping error."
                    )
                else:
                    # Regular case - yield the tensor normally
                    yield HFWeightTuple(hf_name, final_tensor)

    def dtype_from_hf(self, config, default=None):
        """Extract torch dtype from a HuggingFace config.

        This utility method handles the conversion of dtype specifications in
        HuggingFace configs to PyTorch dtype objects. Supports both direct
        torch.dtype objects and string representations.

        Args:
            config: HuggingFace configuration object with a torch_dtype attribute.
            default (Any, optional): Default value to return if torch_dtype is
                not str or torch.dtype. Defaults to None.

        Returns:
            torch.dtype: The corresponding PyTorch dtype.

        Raises:
            AssertionError: If config doesn't have torch_dtype attribute.
            ValueError: If torch_dtype is neither a string nor torch.dtype.

        Example:
            .. code-block:: python

                dtype = bridge.dtype_from_hf(hf_config)
                print(dtype)  # torch.float16
        """
        assert hasattr(config, "torch_dtype"), "Expected config to have attr `torch_dtype`"
        torch_dtype = config.torch_dtype
        if isinstance(torch_dtype, torch.dtype):
            return torch_dtype
        elif isinstance(torch_dtype, str):
            return self.dtype_from_str(torch_dtype)
        elif default is not None:
            return default

        raise ValueError("torch_dtype is not of type str/torch.dtype")

    def dtype_from_str(self, dtype: str) -> torch.dtype:
        """Convert a string precision identifier to equivalent torch dtype.

        This utility method handles various string representations of PyTorch
        data types, including common abbreviations and mixed precision formats.

        Args:
            dtype (str): String representation of dtype (e.g., "float16", "fp16",
                "bf16-mixed").

        Returns:
            torch.dtype: Corresponding PyTorch dtype (defaults to float32 if unknown).

        Supported formats:
            - float16/fp16/16/16-mixed → torch.float16
            - bfloat16/bf16-mixed → torch.bfloat16
            - Others → torch.float32 (default)

        Example:
            .. code-block:: python

                dtype = bridge.dtype_from_str("fp16")
                print(dtype)  # torch.float16

                dtype = bridge.dtype_from_str("bf16-mixed")
                print(dtype)  # torch.bfloat16
        """
        assert isinstance(dtype, str)
        if dtype in ["float16", "fp16", "16", "16-mixed"]:
            return torch.float16
        elif dtype in ["bfloat16", "bf16-mixed"]:
            return torch.bfloat16
        else:
            return torch.float32

    def make_vocab_size_divisible_by(self, vocab_size: int) -> int:
        """Calculate an appropriate divisor for vocabulary size padding.

        Megatron requires vocabulary sizes to be divisible by certain values for
        efficient tensor parallelism. This method finds the largest power of 2
        (up to 128) that evenly divides the vocabulary size.

        Args:
            vocab_size (int): Original vocabulary size from the model.

        Returns:
            int: Largest power of 2 (≤ 128) that divides vocab_size.

        Example:
            .. code-block:: python

                # For vocab_size=50257 (GPT-2)
                divisor = bridge.make_vocab_size_divisible_by(50257)
                print(divisor)  # 1 (50257 is prime)

                # For vocab_size=32000 (Llama)
                divisor = bridge.make_vocab_size_divisible_by(32000)
                print(divisor)  # 128

        Note:
            The returned value is used by Megatron to potentially pad the
            vocabulary to ensure efficient parallelization.
        """
        base = 128
        while vocab_size % base != 0:
            base //= 2
        return base

    def _get_provider_from_model(self, model: MegatronModule) -> ModelProviderTarget:
        """Extract provider/config from model."""
        model = unwrap_model(model)
        return model.config

    def _unwrap_name(self, name: str) -> str:
        """Unwrap name from DDP or other wrappers.

        Args:
            name: Parameter name that may have 'module.' prefixes

        Returns:
            Unwrapped parameter name with 'module.' prefixes removed

        Example:
            'module.module.decoder.weight' -> 'decoder.weight'
        """
        if not isinstance(name, str):
            raise ValueError(f"name must be a string, got {type(name)}")

        while name.startswith("module."):
            name = name[len("module.") :]
        return name

    def _broadcast_shared_embeddings(self, megatron_model: Union[MegatronModel, List[MegatronModel]]) -> None:
        """Broadcast shared embeddings and output weights across embedding group.

        When embeddings and output weights are shared and pipeline parallelism is enabled,
        this method ensures all ranks in the embedding group have the same weights by
        broadcasting from rank 0.

        Args:
            megatron_model: Megatron model instance or list of model instances.
        """
        unwrapped_model = unwrap_model(megatron_model)[0]
        model_config = unwrapped_model.config
        if model_config.share_embeddings_and_output_weights and model_config.pipeline_model_parallel_size > 1:
            # Broadcast embeddings and output weights from rank 0 to embedding group
            embd_group = parallel_state.get_embedding_group()
            embd_group_ranks = torch.distributed.get_process_group_ranks(embd_group)
            if embd_group is not None and torch.distributed.get_rank() in embd_group_ranks:
                # Get embeddings and output weights from rank 0
                if hasattr(unwrapped_model, "embedding") and hasattr(unwrapped_model.embedding, "word_embeddings"):
                    embd_weights = unwrapped_model.embedding.word_embeddings.weight.data
                else:
                    assert hasattr(unwrapped_model, "output_layer"), "Output layer not found"
                    embd_weights = torch.empty_like(unwrapped_model.output_layer.weight.data)
                torch.distributed.broadcast(embd_weights, src=embd_group_ranks[0], group=embd_group)
                if hasattr(unwrapped_model, "output_layer"):
                    unwrapped_model.output_layer.weight.data.copy_(embd_weights)

<<<<<<< HEAD
    def _build_conversion_tasks(
        self,
        hf_pretrained: HFPreTrained,
        megatron_model: List[MegatronModel],
        *,
        strict: bool = False,
=======
    def build_conversion_tasks(
        self, hf_pretrained: HFPreTrained, megatron_model: List[MegatronModel]
>>>>>>> 9728f5b0
    ) -> List[None | WeightConversionTask]:
        """Construct the conversion tasks between HF and megatron.

        The algorithm walks over every parameter of every destination model,
        asks the :class:`MegatronMappingRegistry` whether it has a mapping for that
        parameter, and – if the corresponding HF weights actually exist – yields
        an :class:`_HFLoadTask` describing exactly how that parameter will be
        populated.
        """

        # Ensure hf_pretrained has the required state structure
        if not (hasattr(hf_pretrained, "state") and hasattr(hf_pretrained.state, "source")):
            raise ValueError("hf_pretrained.state.source is required for weight ordering")

        hf_keys: Iterable[str] = hf_pretrained.state.source.get_all_keys()

        mapping_registry = self.mapping_registry()
        model_config = unwrap_model(megatron_model)[0].config
        embeddings_are_tied = model_config.share_embeddings_and_output_weights
        pp_rank = parallel_state.get_pipeline_model_parallel_rank()
        sorted_global_param_names_all_pp_ranks = self._megatron_global_param_names_all_pp_ranks(megatron_model)

        # Filter out output_layer related parameters if embeddings are tied
        if embeddings_are_tied:
            sorted_global_param_names_all_pp_ranks = [
                name for name in sorted_global_param_names_all_pp_ranks if "output_layer" not in name
            ]

        global_names_index_dict = {name: idx for idx, name in enumerate(sorted_global_param_names_all_pp_ranks)}

        tasks = [None] * len(sorted_global_param_names_all_pp_ranks)
        for vp_stage, model in enumerate(megatron_model):
            # persistent buffers are part of the model's state_dict, but not the named_parameters, so we must include them here separately
            for local_name, _ in itertools.chain(model.named_parameters(), persistent_buffers(model)):
                if "_extra_state" in local_name:
                    continue

                local_name = self._unwrap_name(local_name)
                global_name = _megatron_local_name_to_global(megatron_model, model_config, local_name, vp_stage)
                # if name removed due to some reason, continue. e.g. embeddings_are_tied
                if global_name not in global_names_index_dict:
                    print_rank_0(f"WARNING: {global_name} not in global_names_index_dict")
                    continue
                global_name_idx = global_names_index_dict[global_name]
                mapping = mapping_registry.megatron_to_hf_lookup(global_name)

                if not mapping:
                    logger.warning(f"WARNING: No megatron to hf mapping found for {global_name}")
                    continue

                # ensure hf weights exist
                if strict:
                    if isinstance(mapping.hf_param, str):
                        if mapping.hf_param not in hf_keys:
                            logger.warning(f"WARNING: Can't find {mapping.hf_param} in hf_keys")
                            continue
                    else:
                        missing_params = [hf_param for hf_param in mapping.hf_param.values() if hf_param not in hf_keys]
                        if missing_params:
                            logger.warning(f"WARNING: Can't find the following HF parameters in hf_keys: {missing_params}")
                            continue

                local_module, local_weights = get_module_and_param_from_name(megatron_model, local_name, vp_stage)

                tasks[global_name_idx] = WeightConversionTask(
                    pp_rank=pp_rank,
                    vp_stage=vp_stage,
                    param_name=local_name,
                    megatron_module=local_module,
                    param_weight=local_weights,
                    mapping=mapping,
                )

        # Fill the remaining ones for pp communications
        for idx, global_name in enumerate(sorted_global_param_names_all_pp_ranks):
            mapping = mapping_registry.megatron_to_hf_lookup(global_name)
            if tasks[idx] is None:
                # This is an exception here we pass in global name
                # we are not using global_name to extract module and weights
                # only use it for param mapping auto dispatch checks
                tasks[idx] = WeightConversionTask(
                    pp_rank=pp_rank,
                    vp_stage=None,
                    param_name=global_name,
                    megatron_module=None,
                    param_weight=None,
                    mapping=mapping,
                )

        return tasks

    @classmethod
    def register_bridge(
        cls, *, source: Type[PreTrainedModel] | str, target: Type[MegatronModel]
    ) -> Callable[[_BridgeImplClass], _BridgeImplClass]:
        """Class decorator for registering bridge implementations.

        This decorator registers a MegatronModelBridge subclass with the dispatch
        system, enabling automatic routing of conversions based on the source
        HuggingFace model type and target Megatron model type.

        Args:
            source (Type[PreTrainedModel] | str): HuggingFace PreTrainedModel class
                (e.g., LlamaForCausalLM) or the class name as a string. Using a
                string allows registering bridges for architectures that are only
                available via auto_map.
            target (Type[MegatronModel]): Megatron model class (e.g., GPTModel).

        Returns:
            Callable[[_BridgeImplClass], _BridgeImplClass]: Decorator function
                that registers the bridge implementation.

        Example:
            .. code-block:: python

                @MegatronModelBridge.register_bridge(source=LlamaForCausalLM, target=GPTModel)
                class MegatronCausalLlamaBridge(MegatronModelBridge):
                    def provider_bridge(self, hf_pretrained):
                        # Implementation
                        pass

                    def mapping_registry(self):
                        # Implementation
                        pass

            String-based registration is also supported:

            .. code-block:: python

                @MegatronModelBridge.register_bridge(source="DeepseekV3ForCausalLM", target=GPTModel)
                class MegatronDeepseekV3Bridge(MegatronModelBridge):
                    ...

        Note:
            The decorated class is registered with multiple dispatchers to handle
            different conversion scenarios. The registration is automatic when the
            class is defined.
        """

        return create_bridge_decorator(source=source, target=target)


def is_tensor_parallel(param) -> bool:
    """Check if a parameter is tensor parallel distributed."""
    return hasattr(param, "tensor_model_parallel") and param.tensor_model_parallel


# Core dispatch functions
@dispatch
def get_model_bridge(hf_architecture) -> "MegatronModelBridge":
    """Get the appropriate model bridge for a given HuggingFace architecture."""
    ...


@dispatch
def stream_weights_megatron_to_hf(
    dispatch_instance: MegatronModel,
    megatron_model: Union[MegatronModel, List[MegatronModel]],
    hf_pretrained: HFPreTrained,
    cpu: bool = True,
    show_progress: bool = True,
    conversion_tasks: Optional[List[WeightConversionTask]] = None,
) -> Iterable[HFWeightTuple]:
    """Bridge Megatron model state to HuggingFace format."""
    ...


def register_bridge_implementation(
    *,
    source: Type["PreTrainedModel"] | str,
    target: Type["MegatronModule"],
    bridge_class: Type["MegatronModelBridge"],
) -> None:
    """Register a bridge implementation with the dispatch system.

    Args:
        source: HuggingFace PreTrainedModel class or the class name as a string.
            Using a string allows registering bridges for architectures that are
            available only via auto_map.
        target: Megatron model class (e.g., GPTModel)
        bridge_class: MegatronModelBridge implementation class
    """
    bridge_class_name = bridge_class.__name__

    @get_model_bridge.impl(source)
    def _get_model_bridge_impl(_) -> "MegatronModelBridge":
        bridge = bridge_class()
        return bridge

    @stream_weights_megatron_to_hf.impl((source, target))
    def _megatron_to_hf_registered_impl(
        _,
        megatron_model: Union[MegatronModel, List[MegatronModel]],
        hf_pretrained: HFPreTrained,
        cpu: bool = True,
        show_progress: bool = True,
        conversion_tasks: Optional[List[WeightConversionTask]] = None,
    ) -> Iterable[HFWeightTuple]:
        bridge = bridge_class()
        # Thread export quantization preference into the bridge instance if present on HF handle
        try:
            bridge.quantized = bool(getattr(hf_pretrained, "export_quantized", False))
        except Exception:
            # Be resilient to odd configs
            bridge.quantized = False

        # allow bridge to access model config
        bridge.hf_config = hf_pretrained.config

        return bridge.stream_weights_megatron_to_hf(
            megatron_model, hf_pretrained, cpu=cpu, show_progress=show_progress, conversion_tasks=conversion_tasks
        )

    # Set meaningful names for debugging
    _get_model_bridge_impl.__name__ = f"_bridge_with_{bridge_class_name}"
    _megatron_to_hf_registered_impl.__name__ = f"_megatron_to_hf_with_{bridge_class_name}"


def create_bridge_decorator(
    *, source: Type["PreTrainedModel"] | str, target: Type["MegatronModule"]
) -> Callable[[Type["MegatronModelBridge"]], Type["MegatronModelBridge"]]:
    """Create a decorator for registering bridge implementations.

    Args:
        source: HuggingFace PreTrainedModel class or the class name as a string
            (useful for auto_map architectures)
        target: Megatron model class

    Returns:
        Decorator function that registers the bridge implementation
    """

    def decorator(bridge_class: Type["MegatronModelBridge"]) -> Type["MegatronModelBridge"]:
        register_bridge_implementation(source=source, target=target, bridge_class=bridge_class)
        return bridge_class

    return decorator<|MERGE_RESOLUTION|>--- conflicted
+++ resolved
@@ -362,7 +362,7 @@
 
     def modify_loaded_hf_weight(self, hf_param: str | dict[str, str], hf_state_dict: Mapping[str, torch.Tensor]) -> torch.Tensor:
         """ Load weights from HuggingFace state dict.
-        This function can be overridden by subclasses to preprocess the HF weights before conversion, such as renaming 
+        This function can be overridden by subclasses to preprocess the HF weights before conversion, such as renaming
         certain parameters to avoid mapping conflicts, or dequantize the weights.
 
         Note that loading is done lazily before this function is called, so the weights are actually loaded in
@@ -384,7 +384,7 @@
 
     def modify_converted_hf_weight(self, converted_weights_dict: Dict[str, torch.Tensor]) -> Dict[str, torch.Tensor]:
         """ Modify the converted weights after conversion. By default, no modification is done.
-        This function can be overridden by subclasses to postprocess the converted weights, such as merging the 
+        This function can be overridden by subclasses to postprocess the converted weights, such as merging the
         weights of multiple experts or quantizing the weights.
 
         Args:
@@ -791,17 +791,12 @@
                 if hasattr(unwrapped_model, "output_layer"):
                     unwrapped_model.output_layer.weight.data.copy_(embd_weights)
 
-<<<<<<< HEAD
-    def _build_conversion_tasks(
+    def build_conversion_tasks(
         self,
         hf_pretrained: HFPreTrained,
         megatron_model: List[MegatronModel],
         *,
         strict: bool = False,
-=======
-    def build_conversion_tasks(
-        self, hf_pretrained: HFPreTrained, megatron_model: List[MegatronModel]
->>>>>>> 9728f5b0
     ) -> List[None | WeightConversionTask]:
         """Construct the conversion tasks between HF and megatron.
 
