# Copyright (c) 2025, NVIDIA CORPORATION.  All rights reserved.
#
# Licensed under the Apache License, Version 2.0 (the "License");
# you may not use this file except in compliance with the License.
# You may obtain a copy of the License at
#
#     http://www.apache.org/licenses/LICENSE-2.0
#
# Unless required by applicable law or agreed to in writing, software
# distributed under the License is distributed on an "AS IS" BASIS,
# WITHOUT WARRANTIES OR CONDITIONS OF ANY KIND, either express or implied.
# See the License for the specific language governing permissions and
# limitations under the License.

import dataclasses
from functools import partial
from pathlib import Path
from typing import TYPE_CHECKING, Any, Generic, Iterable, Literal, Type, TypeVar, Union, overload

import torch.distributed
import transformers
import yaml
from megatron.core.optimizer import OptimizerConfig
from megatron.core.transformer.module import MegatronModule
from megatron.core.transformer.transformer_config import MLATransformerConfig, TransformerConfig
from megatron.core.utils import get_model_config
from transformers import AutoConfig
from transformers.configuration_utils import PretrainedConfig
from typing_extensions import Unpack

from megatron.bridge.models import model_bridge
from megatron.bridge.models.gpt_provider import GPTModelProvider
from megatron.bridge.models.hf_pretrained.causal_lm import PreTrainedCausalLM
from megatron.bridge.models.model_provider_mixin import GetModelKwargs, ModelProviderMixin
from megatron.bridge.models.state import SafeTensorsStateSource


if TYPE_CHECKING:
    from megatron.bridge.models.model_bridge import HFWeightTuple, MegatronModelBridge


MegatronModelT = TypeVar("ModelT", bound=MegatronModule)
DataclassT = TypeVar("DataclassT")


class CausalLMBridge(Generic[MegatronModelT]):
    """
    Bridge for converting Causal Language Models between HuggingFace and Megatron formats.

    This bridge handles the conversion of causal language models (e.g., GPT, Llama, Phi)
    between HuggingFace's transformers library format and Megatron-Core's distributed
    training format. It manages weight mapping, tensor parallelism distribution, and
    configuration translation.

    The bridge supports both directions of conversion:
    - HuggingFace → Megatron: For training or inference with Megatron
    - Megatron → HuggingFace: For saving trained models in HF format

    Args:
        hf_pretrained: Either a PreTrainedCausalLM instance with loaded model,
            or a PretrainedConfig for configuration-only operations

    Example:
        >>> # Load and convert a model to Megatron format
        >>> bridge = CausalLMBridge.from_hf_pretrained("meta-llama/Llama-3-8B")
        >>> provider = bridge.to_megatron_provider()
        >>> megatron_model = provider(wrap_with_ddp=False)

        >>> # Export a Megatron model back to HuggingFace format
        >>> bridge.save_hf_pretrained(megatron_model, "./exported_model")

        >>> # Convert weights with custom settings
        >>> for name, weight in bridge.export_hf_weights(
        ...     megatron_model,
            ...     cpu=True
        ... ):
        ...     print(f"Exported {name}: {weight.shape}")

    Note:
        The bridge automatically detects the model architecture and applies
        the appropriate weight mappings. Custom architectures require implementing
        a MegatronModelBridge subclass.
    """

    def __init__(self, hf_pretrained: PreTrainedCausalLM | PretrainedConfig):
        if not isinstance(hf_pretrained, (PreTrainedCausalLM, PretrainedConfig)):
            raise ValueError("hf_pretrained must be a PreTrainedCausalLM or PretrainedConfig instance")
        self.hf_pretrained: PreTrainedCausalLM | PretrainedConfig = hf_pretrained

    @classmethod
    def list_supported_models(cls) -> list[str]:
        """
        List all model architectures currently supported by the bridge system.

        Returns:
            List of supported HuggingFace model architecture names
        """
        # Get all registered implementations from the dispatch system
        supported = []

        # Access the dispatch registry to find all registered types

        if hasattr(model_bridge.get_model_bridge, "_exact_types"):
            for arch_type in model_bridge.get_model_bridge._exact_types.keys():
                if hasattr(arch_type, "__name__"):
                    supported.append(arch_type.__name__)

        return sorted(supported)

    @classmethod
    def supports(cls, config: Any) -> bool:
        """
        Check if this bridge supports the given model configuration.

        A model is supported if it has at least one architecture ending with 'ForCausalLM'.

        Args:
            config: HuggingFace model config object

        Returns:
            True if this bridge can handle the model, False otherwise
        """
        architectures = getattr(config, "architectures", [])
        if not architectures:
            return False

        return any(arch.endswith("ForCausalLM") for arch in architectures)

    @classmethod
    def from_hf_config(cls, config: PretrainedConfig) -> "CausalLMBridge":
        """
        Create a CausalLMBridge from a HuggingFace configuration.

        This method creates a bridge instance from just a model configuration,
        without loading any weights. This is useful for:
        - Creating Megatron models with random initialization
        - Working with model architectures without downloading weights
        - Testing and development scenarios

        Args:
            config: HuggingFace PretrainedConfig instance containing model
                architecture information

        Returns:
            CausalLMBridge: Bridge instance configured for the architecture

        Raises:
            ValueError: If the configuration is not for a supported CausalLM model

        Example:
            >>> from transformers import AutoConfig
            >>>
            >>> # Load just the configuration
            >>> config = AutoConfig.from_pretrained("meta-llama/Llama-3-8B")
            >>>
            >>> # Create bridge from config (no weights)
            >>> bridge = CausalLMBridge.from_hf_config(config)
            >>>
            >>> # Create Megatron model with random initialization
            >>> provider = bridge.to_megatron_provider(load_weights=False)
            >>> model = provider(wrap_with_ddp=False)

            >>> # Or use for architecture exploration
            >>> transformer_config = bridge.transformer_config
            >>> print(f"Hidden size: {transformer_config.hidden_size}")
            >>> print(f"Num layers: {transformer_config.num_layers}")

        See Also:
            from_hf_pretrained: Create bridge with loaded weights
            transformer_config: Access the Megatron TransformerConfig
        """
        cls._validate_config(config)
        return cls(config)

    @classmethod
    def from_hf_pretrained(cls, path: str | Path, **kwargs) -> "CausalLMBridge":
        """
        Load a CausalLMBridge from a pretrained model.

        This method loads a model from HuggingFace Hub or a local directory and
        creates a bridge instance ready for conversion operations. The model
        architecture is validated to ensure compatibility.

        Args:
            path: HuggingFace model ID or path to model directory
                Examples: "meta-llama/Llama-3-8B", "./my_model"
            **kwargs: Additional arguments passed to HuggingFace from_hf_pretrained
                Common options include:
                - torch_dtype: Model precision (torch.float16, torch.bfloat16)
                - device_map: Device placement strategy ("auto", "cuda:0", etc.)
                - trust_remote_code: Allow custom model code execution
                - attn_implementation: Attention implementation ("flash_attention_2", etc.)

        Returns:
            CausalLMBridge: Bridge instance with loaded model

        Raises:
            ValueError: If the model architecture is not supported

        Example:
            >>> # Basic loading
            >>> bridge = CausalLMBridge.from_hf_pretrained("gpt2")

            >>> # Load with specific settings
            >>> bridge = CausalLMBridge.from_hf_pretrained(
            ...     "meta-llama/Llama-3-8B",
            ...     torch_dtype=torch.float16,
            ...     device_map="auto"
            ... )
        """
        # First load just the config to check architecture support
        config = AutoConfig.from_pretrained(path)
        cls._validate_config(config, path)

        return cls(PreTrainedCausalLM.from_pretrained(path, **kwargs))

    @overload
    def __call__(
        self,
        model: list[MegatronModelT],
        cpu: bool = False,
        show_progress: bool = True,
    ) -> Iterable["HFWeightTuple"]: ...

    def __call__(
        self,
        model,
        cpu: bool = False,
        show_progress: bool = True,
    ) -> Iterable["HFWeightTuple"]:
        return self.export_hf_weights(model=model, cpu=cpu, show_progress=show_progress)

    def load_hf_weights(self, model: list[MegatronModelT], hf_path: str | Path | None = None) -> None:
        """
        Load HuggingFace weights into a Megatron model.

        This method handles the conversion and distribution of weights from
        HuggingFace format to Megatron's distributed format, including proper
        tensor parallel and pipeline parallel distribution.

        Args:
            model: List of Megatron model instances (one per virtual pipeline stage)
            hf_path: Optional path to load weights from. If None, uses weights
                from the bridge's hf_pretrained instance

        Returns:
            The input model with loaded weights

        Raises:
            ValueError: If hf_path is None and bridge was created without weights

        Example:
            >>> # Load weights from bridge's pretrained model
            >>> bridge = CausalLMBridge.from_hf_pretrained("gpt2")
            >>> megatron_model = create_megatron_model()  # Your model creation
            >>> bridge.load_hf_weights(megatron_model)

            >>> # Load weights from a different checkpoint
            >>> bridge.load_hf_weights(megatron_model, "./finetuned_model")
        """
        if hf_path is None:
            if not isinstance(self.hf_pretrained, PreTrainedCausalLM):
                raise ValueError("hf_path is required when hf_pretrained is not a PreTrainedCausalLM instance")
            pre_trained = self.hf_pretrained
        else:
            pre_trained = PreTrainedCausalLM.from_pretrained(hf_path)
        self._model_bridge.load_weights_hf_to_megatron(model, pre_trained)

        return model

    @overload
    def export_hf_weights(
        self,
        model: list[MegatronModelT],
        cpu: bool = False,
        show_progress: bool = True,
    ) -> Iterable["HFWeightTuple"]: ...

    def export_hf_weights(
        self,
        model,
<<<<<<< HEAD
=======
        order: Literal["megatron", "hf", "safetensors"] = "safetensors",
>>>>>>> 1ce8e888
        cpu: bool = False,
        show_progress: bool = True,
    ) -> Iterable["HFWeightTuple"]:
        """
        Export Megatron model weights to HuggingFace format.

        This method yields weight tensors in HuggingFace format, handling the
        gathering of distributed tensors and format conversion. It's useful for
        streaming weight export or custom processing. All ranks get full tensors.

        Args:
            model: Megatron model instance or list of instances
            order: Export order for weights
                - "megatron": Follow Megatron's parameter order
                - "hf": Follow HuggingFace state dict order
                - "safetensors": Group by safetensors file, then by key
            cpu: Whether to move tensors to CPU before yielding
            show_progress: Display progress bar during export

        Yields:
            HFWeightTuple: Named tuples of (param_name, weight_tensor)

        Example:
            >>> # Export and process weights
            >>> for name, weight in bridge.export_hf_weights(model):
            ...     print(f"{name}: {weight.shape}")

            >>> # Export with specific settings
            >>> weights = list(bridge.export_hf_weights(
            ...     model,
            ...     order="safetensors",
            ...     cpu=True
            ... ))
        """
        dispatch_instance = (self._get_causal_lm_architecture(), self._get_model_instance(model))
        return model_bridge.stream_weights_megatron_to_hf(
            dispatch_instance, model, self.hf_pretrained, cpu=cpu, show_progress=show_progress
        )

    @overload
    def save_hf_pretrained(self, model: list[MegatronModelT], path: str | Path) -> None: ...

    def save_hf_pretrained(self, model, path: str | Path, show_progress: bool = True) -> None:
        """
        Save a Megatron model in HuggingFace format.

        This method exports the complete model including configuration, tokenizer,
        and weights to a directory that can be loaded with HuggingFace's
        from_pretrained methods.

        Args:
            model: Megatron model instance or list of instances
            path: Directory path to save the model
            show_progress: Display progress bar during weight export

        Example:
            >>> # Save model after training
            >>> bridge.save_hf_pretrained(megatron_model, "./my_finetuned_model")

            >>> # Load the saved model with HuggingFace
            >>> from transformers import AutoModelForCausalLM
            >>> hf_model = AutoModelForCausalLM.from_pretrained("./my_finetuned_model")

        Note:
            This method is collective - all ranks must call it. Only rank 0
            saves the configuration files, while weight saving is coordinated
            across all ranks.
        """
        if torch.distributed.is_available() and torch.distributed.is_initialized():
            # Distributed training, only rank 0 saves artifacts
            if torch.distributed.get_rank() == 0:
                self.hf_pretrained.save_artifacts(path)
        else:
            # No distributed training, save artifacts
            self.hf_pretrained.save_artifacts(path)

        self.save_hf_weights(model, path, show_progress)

    @overload
    def save_hf_weights(self, model: list[MegatronModelT], path: str | Path, show_progress: bool = True) -> None: ...

    def save_hf_weights(self, model, path: str | Path, show_progress: bool = True) -> None:
        """
        Save Megatron model weights in HuggingFace safetensors format.

        This method exports only the model weights (not configuration or tokenizer)
        to safetensors files compatible with HuggingFace. It uses streaming save
        to handle large models efficiently without requiring all weights in memory
        at once.

        The weights are gathered from distributed ranks and saved in the standard
        HuggingFace sharded format when the model is large.

        Args:
            model: Megatron model instance or list of instances
            path: Directory path where weight files will be saved
            show_progress: Display progress bar during export

        Raises:
            ValueError: If the state source doesn't support streaming save

        Example:
            >>> # Save just the weights
            >>> bridge.save_hf_weights(megatron_model, "./model_weights")

            >>> # Save without progress bar (useful in scripts)
            >>> bridge.save_hf_weights(megatron_model, "./weights", show_progress=False)

        Note:
            - This method is collective and must be called by all ranks
            - Uses safetensors format for efficient loading and security
            - Automatically handles model sharding for large models
            - The saved weights can be loaded with HuggingFace's from_pretrained
        """
        if torch.distributed.is_available() and torch.distributed.is_initialized():
            torch.distributed.barrier()
        dispatch_instance = (self._get_causal_lm_architecture(), self._get_model_instance(model))
        generator = model_bridge.stream_weights_megatron_to_hf(
            dispatch_instance, model, self.hf_pretrained, order="safetensors", cpu=True, show_progress=show_progress
        )

        # Check if the state source is SafeTensorsStateSource for streaming save.
        if (
            hasattr(self.hf_pretrained, "state")
            and hasattr(self.hf_pretrained.state, "source")
            and isinstance(self.hf_pretrained.state.source, SafeTensorsStateSource)
        ):
            self.hf_pretrained.state.source.save_generator(generator, path)
        else:
            raise ValueError("The state source is not a SafeTensorsStateSource, cannot save in streaming mode.")

        if torch.distributed.is_available() and torch.distributed.is_initialized():
            torch.distributed.barrier()

<<<<<<< HEAD
    @overload
    def save_megatron_model(self, model: list[MegatronModelT], path: str | Path) -> None: ...

    def save_megatron_model(self, model, path: str | Path, ckpt_format: str = "torch_dist") -> None:
        """
        Save a Megatron model in native Megatron checkpoint format without optimizer
        state.

        This method saves the model in Megatron's native checkpoint format, which
        can be loaded directly by Megatron for training or inference. The checkpoint
        includes the model configuration and weights, NO optimizer state or other
        artifacts.

        Args:
            model: Megatron model instance or list of instances
            path: Directory path where the checkpoint will be saved
            ckpt_format: Checkpoint format to use ("torch_dist" or other supported formats)

        Example:
            >>> # Save model checkpoint after conversion
            >>> bridge.save_megatron_model(megatron_model, "./megatron_checkpoint")

        Note:
            - This method is collective and must be called by all ranks
            - The saved checkpoint can be loaded with Megatron's checkpoint loading utilities
            - The checkpoint format follows Megatron's standard structure for compatibility
        """
        try:
            from megatron.hub.training.checkpointing import save_checkpoint
            from megatron.hub.training.config import CheckpointConfig, ConfigContainer, LoggerConfig
            from megatron.hub.training.state import GlobalState
        except ImportError:
            raise ImportError("megatron.hub.training is not installed.")
        # Get model config from the first model instance
        model_config = get_model_config(model[0])

        # Create global state for checkpointing
        state = GlobalState()
        state.cfg = ConfigContainer(
            model=model_config,
            train=None,
            optimizer=OptimizerConfig(use_distributed_optimizer=False),
            ddp=None,
            scheduler=None,
            dataset=None,
            logger=LoggerConfig(),
            tokenizer=None,
            checkpoint=CheckpointConfig(async_save=False, save=str(path), save_optim=False, ckpt_format=ckpt_format),
            dist=None,
        )

        # Save the checkpoint
        save_checkpoint(
            state=state,
            model=model,
            optimizer=None,
            opt_param_scheduler=None,
            num_floating_point_operations_so_far=0,
        )

    def load_megatron_model(self, path: str | Path, **kwargs: Unpack[GetModelKwargs]) -> list[MegatronModelT]:
        """
        Load a Megatron model from a native Megatron checkpoint.

        This method loads a model from a Megatron checkpoint that was saved using
        the save_megatron_model method. It reads the checkpoint configuration,
        creates the appropriate model provider, and loads the weights.

        Args:
            path: Directory path where the Megatron checkpoint is stored
            **kwargs: Additional arguments passed to the model provider

        Returns:
            List of Megatron model instances loaded from the checkpoint

        Example:
            >>> # Load a previously saved Megatron model
            >>> bridge = CausalLMBridge.from_hf_config(config)
            >>> model = bridge.load_megatron_model("./megatron_checkpoint")

            >>> # Load and specify model configuration
            >>> model = bridge.load_megatron_model(
            ...     "./megatron_checkpoint",
            ...     wrap_with_ddp=False
            ... )

        Note:
            - This method is collective and must be called by all ranks
            - The checkpoint must have been saved with save_megatron_model
            - The model architecture must match the bridge configuration
        """
        try:
            from megatron.hub.core.utils.instantiate_utils import instantiate
            from megatron.hub.training.converters.common import load_mcore_model
        except ImportError:
            raise ImportError("megatron.hub.training is not installed.")

        checkpoint_path = Path(path) / "iter_0000000"
        config_file = checkpoint_path / "run_config.yaml"

        if not config_file.exists():
            raise FileNotFoundError(f"Checkpoint config file {config_file} does not exist")

        # Load the configuration
        with open(config_file, "r") as stream:
            config = yaml.safe_load(stream)

        model_config = config["model"]
        model_config = instantiate(model_config)

        # Load the state dict
        model = load_mcore_model(
            checkpoint_path,
            model_cfg=model_config,
            use_cpu_init=True,
        )
        return model if isinstance(model, list) else [model]
=======
    def save_megatron_model(self, model, path: str | Path, ckpt_format: str = "torch_dist") -> None:
        raise NotImplementedError

    def load_megatron_model(self, path: str | Path, **kwargs: Unpack[GetModelKwargs]) -> list[MegatronModelT]:
        raise NotImplementedError
>>>>>>> 1ce8e888

    def push_to_hub(self, path: str | Path) -> None: ...

    def to_megatron_model(
        self,
        load_weights: bool = True,
        hf_path: str | Path | None = None,
        **kwargs: Unpack[GetModelKwargs],
    ) -> list[MegatronModelT]:
        provider = self.to_megatron_provider(load_weights, hf_path)
        return provider(**kwargs)

    def to_megatron_provider(self, load_weights: bool = True, hf_path: str | Path | None = None) -> GPTModelProvider:
        """
        Convert to a Megatron model provider.

        This method creates a GPTModelProvider configured to match the HuggingFace
        model's architecture. The provider can then be used to instantiate
        Megatron models for training or inference.

        Args:
            load_weights: Whether to configure the provider to load weights
                from HuggingFace format. If False, creates model with random
                initialization.
            hf_path: Optional path to load weights from. If None, uses weights
                from the bridge's hf_pretrained instance. Useful for loading
                weights from a different checkpoint.

        Returns:
            GPTModelProvider: A configured model provider ready to create
                Megatron models

        Example:
            >>> # Create provider and model with loaded weights
            >>> bridge = CausalLMBridge.from_hf_pretrained("meta-llama/Llama-3-8B")
            >>> provider = bridge.to_megatron_provider()
            >>> model = provider.get_model()

            >>> # Create provider without loading weights (for training from scratch)
            >>> provider = bridge.to_megatron_provider(load_weights=False)
            >>> model = provider.get_model()  # Random initialization

            >>> # Load weights from a different checkpoint
            >>> bridge = CausalLMBridge.from_hf_config(config)  # Config only
            >>> provider = bridge.to_megatron_provider(hf_path="./finetuned_model")
            >>> model = provider.get_model()  # Loads finetuned weights

        See Also:
            GPTModelProvider: The provider class for creating models
            load_weights: Method to load weights into existing models
        """

        provider: ModelProviderMixin = self._model_bridge.provider_bridge(self.hf_pretrained)

        if load_weights:
            if hf_path is None:
                provider.register_pre_wrap_hook(
                    partial(self._model_bridge.load_weights_hf_to_megatron, self.hf_pretrained)
                )
            else:
                # Load from specified path
                pre_trained = PreTrainedCausalLM.from_pretrained(hf_path)
                provider.register_pre_wrap_hook(partial(self._model_bridge.load_weights_hf_to_megatron, pre_trained))

        return provider

    @property
    def transformer_config(self) -> TransformerConfig:
        _model_provider = self.to_megatron_provider(load_weights=False)
        return self._create_config_from_provider(_model_provider, TransformerConfig)

    @property
    def mla_transformer_config(self) -> MLATransformerConfig:
        _model_provider = self.to_megatron_provider(load_weights=False)
        return self._create_config_from_provider(_model_provider, MLATransformerConfig)

    @property
    def _model_bridge(self) -> "MegatronModelBridge":
        return model_bridge.get_model_bridge(self._get_causal_lm_architecture())

    def _get_causal_lm_architecture(self):
        """
        Get the CausalLM architecture class from the HuggingFace model.

        Returns:
            The transformers class for the CausalLM architecture

        Raises:
            ValueError: If no CausalLM architecture is found or if the class cannot be imported
        """
        if isinstance(self.hf_pretrained, PreTrainedCausalLM):
            architectures = getattr(self.hf_pretrained.config, "architectures", [])
        else:
            architectures = getattr(self.hf_pretrained, "architectures", [])

        if not architectures:
            raise ValueError(
                "\n✗ No architectures found in model config\n\n"
                "The model configuration does not specify any architectures.\n"
                "This is required for determining the model type."
            )

        causal_lm_arch = None
        for architecture_name in architectures:
            # TODO: Can we improve this?
            if architecture_name.endswith("ForCausalLM"):
                causal_lm_arch = architecture_name
                break

        if not causal_lm_arch:
            raise ValueError(
                f"\n✗ No CausalLM architecture found\n\n"
                f"Model architectures: {architectures}\n\n"
                f"None of the architectures end with 'ForCausalLM'.\n"
                f"This bridge only supports causal language models.\n"
                f"For other model types, use a different bridge class."
            )

        try:
            return getattr(transformers, causal_lm_arch)
        except AttributeError:
            raise ValueError(
                f"\n✗ Architecture class '{causal_lm_arch}' not found in transformers\n\n"
                f"This could mean:\n"
                f"1. The model requires a newer version of transformers\n"
                f"2. The model uses a custom modeling file not in the standard library\n"
                f"3. There's a typo in the architecture name\n\n"
                f"Please verify your transformers installation and the model requirements."
            )

    @classmethod
    def _validate_config(cls, config: PretrainedConfig, path: str | None = None) -> None:
        # Check if this is a causal LM model
        if not cls.supports(config):
            architectures = getattr(config, "architectures", [])
            raise ValueError(
                f"\n✗ Model architecture not supported by CausalLMBridge\n\n"
                f"Model: {path}\n"
                f"Architectures: {architectures}\n\n"
                f"CausalLMBridge only supports models with architectures ending in 'ForCausalLM'.\n"
                f"Found architectures that don't match this pattern.\n\n"
                f"If this is a different model type (e.g., Vision, Sequence-to-Sequence),\n"
                f"you may need to use a different bridge class."
            )

        # Check if we have an implementation for this specific architecture
        architecture = None
        for arch_name in config.architectures:
            if arch_name.endswith("ForCausalLM"):
                architecture = arch_name
                break

        if architecture:
            # Try to get the transformers class to check dispatch registration
            try:
                arch_class = getattr(transformers, architecture)
                # Test if we have a registered implementation
                # Check if this architecture is registered in the dispatch system
                has_implementation = False
                if hasattr(model_bridge.get_model_bridge, "_exact_types"):
                    has_implementation = arch_class in model_bridge.get_model_bridge._exact_types

                if not has_implementation:
                    # Get list of supported models
                    supported_models = cls.list_supported_models()

                    raise ValueError(
                        f"\n✗ Model architecture '{architecture}' is not yet supported\n\n"
                        f"Model: {path}\n"
                        f"Architecture: {architecture}\n\n"
                        f"Currently supported architectures:\n"
                        + "\n".join(f"  • {model}" for model in supported_models)
                        + f"\n\nTo add support for {architecture}, you need to:\n"
                        f"1. Create a new bridge class that inherits from MegatronModelBridge\n"
                        f"2. Implement the required methods (provider_bridge, mapping_registry)\n"
                        f"3. Register it with @MegatronModelBridge.register_bridge decorator\n\n"
                        f"Example implementation:\n"
                        f"  from megatron.bridge.models.model_bridge import MegatronModelBridge\n"
                        f"  from transformers import {architecture}\n"
                        f"  from megatron.core.models.gpt import GPTModel\n\n"
                        f"  @MegatronModelBridge.register_bridge(source={architecture}, target=GPTModel)\n"
                        f"  class Megatron{architecture.replace('ForCausalLM', '')}Bridge(MegatronModelBridge):\n"
                        f"      def provider_bridge(self, hf_pretrained):\n"
                        f"          # Return a ModelProvider instance\n"
                        f"          ...\n\n"
                        f"      def mapping_registry(self):\n"
                        f"          # Return a MegatronMappingRegistry with weight mappings\n"
                        f"          ...\n\n"
                        f"For reference implementations, see:\n"
                        f"  • src/megatron/hub/models/llama/llama_causal_bridge.py\n"
                        f"  • src/megatron/hub/models/qwen/qwen_2_causal_bridge.py"
                    ) from None
            except AttributeError:
                raise ValueError(
                    f"\n✗ Could not find architecture class '{architecture}' in transformers\n\n"
                    f"This might be because:\n"
                    f"1. The transformers library version is too old\n"
                    f"2. The model requires a custom modeling file\n"
                    f"3. The architecture name is incorrect\n\n"
                    f"Please check your transformers installation and model requirements."
                )

    def _get_model_instance(self, model: list[MegatronModelT]) -> MegatronModelT:
        model_instance = model[0]
        while hasattr(model_instance, "module"):
            model_instance = model_instance.module
        return model_instance

    def _create_config_from_provider(self, source_obj: Any, target_dataclass: Type[DataclassT]) -> DataclassT:
        kwargs = {}
        for field in dataclasses.fields(target_dataclass):
            if hasattr(source_obj, field.name):
                kwargs[field.name] = getattr(source_obj, field.name)
        return target_dataclass(**kwargs)

    def __repr__(self) -> str:
        class_name = self.__class__.__name__

        lines_for_build = []

        # Format hf_pretrained
        hf_repr_actual_lines = repr(self.hf_pretrained).splitlines()
        if hf_repr_actual_lines:
            # First line of hf_pretrained part
            lines_for_build.append(f"  (hf_pretrained): {hf_repr_actual_lines[0]}")
            # Subsequent lines of hf_pretrained part, indented
            for line in hf_repr_actual_lines[1:]:
                lines_for_build.append(f"  {line}")
        else:
            lines_for_build.append("  (hf_pretrained): ")  # Fallback for empty repr

        # Format to_megatron dispatcher
        tm_repr_actual_lines = repr(model_bridge.to_megatron).splitlines()
        if tm_repr_actual_lines:
            # First line of to_megatron part
            lines_for_build.append(f"  (to_megatron): {tm_repr_actual_lines[0]}")
            # Subsequent lines of to_megatron part, indented
            for line in tm_repr_actual_lines[1:]:
                lines_for_build.append(f"  {line}")
        else:
            lines_for_build.append("  (to_megatron): ")  # Fallback for empty repr

        return f"{class_name}(\n" + "\n".join(lines_for_build) + "\n)"<|MERGE_RESOLUTION|>--- conflicted
+++ resolved
@@ -279,10 +279,6 @@
     def export_hf_weights(
         self,
         model,
-<<<<<<< HEAD
-=======
-        order: Literal["megatron", "hf", "safetensors"] = "safetensors",
->>>>>>> 1ce8e888
         cpu: bool = False,
         show_progress: bool = True,
     ) -> Iterable["HFWeightTuple"]:
@@ -417,7 +413,12 @@
         if torch.distributed.is_available() and torch.distributed.is_initialized():
             torch.distributed.barrier()
 
-<<<<<<< HEAD
+    def save_megatron_model(self, model, path: str | Path, ckpt_format: str = "torch_dist") -> None:
+        raise NotImplementedError
+
+    def load_megatron_model(self, path: str | Path, **kwargs: Unpack[GetModelKwargs]) -> list[MegatronModelT]:
+        raise NotImplementedError
+
     @overload
     def save_megatron_model(self, model: list[MegatronModelT], path: str | Path) -> None: ...
 
@@ -535,13 +536,6 @@
             use_cpu_init=True,
         )
         return model if isinstance(model, list) else [model]
-=======
-    def save_megatron_model(self, model, path: str | Path, ckpt_format: str = "torch_dist") -> None:
-        raise NotImplementedError
-
-    def load_megatron_model(self, path: str | Path, **kwargs: Unpack[GetModelKwargs]) -> list[MegatronModelT]:
-        raise NotImplementedError
->>>>>>> 1ce8e888
 
     def push_to_hub(self, path: str | Path) -> None: ...
 
