# Copyright (c) 2025, NVIDIA CORPORATION.  All rights reserved.
#
# Licensed under the Apache License, Version 2.0 (the "License");
# you may not use this file except in compliance with the License.
# You may obtain a copy of the License at
#
#     http://www.apache.org/licenses/LICENSE-2.0
#
# Unless required by applicable law or agreed to in writing, software
# distributed under the License is distributed on an "AS IS" BASIS,
# WITHOUT WARRANTIES OR CONDITIONS OF ANY KIND, either express or implied.
# See the License for the specific language governing permissions and
# limitations under the License.

import os

import torch
from megatron.core.distributed import DistributedDataParallelConfig
from typing_extensions import TypedDict, Unpack

from megatron.bridge import AutoBridge
from megatron.bridge.peft.base import PEFT
from megatron.bridge.recipes.utils.dataset_utils import get_blend_fields_from_data_paths
from megatron.bridge.recipes.utils.finetune_utils import default_peft_config, default_squad_config
from megatron.bridge.recipes.utils.optimizer_utils import distributed_fused_adam_with_cosine_annealing
from megatron.bridge.recipes.utils.tokenizer_utils import DEFAULT_NULL_TOKENIZER_VOCAB_SIZE
from megatron.bridge.training.comm_overlap import CommOverlapConfig
from megatron.bridge.training.config import (
    CheckpointConfig,
    ConfigContainer,
<<<<<<< HEAD
    DistributedInitConfig,
=======
    FinetuningDatasetConfig,
>>>>>>> f1018597
    GPTDatasetConfig,
    LoggerConfig,
    RNGConfig,
    TokenizerConfig,
    TrainingConfig,
)
from megatron.bridge.training.mixed_precision import MixedPrecisionConfig, bf16_mixed


class Qwen3NextCommonKwargs(TypedDict, total=False):
    """Typed options accepted by Qwen3-Next recipe helpers."""

    # Core identifiers
    hf_path: str
    dir: str | None
    name: str
    # Dataset configuration
    data_paths: list[str] | None
    data_args_path: str | None
    train_data_path: list[str] | None
    valid_data_path: list[str] | None
    test_data_path: list[str] | None
    per_split_data_args_path: str | None
    mock: bool
    # Model configuration
    tensor_model_parallel_size: int
    pipeline_model_parallel_size: int
    pipeline_dtype: torch.dtype | None
    virtual_pipeline_model_parallel_size: int | None
    context_parallel_size: int
    expert_model_parallel_size: int | None
    expert_tensor_parallel_size: int
    sequence_parallel: bool
    use_megatron_fsdp: bool
    enable_recompute: bool
    account_for_embedding_in_pipeline_split: bool
    account_for_loss_in_pipeline_split: bool
    # MTP support
    mtp_num_layers: int | None
    mtp_loss_scaling_factor: float | None
    # Training hyperparameters
    train_iters: int
    global_batch_size: int
    micro_batch_size: int
    seq_length: int
    lr: float
    min_lr: float
    lr_warmup_iters: int
    lr_decay_iters: int | None
    eval_interval: int
    save_interval: int
    use_null_tokenizer: bool
    # Precision / overlap configs
    precision_config: MixedPrecisionConfig | str | None
    comm_overlap_config: CommOverlapConfig | None
    # Performance optimization knobs
    enable_deepep: bool
    disable_jit_fuser: bool


class Qwen3NextFinetuneKwargs(Qwen3NextCommonKwargs, total=False):
    """Typed options accepted by Qwen3-Next finetuning recipe helper functions."""

    # Core finetuning options
    pretrained_checkpoint: str | None
    peft: str | PEFT | None
    packed_sequence: bool

    # Dataset configuration
    dataset_path: str | None

    # Training params
    finetune_lr: float

    # W&B logging
    wandb_project: str | None
    wandb_entity: str | None
    wandb_exp_name: str | None


def qwen3_next_80b_a3b_pretrain_config(**user_kwargs: Unpack[Qwen3NextCommonKwargs]) -> ConfigContainer:
    """Return a pre-training config for Qwen3-Next 80B-A3B.

    See `_qwen3_next_common` for the full list of parameters.
    """
    recommended_kwargs: Qwen3NextCommonKwargs = {
        "hf_path": "Qwen/Qwen3-Next-80B-A3B-Instruct",
        "tensor_model_parallel_size": 1,
        "pipeline_model_parallel_size": 4,
        "pipeline_dtype": torch.bfloat16,
        "context_parallel_size": 1,
        "expert_model_parallel_size": 8,
        "sequence_parallel": False,
        "enable_recompute": True,
    }
    # Combine defaults with user kwargs; user values take precedence.
    combined_kwargs: Qwen3NextCommonKwargs = {**recommended_kwargs, **user_kwargs}
    return _qwen3_next_common(**combined_kwargs)


def _qwen3_next_common(
    hf_path: str,
    dir: str | None = None,
    name: str = "default",
    # Dataset configuration
    data_paths: list[str] | None = None,
    data_args_path: str | None = None,
    train_data_path: list[str] | None = None,
    valid_data_path: list[str] | None = None,
    test_data_path: list[str] | None = None,
    per_split_data_args_path: str | None = None,
    mock: bool = False,
    path_to_cache: str | None = None,
    # Model configuration
    tensor_model_parallel_size: int = 4,
    pipeline_model_parallel_size: int = 2,
    pipeline_dtype: torch.dtype | None = torch.bfloat16,
    virtual_pipeline_model_parallel_size: int | None = None,
    context_parallel_size: int = 1,
    expert_model_parallel_size: int | None = 4,
    expert_tensor_parallel_size: int = 1,
    sequence_parallel: bool = True,
    use_megatron_fsdp: bool = False,
    enable_recompute: bool = False,
    account_for_embedding_in_pipeline_split: bool = False,
    account_for_loss_in_pipeline_split: bool = False,
    # MTP support
    mtp_num_layers: int | None = 1,
    mtp_loss_scaling_factor: float | None = 0.1,
    # Training hyperparameters
    train_iters: int = 300000,
    global_batch_size: int = 32,
    micro_batch_size: int = 2,
    seq_length: int = 4096,
    lr: float = 3e-4,
    min_lr: float = 3e-5,
    lr_warmup_iters: int = 500,
    lr_decay_iters: int | None = None,
    eval_interval: int = 500,
    save_interval: int = 500,
    use_null_tokenizer: bool = False,
    # Precision recipe
    precision_config: MixedPrecisionConfig | str | None = None,
    comm_overlap_config: CommOverlapConfig | None = None,
    enable_deepep: bool = False,
    disable_jit_fuser: Optional[bool] = None,
) -> ConfigContainer:
    """
    Create a pre-training configuration for Qwen3-Next models using a given HuggingFace path.

    Args:
        hf_path (str): HuggingFace model path (e.g., "Qwen/Qwen3-Next-80B-A3B-Instruct").
        dir (str | None): Base directory for saving logs and checkpoints.
        name (str): Name of the pre-training run.
        data_paths (list[str] | None): List of paths to dataset files. If None, mock data will be used.
        data_args_path (str | None): Path to file containing data arguments.
        train_data_path (list[str] | None): List of training data paths.
        valid_data_path (list[str] | None): List of validation data paths.
        test_data_path (list[str] | None): List of test data paths.
        per_split_data_args_path (str | None): Path to JSON file with per-split data configuration.
        mock (bool): Whether to use mock data. If True, ignores data_paths.
        tensor_model_parallel_size (int): Degree of tensor model parallelism.
        pipeline_model_parallel_size (int): Degree of pipeline model parallelism.
        pipeline_dtype (torch.dtype | None): Data type for pipeline parallelism.
        virtual_pipeline_model_parallel_size (int | None): Size of virtual pipeline parallelism.
        context_parallel_size (int): Degree of context parallelism to be passed to model_config.
        expert_model_parallel_size (int | None): Degree of expert parallelism for MoE.
        expert_tensor_parallel_size (int): Expert tensor parallelism for MoE.
        sequence_parallel (bool): Whether to use sequence parallelism.
        use_megatron_fsdp (bool): Whether to use Megatron FSDP.
        enable_recompute (bool): Whether to enable recompute for memory optimization.
        account_for_embedding_in_pipeline_split (bool): Whether to account for embedding in pipeline split.
        account_for_loss_in_pipeline_split (bool): Whether to account for loss in pipeline split.
        mtp_num_layers (int | None): Number of layers for MTP.
        mtp_loss_scaling_factor (float | None): Loss scaling factor for MTP.
        train_iters (int): Total number of training iterations.
        global_batch_size (int): Global batch size for training.
        micro_batch_size (int): Micro batch size for training.
        seq_length (int): Sequence length for training data.
        lr (float): Learning rate.
        min_lr (float): Minimum learning rate for cosine decay.
        lr_warmup_iters (int): Number of warmup iterations for the learning rate.
        lr_decay_iters (int | None): Number of iterations over which to decay the LR.
        precision_config (MixedPrecisionConfig | str | None): Precision configuration for the model.
        comm_overlap_config (CommOverlapConfig | None): Communication overlap configuration.
        enable_deepep (bool): Whether to enable DEEPEP for MoE.
        disable_jit_fuser (bool): Whether to disable the JIT fuser. Necessary for Qwen3-Next to work on Blackwell.

    Returns:
        ConfigContainer: Configuration for pre-training.
    """
    base_output_dir = dir if dir is not None else os.path.join(os.getcwd(), "nemo_experiments")
    run_output_dir = os.path.join(base_output_dir, name)
    checkpoint_dir = os.path.join(run_output_dir, "checkpoints")
    tensorboard_dir = os.path.join(run_output_dir, "tb_logs")

    blend, blend_per_split, split = get_blend_fields_from_data_paths(
        data_paths, data_args_path, train_data_path, valid_data_path, test_data_path, per_split_data_args_path, mock
    )

    bridge = AutoBridge.from_hf_pretrained(hf_path)
    model_cfg = bridge.to_megatron_provider(load_weights=False)
    model_cfg.tensor_model_parallel_size = tensor_model_parallel_size
    model_cfg.sequence_parallel = sequence_parallel
    model_cfg.pipeline_model_parallel_size = pipeline_model_parallel_size
    model_cfg.pipeline_dtype = pipeline_dtype
    model_cfg.virtual_pipeline_model_parallel_size = virtual_pipeline_model_parallel_size
    model_cfg.context_parallel_size = context_parallel_size
    model_cfg.expert_model_parallel_size = expert_model_parallel_size
    model_cfg.expert_tensor_parallel_size = expert_tensor_parallel_size

    model_cfg.mtp_num_layers = 0 if mtp_num_layers is None else mtp_num_layers
    model_cfg.mtp_loss_scaling_factor = mtp_loss_scaling_factor

    # Performance optimization knobs
    model_cfg.moe_permute_fusion = True
    model_cfg.moe_grouped_gemm = True
    if enable_deepep:
        model_cfg.moe_token_dispatcher_type = "flex"
        # TODO: Remove moe_enable_deepep since it is deprecated
        model_cfg.moe_enable_deepep = True
        model_cfg.moe_shared_expert_overlap = False
        model_cfg.moe_flex_dispatcher_backend = "deepep"

    if precision_config is None:
        precision_config = bf16_mixed()
    if isinstance(precision_config, MixedPrecisionConfig):
        precision_config.grad_reduce_in_fp32 = False

    # MoE-specific pipeline split configurations
    if account_for_embedding_in_pipeline_split:
        model_cfg.account_for_embedding_in_pipeline_split = True
    if account_for_loss_in_pipeline_split:
        model_cfg.account_for_loss_in_pipeline_split = True

    # Add recompute settings for memory optimization (used by some MoE models)
    if enable_recompute:
        model_cfg.recompute_granularity = "selective"
        model_cfg.recompute_modules = ["layernorm", "moe", "moe_act"]
        model_cfg.recompute_method = None
        model_cfg.recompute_num_layers = None
    model_cfg.seq_length = seq_length

    opt_config, scheduler = distributed_fused_adam_with_cosine_annealing(
        lr_warmup_iters=lr_warmup_iters,
        lr_decay_iters=lr_decay_iters,
        max_lr=lr,
        min_lr=min_lr,
    )
    scheduler.no_weight_decay_cond_type = "qwen3_next"

    # If user does not specify, check if we are on Blackwell.
    if disable_jit_fuser is None:
        disable_jit_fuser = torch.cuda.get_device_properties(0).major == 10

    # Config Container
    cfg = ConfigContainer(
        model=model_cfg,
        train=TrainingConfig(
            train_iters=train_iters,
            eval_interval=eval_interval,
            eval_iters=32,
            global_batch_size=global_batch_size,
            micro_batch_size=micro_batch_size,
            manual_gc=True,
            manual_gc_interval=100,
            manual_gc_eval=100,
        ),
        optimizer=opt_config,
        scheduler=scheduler,
        dist=DistributedInitConfig(disable_jit_fuser=disable_jit_fuser),
        ddp=DistributedDataParallelConfig(
            check_for_nan_in_grad=True,
            grad_reduce_in_fp32=True,
            overlap_grad_reduce=True,
            overlap_param_gather=True,
            average_in_collective=True,  # Not supported for Megatron FSDP for now, need to be set to False if using Megatron FSDP
            data_parallel_sharding_strategy="optim_grads_params",  # For Megatron FSDP only
            use_distributed_optimizer=True,
            use_megatron_fsdp=use_megatron_fsdp,  # need use_distributed_optimizer=True
        ),
        dataset=GPTDatasetConfig(
            random_seed=1234,
            reset_attention_mask=False,
            reset_position_ids=False,
            eod_mask_loss=False,
            sequence_length=seq_length,
            num_dataset_builder_threads=1,
            blend=blend,
            blend_per_split=blend_per_split,
            split=split,
            path_to_cache=path_to_cache,
            mmap_bin_files=False,
            # Dataloader config parameters
            data_sharding=True,
            dataloader_type="single",
            skip_getting_attention_mask_from_dataset=True,
        ),
        logger=LoggerConfig(
            log_interval=10,
            tensorboard_dir=tensorboard_dir,
            log_timers_to_tensorboard=True,
        ),
        tokenizer=TokenizerConfig(
            tokenizer_type="NullTokenizer" if use_null_tokenizer else "HuggingFaceTokenizer",
            tokenizer_model=hf_path if not use_null_tokenizer else None,
            vocab_size=DEFAULT_NULL_TOKENIZER_VOCAB_SIZE if use_null_tokenizer else None,
        ),
        checkpoint=CheckpointConfig(
            save_interval=save_interval,
            save=checkpoint_dir,
            load=checkpoint_dir,
            ckpt_format="torch_dist",
            fully_parallel_save=True,
        ),
        rng=RNGConfig(seed=1234),
        comm_overlap=comm_overlap_config,
        mixed_precision=precision_config,
    )

    return cfg


def qwen3_next_80b_a3b_finetune_config(**user_kwargs: Unpack[Qwen3NextFinetuneKwargs]) -> ConfigContainer:
    """Return a finetuning config for Qwen3-Next 80B-A3B.

    Default configuration: 8 nodes, 64 GPUs total
    - Full SFT: TP=1, PP=1, EP=8, LR=5e-6 (with recompute)
    """
    # Check if user is doing full SFT or PEFT (matches NeMo2 behavior)
    peft_value = user_kwargs.get("peft", None)
    is_full_sft = peft_value is None or (isinstance(peft_value, str) and peft_value.lower() == "none")
    if not is_full_sft:
        raise ValueError("Only full SFT is supported for Qwen3-Next at the moment")

    # Check if user enables sequence packing since it is not supported for Qwen3-Next at the moment
    packed_sequence = user_kwargs.get("packed_sequence", False)
    if packed_sequence:
        raise ValueError("Sequence packing is not supported for Qwen3-Next at the moment")

    recommended_kwargs: Qwen3NextFinetuneKwargs = {
        "hf_path": "Qwen/Qwen3-Next-80B-A3B-Instruct",
        "tensor_model_parallel_size": 1,
        "sequence_parallel": False,
        "pipeline_model_parallel_size": 2,
        "pipeline_dtype": torch.bfloat16,
        "context_parallel_size": 1,
        "expert_model_parallel_size": 8,
        "peft": peft_value,
        "finetune_lr": 5e-6,
        "min_lr": 5e-6,
        "enable_recompute": True,
    }
    combined_kwargs: Qwen3NextFinetuneKwargs = {**recommended_kwargs, **user_kwargs}
    config = _qwen3_next_finetune_common(**combined_kwargs)

    return config


def _qwen3_next_finetune_common(
    hf_path: str,
    dir: str | None = None,
    name: str = "default",
    # Dataset configuration
    dataset_path: str | None = None,
    # Core model configuration
    tensor_model_parallel_size: int = 1,
    pipeline_model_parallel_size: int = 1,
    pipeline_dtype: torch.dtype | None = torch.bfloat16,
    virtual_pipeline_model_parallel_size: int | None = None,
    context_parallel_size: int = 1,
    expert_model_parallel_size: int | None = 8,
    expert_tensor_parallel_size: int = 1,
    sequence_parallel: bool = False,
    use_megatron_fsdp: bool = False,
    enable_recompute: bool = False,
    # Finetuning-specific params
    pretrained_checkpoint: str | None = None,
    peft: str | PEFT | None = None,
    packed_sequence: bool = False,
    # Training params
    train_iters: int = 1000,
    global_batch_size: int | None = None,  # Auto-select based on packed_sequence if None
    micro_batch_size: int = 1,
    seq_length: int = 2048,
    eval_interval: int = 30,
    save_interval: int = 50,
    # Optimizer
    finetune_lr: float = 5e-6,
    min_lr: float = 0.0,
    lr_warmup_iters: int = 50,
    lr_decay_iters: int | None = None,  # Let config handle this
    # W&B logging
    wandb_project: str | None = None,
    wandb_entity: str | None = None,
    wandb_exp_name: str | None = None,
    # Precision
    precision_config: MixedPrecisionConfig | str | None = "bf16_mixed",
    comm_overlap_config: CommOverlapConfig | None = None,
    enable_deepep: bool = False,
) -> ConfigContainer:
    """Common finetuning configuration for Qwen3-Next model."""

    # Setup directories
    base_output_dir = dir if dir is not None else os.path.join(os.getcwd(), "nemo_experiments")
    run_output_dir = os.path.join(base_output_dir, name)
    checkpoint_dir = os.path.join(run_output_dir, "checkpoints")
    tensorboard_dir = os.path.join(run_output_dir, "tb_logs")

    # Auto-select global_batch_size based on packed_sequence
    if global_batch_size is None:
        global_batch_size = 8 if packed_sequence else 64

    if dataset_path is not None:
        dataset = FinetuningDatasetConfig(
            dataloader_type="single",
            dataset_root=dataset_path,
            seq_length=seq_length,
            seed=5678,
            memmap_workers=1,
            max_train_samples=None,
            packed_sequence_specs=None,  # TODO: add packed_sequence_specs if packed_sequence is True, currently not supported for Qwen3-Next
            dataset_kwargs=None,
            do_validation=True,
            do_test=True,
        )
    else:
        dataset = default_squad_config(seq_length, packed_sequence)

    # Create model config
    bridge = AutoBridge.from_hf_pretrained(hf_path)
    model_cfg = bridge.to_megatron_provider(load_weights=False)
    model_cfg.tensor_model_parallel_size = tensor_model_parallel_size
    model_cfg.pipeline_model_parallel_size = pipeline_model_parallel_size
    model_cfg.pipeline_dtype = pipeline_dtype
    model_cfg.virtual_pipeline_model_parallel_size = virtual_pipeline_model_parallel_size
    model_cfg.context_parallel_size = context_parallel_size
    model_cfg.sequence_parallel = sequence_parallel
    model_cfg.expert_model_parallel_size = expert_model_parallel_size
    model_cfg.expert_tensor_parallel_size = expert_tensor_parallel_size
    model_cfg.seq_length = seq_length

    # Add recompute settings for memory optimization
    if enable_recompute:
        model_cfg.recompute_granularity = "selective"
        model_cfg.recompute_modules = ["layernorm", "moe", "moe_act"]
        model_cfg.recompute_method = None
        model_cfg.recompute_num_layers = None

    # Performance optimization knobs
    model_cfg.moe_permute_fusion = True
    model_cfg.moe_grouped_gemm = True
    if enable_deepep:
        model_cfg.moe_token_dispatcher_type = "flex"
        # TODO: Remove moe_enable_deepep since it is deprecated
        model_cfg.moe_enable_deepep = True
        model_cfg.moe_shared_expert_overlap = False
        model_cfg.moe_flex_dispatcher_backend = "deepep"

    opt_cfg, scheduler_cfg = distributed_fused_adam_with_cosine_annealing(
        lr_warmup_iters=lr_warmup_iters,
        lr_decay_iters=lr_decay_iters,
        max_lr=finetune_lr,
        min_lr=min_lr,
        adam_beta2=0.98,
    )
    scheduler_cfg.no_weight_decay_cond_type = "qwen3_next"

    # PEFT config
    peft_config = default_peft_config(peft)

    # Logger
    logger_cfg = LoggerConfig(
        log_interval=1,
        tensorboard_dir=tensorboard_dir,
        log_timers_to_tensorboard=True,
        wandb_project=wandb_project,
        wandb_entity=wandb_entity,
        wandb_exp_name=wandb_exp_name,
    )

    # Always use HF tokenizer for finetuning
    tokenizer_cfg = TokenizerConfig(
        tokenizer_type="HuggingFaceTokenizer",
        tokenizer_model=hf_path,
    )

    return ConfigContainer(
        model=model_cfg,
        train=TrainingConfig(
            train_iters=train_iters,
            eval_interval=eval_interval,
            eval_iters=32,
            global_batch_size=global_batch_size,
            micro_batch_size=micro_batch_size,
            manual_gc=True,
            manual_gc_interval=100,
            manual_gc_eval=100,
        ),
        optimizer=opt_cfg,
        scheduler=scheduler_cfg,
        ddp=DistributedDataParallelConfig(
            check_for_nan_in_grad=True,
            grad_reduce_in_fp32=True,
            overlap_grad_reduce=True,
            overlap_param_gather=True,
            average_in_collective=True,  # Not supported for Megatron FSDP for now, need to be set to False if using Megatron FSDP
            data_parallel_sharding_strategy="optim_grads_params",  # For Megatron FSDP only
            use_distributed_optimizer=True,
            use_megatron_fsdp=use_megatron_fsdp,  # need use_distributed_optimizer=True
        ),
        dataset=dataset,
        logger=logger_cfg,
        tokenizer=tokenizer_cfg,
        checkpoint=CheckpointConfig(
            save_interval=save_interval,
            save=checkpoint_dir,
            load=checkpoint_dir,
            pretrained_checkpoint=pretrained_checkpoint,
            ckpt_format="torch_dist",
            fully_parallel_save=True,
        ),
        rng=RNGConfig(seed=5678),
        peft=peft_config,
        comm_overlap=comm_overlap_config,
        mixed_precision=precision_config,
    )<|MERGE_RESOLUTION|>--- conflicted
+++ resolved
@@ -28,11 +28,8 @@
 from megatron.bridge.training.config import (
     CheckpointConfig,
     ConfigContainer,
-<<<<<<< HEAD
     DistributedInitConfig,
-=======
     FinetuningDatasetConfig,
->>>>>>> f1018597
     GPTDatasetConfig,
     LoggerConfig,
     RNGConfig,
@@ -178,7 +175,7 @@
     precision_config: MixedPrecisionConfig | str | None = None,
     comm_overlap_config: CommOverlapConfig | None = None,
     enable_deepep: bool = False,
-    disable_jit_fuser: Optional[bool] = None,
+    disable_jit_fuser: bool | None = None,
 ) -> ConfigContainer:
     """
     Create a pre-training configuration for Qwen3-Next models using a given HuggingFace path.
