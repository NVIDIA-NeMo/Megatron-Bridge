# Copyright (c) 2025, NVIDIA CORPORATION.  All rights reserved.
#
# Licensed under the Apache License, Version 2.0 (the "License");
# you may not use this file except in compliance with the License.
# You may obtain a copy of the License at
#
#     http://www.apache.org/licenses/LICENSE-2.0
#
# Unless required by applicable law or agreed to in writing, software
# distributed under the License is distributed on an "AS IS" BASIS,
# WITHOUT WARRANTIES OR CONDITIONS OF ANY KIND, either express or implied.
# See the License for the specific language governing permissions and
# limitations under the License.

import logging
import os
from typing import List, Optional, Union

import torch

from megatron.bridge.models.deepseek import DeepSeekV3ModelProvider
from megatron.bridge.recipes.utils.dataset_utils import get_blend_fields_from_data_paths
from megatron.bridge.recipes.utils.optimizer_utils import distributed_fused_adam_with_cosine_annealing
from megatron.bridge.recipes.utils.tokenizer_utils import DEFAULT_NULL_TOKENIZER_VOCAB_SIZE
from megatron.bridge.training.comm_overlap import CommOverlapConfig
from megatron.bridge.training.config import (
    CheckpointConfig,
    ConfigContainer,
    DistributedDataParallelConfig,
    GPTDatasetConfig,
    LoggerConfig,
    RNGConfig,
    TokenizerConfig,
    TrainingConfig,
)
from megatron.bridge.training.mixed_precision import MixedPrecisionConfig


logger = logging.getLogger(__name__)


def model_config(
    tensor_parallelism: int = 2,
    pipeline_parallelism: int = 16,
    pipeline_parallelism_dtype: Optional[torch.dtype] = None,
    virtual_pipeline_parallelism: Optional[int] = None,
    context_parallelism: int = 1,
    expert_parallelism: int = 64,
    sequence_parallelism: bool = True,
    # MTP support
    mtp_num_layers: Optional[int] = 1,
    mtp_loss_scaling_factor: Optional[float] = 0.1,
    # Recomputation
    recompute_granularity: str = "selective",
    recompute_modules: Optional[List[str]] = None,
    recompute_method: Optional[str] = None,
    recompute_num_layers: Optional[int] = None,
    enable_deepep: bool = False,
    apply_rope_fusion: bool = True,
<<<<<<< HEAD
    layout: Optional[List[List[str]]] = None,
) -> DeepSeekV3Provider:
=======
) -> DeepSeekV3ModelProvider:
>>>>>>> 6941a931
    """
    Configure the DeepSeek-V3 (671B) model.

    Args:
        tensor_parallelism: Degree of tensor model parallelism.
        pipeline_parallelism: Degree of pipeline model parallelism.
        pipeline_parallelism_dtype: Data type for pipeline parallelism.
        virtual_pipeline_parallelism: Size of virtual pipeline parallelism.
        context_parallelism: Degree of context parallelism.
        expert_parallelism: Degree of expert model parallelism.
        sequence_parallelism: Whether to use sequence parallelism.
        mtp_num_layers: Number of MTP layers.
        mtp_loss_scaling_factor: Loss scaling factor for MTP.
        recompute_granularity: Recomputation granularity. For V3 we recommend "selective".
        recompute_modules: Modules to selectively recompute when granularity is "selective".
        recompute_method: Method for activation recomputation.
        recompute_num_layers: Number of layers to recompute.
        apply_rope_fusion: Whether to apply MLA Yarn fusion.
    Returns:
        DeepSeekV3ModelProvider: Configuration for the DeepSeek-V3 model.
    """
    cfg = DeepSeekV3ModelProvider(
        tensor_model_parallel_size=tensor_parallelism,
        pipeline_model_parallel_size=pipeline_parallelism,
        pipeline_dtype=pipeline_parallelism_dtype,
        virtual_pipeline_model_parallel_size=virtual_pipeline_parallelism,
        context_parallel_size=context_parallelism,
        expert_model_parallel_size=expert_parallelism,
        expert_tensor_parallel_size=1,
        sequence_parallel=sequence_parallelism,
        # MTP
        mtp_num_layers=mtp_num_layers,
        mtp_loss_scaling_factor=mtp_loss_scaling_factor,
        # Recomputation
        recompute_granularity=recompute_granularity,
        recompute_modules=recompute_modules,
        recompute_method=recompute_method,
        recompute_num_layers=recompute_num_layers,
    )

    # Pipeline split for asymmetric stages are specified with map_pp_vp_to_layout below
    cfg.account_for_embedding_in_pipeline_split = False
    cfg.account_for_loss_in_pipeline_split = False
    cfg.num_layers_in_first_pipeline_stage = None
    cfg.num_layers_in_last_pipeline_stage = None

    # Performance optimization knobs
    cfg.moe_permute_fusion = True
    if apply_rope_fusion:
        cfg.apply_rope_fusion = True

    # Pipeline parallelism configs. We infer PP layout from the provided PP and VP size
    if mtp_num_layers is None:
        mtp_num_layers = 0
    last_layer = ["mtp"] * mtp_num_layers + ["loss"]
    if layout is None:
        map_pp_vp_to_layout = {
            (1, 1): None,
            (4, 1): [
                ["embedding"] + ["decoder"] * 16,
                ["decoder"] * 16,
                ["decoder"] * 16,
                ["decoder"] * 13 + last_layer,
            ],
            (8, 1): [["embedding"] + ["decoder"] * 8] + [["decoder"] * 8] * 6 + [["decoder"] * 5 + last_layer],
            (4, 2): [["embedding"] + ["decoder"] * 8] + [["decoder"] * 8] * 6 + [["decoder"] * 5 + last_layer],
            (16, 1): [["embedding"] + ["decoder"] * 4] + [["decoder"] * 4] * 14 + [["decoder"] + last_layer],
            (8, 2): [["embedding"] + ["decoder"] * 4] + [["decoder"] * 4] * 14 + [["decoder"] + last_layer],
            (4, 4): [["embedding"] + ["decoder"] * 4] + [["decoder"] * 4] * 14 + [["decoder"] + last_layer],
        }
        pp_size = pipeline_parallelism or 1
        vp_size = virtual_pipeline_parallelism or 1
        if (pp_size, vp_size) not in map_pp_vp_to_layout:
            raise ValueError(
                f"Invalid PP and VP size: {pp_size} and {vp_size} to infer PP layout "
                f"for DeepSeek V3. Known PP and VP combinations: {map_pp_vp_to_layout.keys()}"
            )

        layout = map_pp_vp_to_layout[(pp_size, vp_size)]

        if layout is not None:
            layout = list([list(x) for x in layout])  # yield all the elements
    cfg.pipeline_model_parallel_layout = layout

    if enable_deepep:
        cfg.moe_token_dispatcher_type = "flex"
        cfg.moe_enable_deepep = True
        cfg.moe_shared_expert_overlap = False

    return cfg


def pretrain_config(
    dir: Optional[str] = None,
    name: str = "default",
    # Dataset configuration
    data_paths: Optional[List[str]] = None,
    data_args_path: Optional[str] = None,
    train_data_path: Optional[List[str]] = None,
    valid_data_path: Optional[List[str]] = None,
    test_data_path: Optional[List[str]] = None,
    per_split_data_args_path: Optional[str] = None,
    mock: bool = False,
    # Model configuration
    tensor_parallelism: int = 2,
    pipeline_parallelism: int = 16,
    pipeline_parallelism_dtype: Optional[torch.dtype] = torch.bfloat16,
    virtual_pipeline_parallelism: Optional[int] = None,
    context_parallelism: int = 1,
    expert_parallelism: int = 64,
    sequence_parallelism: bool = True,
    use_megatron_fsdp: bool = False,
    mtp_num_layers: Optional[int] = 1,
    mtp_loss_scaling_factor: Optional[float] = 0.1,
    # Training hyperparameters
    train_iters: int = 1_000_000,
    global_batch_size: int = 4096,
    micro_batch_size: int = 1,
    seq_length: int = 4096,
    lr: float = 3e-4,
    min_lr: float = 3e-5,
    lr_warmup_iters: int = 2000,
    # Precision recipe
    precision_config: Optional[Union[MixedPrecisionConfig, str]] = None,
    comm_overlap_config: Optional[CommOverlapConfig] = None,
    enable_deepep: bool = False,
    # Recomputation
    recompute_granularity: str = "selective",
    recompute_modules: Optional[List[str]] = None,
    recompute_method: Optional[str] = None,
    recompute_num_layers: Optional[int] = None,
    apply_rope_fusion: bool = False,
    layout: Optional[List[List[str]]] = None,
) -> ConfigContainer:
    """
    Create a pre-training configuration for DeepSeek-V3 (671B) model.

    Returns:
        ConfigContainer: Configuration for pre-training.
    """
    base_output_dir = dir if dir is not None else os.path.join(os.getcwd(), "nemo_experiments")
    run_output_dir = os.path.join(base_output_dir, name)
    checkpoint_dir = os.path.join(run_output_dir, "checkpoints")
    tensorboard_dir = os.path.join(run_output_dir, "tb_logs")

    blend, blend_per_split, split = get_blend_fields_from_data_paths(
        data_paths, data_args_path, train_data_path, valid_data_path, test_data_path, per_split_data_args_path, mock
    )

    model_cfg = model_config(
        tensor_parallelism=tensor_parallelism,
        pipeline_parallelism=pipeline_parallelism,
        pipeline_parallelism_dtype=pipeline_parallelism_dtype,
        virtual_pipeline_parallelism=virtual_pipeline_parallelism,
        context_parallelism=context_parallelism,
        expert_parallelism=expert_parallelism,
        sequence_parallelism=sequence_parallelism,
        mtp_num_layers=mtp_num_layers,
        mtp_loss_scaling_factor=mtp_loss_scaling_factor,
        recompute_granularity=recompute_granularity,
        recompute_modules=recompute_modules,
        recompute_method=recompute_method,
        recompute_num_layers=recompute_num_layers,
        enable_deepep=enable_deepep,
        apply_rope_fusion=apply_rope_fusion,
        layout=layout,
    )

    opt_config, scheduler = distributed_fused_adam_with_cosine_annealing(
        lr_warmup_iters=lr_warmup_iters,
        lr_decay_iters=train_iters,
        adam_beta1=0.9,
        adam_beta2=0.95,
        adam_eps=1e-5,
        weight_decay=0.1,
        max_lr=lr,
        min_lr=min_lr,
    )
    opt_config.use_precision_aware_optimizer = True
    opt_config.main_params_dtype = torch.float32
    opt_config.main_grads_dtype = torch.bfloat16
    opt_config.exp_avg_dtype = torch.bfloat16
    opt_config.exp_avg_sq_dtype = torch.bfloat16

    if precision_config is None:
        precision_config = MixedPrecisionConfig(
            bf16=True,
            params_dtype=torch.bfloat16,
            pipeline_dtype=torch.bfloat16,
            autocast_enabled=False,
            grad_reduce_in_fp32=False,
        )

    cfg = ConfigContainer(
        model=model_cfg,
        train=TrainingConfig(
            train_iters=train_iters,
            eval_interval=2000,
            eval_iters=32,
            global_batch_size=global_batch_size,
            micro_batch_size=micro_batch_size,
            manual_gc=True,
            manual_gc_interval=5,
            manual_gc_eval=5,
        ),
        optimizer=opt_config,
        scheduler=scheduler,
        ddp=DistributedDataParallelConfig(
            check_for_nan_in_grad=True,
            grad_reduce_in_fp32=False,  # V3 recipe sets this to False
            overlap_grad_reduce=True,
            overlap_param_gather=True,
            average_in_collective=True,
            use_distributed_optimizer=True,
            use_megatron_fsdp=use_megatron_fsdp,  # need use_distributed_optimizer=True
        ),
        dataset=GPTDatasetConfig(
            random_seed=1234,
            reset_attention_mask=False,
            reset_position_ids=False,
            eod_mask_loss=False,
            sequence_length=seq_length,
            num_dataset_builder_threads=1,
            blend=blend,
            blend_per_split=blend_per_split,
            split=split,
            data_sharding=True,
            dataloader_type="single",
            num_workers=8,
            skip_getting_attention_mask_from_dataset=True,
        ),
        logger=LoggerConfig(
            log_interval=10,
            tensorboard_dir=tensorboard_dir,
            log_timers_to_tensorboard=True,
        ),
        tokenizer=TokenizerConfig(tokenizer_type="NullTokenizer", vocab_size=DEFAULT_NULL_TOKENIZER_VOCAB_SIZE),
        checkpoint=CheckpointConfig(
            save_interval=2000,
            save=checkpoint_dir,
            load=checkpoint_dir,
            ckpt_format="torch_dist",
            fully_parallel_save=True,
            async_save=False,
        ),
        rng=RNGConfig(seed=1234),
        comm_overlap=comm_overlap_config,
        mixed_precision=precision_config,
    )
    if apply_rope_fusion:
        cfg.dist.enable_megatron_core_experimental = True  # mla rope fusion is experimental

    if cfg.comm_overlap is None:
        cfg.comm_overlap = CommOverlapConfig(
            tp_comm_overlap=False,
        )

    return cfg


def pretrain_config_32nodes(**kwargs):
    """
    Create a pre-training configuration for DeepSeek-V3 (671B) model with minimal number of nodes (32).

    Returns:
        ConfigContainer: Configuration for pre-training.
    """
    return pretrain_config(
        pipeline_parallelism=8,
        expert_parallelism=32,
        recompute_granularity="full",
        recompute_method="uniform",
        recompute_num_layers=1,
        **kwargs,
    )<|MERGE_RESOLUTION|>--- conflicted
+++ resolved
@@ -57,12 +57,8 @@
     recompute_num_layers: Optional[int] = None,
     enable_deepep: bool = False,
     apply_rope_fusion: bool = True,
-<<<<<<< HEAD
     layout: Optional[List[List[str]]] = None,
-) -> DeepSeekV3Provider:
-=======
 ) -> DeepSeekV3ModelProvider:
->>>>>>> 6941a931
     """
     Configure the DeepSeek-V3 (671B) model.
 
