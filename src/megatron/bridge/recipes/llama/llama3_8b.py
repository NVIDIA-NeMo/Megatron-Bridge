--- conflicted
+++ resolved
@@ -96,12 +96,7 @@
     # Precision recipe
     precision_config: Optional[Union[MixedPrecisionConfig, str]] = "bf16_mixed",
     comm_overlap_config: Optional[CommOverlapConfig] = None,
-<<<<<<< HEAD
-    # Checkpoint
-    ckpt_format: str = "torch_dist",
-=======
     vocab_size: int = 128256,
->>>>>>> 685b95a5
 ) -> ConfigContainer:
     """
     Create a pre-training configuration for Llama3 8B model.
