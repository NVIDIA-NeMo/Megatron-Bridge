--- conflicted
+++ resolved
@@ -330,17 +330,10 @@
     recommended: GPTOSSFinetuneKwargs = {
         "hf_path": "openai/gpt-oss-20b",
         "tensor_model_parallel_size": 1,
-<<<<<<< HEAD
         "pipeline_model_parallel_size": 1,
         "expert_model_parallel_size": 8 if is_full_sft else 1,
         "peft": peft_value,
         "finetune_lr": 5e-6 if is_full_sft else 1e-4,
-=======
-        "pipeline_model_parallel_size": 4,
-        "expert_model_parallel_size": 2,
-        "sequence_parallel": False,
-        "use_null_tokenizer": True,
->>>>>>> 2c4848d1
     }
     kwargs: GPTOSSFinetuneKwargs = {**recommended, **user_kwargs}
     return _gpt_oss_finetune_common(**kwargs)
@@ -361,13 +354,8 @@
         "tensor_model_parallel_size": 1,
         "pipeline_model_parallel_size": 4 if is_full_sft else 1,
         "expert_model_parallel_size": 8,
-<<<<<<< HEAD
         "peft": peft_value,
         "finetune_lr": 5e-6 if is_full_sft else 1e-4,
-=======
-        "sequence_parallel": True,
-        "use_null_tokenizer": True,
->>>>>>> 2c4848d1
     }
     kwargs: GPTOSSFinetuneKwargs = {**recommended, **user_kwargs}
     return _gpt_oss_finetune_common(**kwargs)
