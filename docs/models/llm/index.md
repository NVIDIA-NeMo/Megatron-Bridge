--- conflicted
+++ resolved
@@ -8,10 +8,7 @@
 gemma3.md
 glm45.md
 llama3.md
-<<<<<<< HEAD
 moonlight.md
-=======
 olmoe.md
->>>>>>> 58a7b175
 qwen.md
 ```