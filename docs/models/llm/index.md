--- conflicted
+++ resolved
@@ -5,11 +5,8 @@
 ```{toctree}
 :hidden:
 
-<<<<<<< HEAD
 gemma3.md
-=======
 glm45.md
->>>>>>> 1c82d913
 llama3.md
 moonlight.md
 olmoe.md
