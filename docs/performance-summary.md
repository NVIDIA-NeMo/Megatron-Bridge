# Performance

As part of the NVIDIA NeMo Framework, Megatron Bridge, provides optimal performance for training advanced generative AI models by incorporating the most recent training techniques, such as model parallelization, optimized attention mechanisms, and more, to achieve high training throughput.

This page provides performance benchmarks for large language models using Megatron-Bridge across different GPU systems and configurations.

## Nomenclature

- **GBS**: Global Batch Size
- **MBS**: Micro Batch Size
- **FSDP**: Fully Sharded Data Parallel
  - FSDP = 1: use FSDP
  - FSDP = 0: use DDP (Distributed Data Parallel)
- **TP**: Tensor Parallel Size
- **PP**: Pipeline Parallel Size
- **CP**: Context Parallel Size
- **VP**: Virtual Pipeline Parallel Size
- **EP**: Expert Parallel Size
- **GA**: Number of Gradient Accumulations

## Performance Metrics

Performance is measured using:
- **Tokens/sec/GPU**: Throughput per GPU
- **Model TFLOP/sec/GPU**: Model floating-point operations per second per GPU

```{contents}
:local:
:depth: 2
```

## Performance Summary for Large Language Models

Below are performance benchmarks for various large language models organized by release version. These results were obtained using performance recipes available [here](https://github.com/NVIDIA-NeMo/Megatron-Bridge/tree/main/scripts/performance).

The performance data includes:

- **Pre-training Performance**: Throughput metrics for various model sizes and architectures
- **System Configurations**: Results across different GPU systems (DGX-GB200, DGX-B200, DGX-H100)
- **Precision Options**: Performance comparisons between different precision modes (BF16, FP8, MXFP8)

---

## 25.11 NeMo Container

### Pre-Training Performance

#### System: DGX-GB300

| Model | #-GPUs | Precision | GBS | MBS | Sequence Length | FSDP | TP | PP | CP | VP | EP | GA | Tokens / sec / GPU | Model TFLOP / sec / GPU |
|-------|--------|-----------|-----|-----|-----------------|------|----|----|----|----|----|----|-----------------------|-------------------------|
| LLAMA3_8B | 8 | FP8-CS (FP8-MX) | 128 | 2 | 8192 | 0 | 1 | 1 | 1 | n/a | 1 | 8 | 37556 (36108) | 1933 (1858) |
| LLAMA3_70B | 64 | FP8-CS | 256 | 2 | 8192 | 1 | 1 | 1 | 1 | 1 | 1 | 2 | 4520 | 2030 |
| LLAMA3.1_405B | 256 | FP8-CS | 1536 | 1 | 8192 | 0 | 2 | 8 | 2 | 4 | 1 | 192 | 999 | 2522 |
| DeepSeekV3 (w/o MTP) | 256 | BF16 | 4096 | 1 | 4096 | 0 | 1 | 2 | 1 | 4 | 32 | 32 | 3848 | 961 |
| DeepSeekV3 (w/o MTP)| 256 | FP8-MX | 4096 | 1 | 4096 | 0 | 1 | 2 | 1 | 4 | 32 | 32 | 4357 | 1088 |
| GPT OSS 120B | 64 | BF16 | 1280 | 2 | 8192 | 0 | 1 | 1 | 1 | 1 | 64 | 10 | 18347 | 565 |
| Qwen3_30B_a3B | 8 | FP8-MX | 512 | 4 | 4096 | 0 | 1 | 1 | 1 | 1 | 8 | 16 | 28934 | 666 |
| Qwen3_235B_a22B | 256 | BF16 | 8192 | 2 | 4096 | 0 | 1 | 4 | 1 | 12 | 16 | 32 | 6131 | 907 |


#### System: DGX-GB200

| Model | #-GPUs | Precision | GBS | MBS | Sequence Length | FSDP | TP | PP | CP | VP | EP | GA | Tokens / sec / GPU | Model TFLOP / sec / GPU |
|-------|--------|-----------|-----|-----|-----------------|------|----|----|----|----|----|----|-----------------------|-------------------------|
| LLAMA3_8B | 8 | FP8-CS (FP8-MX) | 128 | 2 | 8192 | 0 | 1 | 1 | 1 | n/a | 1 | 8 | 31508 (29789) | 1622 (1533) |
| LLAMA3_70B | 64 | FP8-CS | 256 | 2 | 8192 | 1 | 1 | 1 | 1 | 1 | 1 | 2 | 4312 | 1937 |
| LLAMA3.1_405B | 256 | FP8-CS | 1536 | 1 | 8192 | 0 | 4 | 16 | 1 | 4 | 1 | 384 | 813 | 2053 |
| DeepSeekV3 (w/o MTP) | 256 | BF16 | 4096 | 1 | 4096 | 0 | 1 | 4 | 1 | 4 | 64 | 64 | 3139 | 782 |
| DeepSeekV3 (w/o MTP) | 256 | FP8-MX | 4096 | 1 | 4096 | 0 | 1 | 8 | 1 | 4 | 32 | 128 | 4018 | 1003 |
| GPT OSS 120B | 64 | BF16 | 1280 | 1 | 8192 | 0 | 1 | 1 | 1 | 1 | 64 | 20 | 15876 | 488 |
| Qwen3_30B_a3B | 8 | FP8-MX | 512 | 4 | 4096 | 0 | 1 | 1 | 1 | 1 | 8 | 16 | 23766 | 547 |
| Qwen3_235B_a22B | 256 | BF16 | 8192 | 1 | 4096 | 0 | 1 | 8 | 1 | 3 | 32 | 256 | 4916 | 728 |

#### System: DGX-B200

| Model | #-GPUs | Precision | GBS | MBS | Sequence Length | FSDP | TP | PP | CP | VP | EP | GA | Tokens / sec / GPU | Model TFLOP / sec / GPU |
|-------|--------|-----------|-----|-----|-----------------|------|----|----|----|----|----|----|-----------------------|-------------------------|
| LLAMA3_8B | 8 | FP8-CS (FP8-MX) | 128 | 2 | 8192 | 0 | 1 | 1 | 1 | n/a | 1 | 8 | 30624 (29521) | 1576 (1519) |
| LLAMA3.1_405B | 128 | FP8-CS (FP8-MX) | 64 | 1 | 8192 | 0 | 4 | 8 | 2 | 8 | 1 | 32 | 661 (624) | 1667 (1576) |
| DeepSeekV3 (w/ MTP) | 256 | FP8-MX | 2048 | 1 | 4096 | 0 | 1 | 16 | 1 | 1 | 8 | 128 | 2139 | 557 |
| GPT OSS 120B | 64 | BF16 |  512 | 4 | 4096 | 0 | 1 | 1 | 1 | 1 | 8 | 2 | 8213 | 223 |
| Qwen3_30B_a3B | 8 | FP8-MX | 512 | 1 | 4096 | 0 | 1 | 1 | 1 | 1 | 8 | 64 | 9299 | 214 |
| Qwen3_235B_a22B | 64 | FP8-MX | 1024 | 1 | 4096 | 0 | 1 | 8 | 1 | 2 | 8 | 128 | 3269 | 484 |

#### System: DGX-H100

| Model | #-GPUs | Precision | GBS | MBS | Sequence Length | FSDP | TP | PP | CP | VP | EP | GA | Tokens / sec / GPU | Model TFLOP / sec / GPU |
|-------|--------|-----------|-----|-----|-----------------|------|----|----|----|----|----|----|-----------------------|-------------------------|
| LLAMA3_8B | 8 | FP8-CS | 128 | 1 | 8192 | 1 | 1 | 1 | 1 | n/a | 1 | 16 | 14451 | 744 |
| LLAMA3_70B | 64 | FP8-CS | 128 | 1 | 8192 | 0 | 4 | 8 | 1 | 5 | 1 | 64 | 1602 | 719 |
| LLAMA3.1_405B | 1024 | FP8-CS | 512 | 1 | 8192 | 0 | 8 | 8 | 2 | 8 | 1 | 64 | 292 | 737 |
| GPT OSS 120B | 64 | BF16 | 512 | 4 | 4096 | 0 | 1 | 4 | 1 | 1 | 8 | 2 | 5630 | 153 |
| Qwen3_30B_a3B | 16 | FP8-CS | 512 | 2 | 4096 | 0 | 1 | 2 | 1 | 24 | 8 | 32 | 5275 | 121 |
| Qwen3_235B_a22B | 256 | FP8-CS | 1 | 4096 | 0 | 2 | 8 | 1 | 4 | 32 | 1575 | 1575 | 233 |

<<<<<<< HEAD
- The numbers in normal parentheses indicate the use of different quantization granularities: In case of GB200 and B200 systems, 32×32 for both weights and activations. For H100 system, 128×128 for weights and 1×128 for activations, which match those used in the original DeepSeekV3 pre-training.
- In MoE training benchmarks, we force-balance the token distribution among experts and all benchmarks are token-dropless.
=======
- The numbers in normal parentheses indicate the use of different quantization granularities: In case of Gb200 and B200 systems, 32×32 for both weights and activations. For H100 system, 128×128 for weights and 1×128 for activations, which match those used in the original DeepSeekV3 pre-training.
- In MoE trianing benchmarks, we force-balance the token distribution among experts and all benchmarks are token-dropless.


## 25.09 NeMo Container

### Pre-Training Performance

#### System: DGX-GB200

| Model | #-GPUs | GBS | MBS | Sequence Length | FSDP | TP | PP | CP | VP | EP | GA | Tokens / sec / GPU | Model TFLOP / sec / GPU |
|-------|--------|-----|-----|-----------------|------|----|----|----|----|----|----|-----------------------|-------------------------|
| LLAMA3_8B | 8 | 128 | 2 | 8192 | 0 | 1 | 1 | 1 | n/a | 1 | 8 | 31357 (29925) | 1614 (1540) |
| LLAMA3_70B | 64 | 128 | 2 | 8192 | 1 (0) | 1 (2) | 1 (4) | 1 | 1 (5) | 1 | 1 (16) | 3986 (3546) | 1791 (1593) |
| LLAMA3.1_405B | 128 | 64 | 1 | 8192 | 1 (0) | 2 (4) | 1 (8) | 1 (2) | 1 (8) | 1 | 1 (32) | 729 (578) | 1840 (1458) |
| DeepSeekV3 (tokendrop) | 256 | 2048 | 1 | 4096 | 0 | 1 | 4 (8) | 1 | 4 (2) | 64 | 32 (64) | 3454 (2835) | 899 (738) |
| Qwen3_30B_a3B (tokendrop) | 8 | 512 | 4 | 4096 | 0 | 1 | 1 | 1 | 1 | 8 | 16 | 22775 (23723) | 524 (546) |
| Qwen3_235B_a22B (tokendrop) | 64 | 1024 | 1 | 4096 | 0 | 2 | 1 | 1 | 1 | 64 | 32 | 4452 (4416) | 659 (654) |

#### System: DGX-B200

| Model | #-GPUs | GBS | MBS | Sequence Length | FSDP | TP | PP | CP | VP | EP | GA | Tokens / sec / GPU | Model TFLOP / sec / GPU |
|-------|--------|-----|-----|-----------------|------|----|----|----|----|----|----|-----------------------|-------------------------|
| LLAMA3_8B | 8 | 128 | 2 | 8192 | 0 | 1 | 1 | 1 | n/a | 1 | 8 | 29994 (29388) | 1544 (1513) |
| LLAMA3.1_405B | 128 | 64 | 1 | 8192 | 0 | 4 | 8 | 2 | 8 | 1 | 32 | 664 (622) | 1676 (1569) |
| DeepSeekV3 (tokendrop) | 256 | 2048 | 1 | 4096 | 0 | 1 | 16 | 1 | 1 | 8 | 128 | 2265 (2159) | 589 (562) |
| Qwen3_30B_a3B (tokendrop) | 8 | 512 | 1 | 4096 | 0 | 1 | 1 | 1 | 1 | 8 | 64 | 18066 | 416 |
| Qwen3_235B_a22B (tokendrop) | 64 | 1024 | 1 | 4096 | 0 | 1 | 8 | 1 | 2 | 8 | 128 | 4104 (4275) | 607 (633) |

#### System: DGX-H100

| Model | #-GPUs | GBS | MBS | Sequence Length | FSDP | TP | PP | CP | VP | EP | GA | Tokens / sec / GPU | Model TFLOP / sec / GPU |
|-------|--------|-----|-----|-----------------|------|----|----|----|----|----|----|-----------------------|-------------------------|
| LLAMA3_8B | 8 | 128 | 1 | 8192 | 1 | 1 | 1 | 1 | n/a | 1 | 16 | 14079 | 725 |
| LLAMA3_70B | 64 | 128 | 1 | 8192 | 0 | 4 | 8 | 1 | 5 | 1 | 64 | 1619 | 727 |
| LLAMA3.1_405B | 1024 | 512 | 1 | 8192 | 0 | 8 | 8 | 2 | 8 | 1 | 64 | 302 | 763 |
| DeepSeekV3 (dropless) | 1024 | 8192 | 1 | 4096 | 0 | 2 | 8 | 1 | 4 | 64 | 128 | 1297 | 338 (330) |
| Qwen3_30B_a3B (tokendrop) | 16 | 512 | 2 | 4096 | 0 | 1 | 2 | 1 | 24 | 8 | 32 | 10494 | 241 |
| Qwen3_235B_a22B (tokendrop) | 256 | 2048 | 1 | 4096 | 0 | 2 | 8 | 1 | 4 | 32 | 128 | 1204 | 178 |

- The numbers in parentheses indicate the use of different quantization granularities: In case of Gb200 and B200 systems, 32×32 for both weights and activations. For H100 system, 128×128 for weights and 1×128 for activations, which match those used in the original DeepSeekV3 pre-training.
- In token-dropless MoE trianing benchmarks, we force-balance the token distribution among experts.
>>>>>>> 2b8806b9
<|MERGE_RESOLUTION|>--- conflicted
+++ resolved
@@ -21,6 +21,7 @@
 ## Performance Metrics
 
 Performance is measured using:
+
 - **Tokens/sec/GPU**: Throughput per GPU
 - **Model TFLOP/sec/GPU**: Model floating-point operations per second per GPU
 
@@ -58,7 +59,6 @@
 | Qwen3_30B_a3B | 8 | FP8-MX | 512 | 4 | 4096 | 0 | 1 | 1 | 1 | 1 | 8 | 16 | 28934 | 666 |
 | Qwen3_235B_a22B | 256 | BF16 | 8192 | 2 | 4096 | 0 | 1 | 4 | 1 | 12 | 16 | 32 | 6131 | 907 |
 
-
 #### System: DGX-GB200
 
 | Model | #-GPUs | Precision | GBS | MBS | Sequence Length | FSDP | TP | PP | CP | VP | EP | GA | Tokens / sec / GPU | Model TFLOP / sec / GPU |
@@ -94,13 +94,8 @@
 | Qwen3_30B_a3B | 16 | FP8-CS | 512 | 2 | 4096 | 0 | 1 | 2 | 1 | 24 | 8 | 32 | 5275 | 121 |
 | Qwen3_235B_a22B | 256 | FP8-CS | 1 | 4096 | 0 | 2 | 8 | 1 | 4 | 32 | 1575 | 1575 | 233 |
 
-<<<<<<< HEAD
 - The numbers in normal parentheses indicate the use of different quantization granularities: In case of GB200 and B200 systems, 32×32 for both weights and activations. For H100 system, 128×128 for weights and 1×128 for activations, which match those used in the original DeepSeekV3 pre-training.
 - In MoE training benchmarks, we force-balance the token distribution among experts and all benchmarks are token-dropless.
-=======
-- The numbers in normal parentheses indicate the use of different quantization granularities: In case of Gb200 and B200 systems, 32×32 for both weights and activations. For H100 system, 128×128 for weights and 1×128 for activations, which match those used in the original DeepSeekV3 pre-training.
-- In MoE trianing benchmarks, we force-balance the token distribution among experts and all benchmarks are token-dropless.
-
 
 ## 25.09 NeMo Container
 
@@ -139,5 +134,4 @@
 | Qwen3_235B_a22B (tokendrop) | 256 | 2048 | 1 | 4096 | 0 | 2 | 8 | 1 | 4 | 32 | 128 | 1204 | 178 |
 
 - The numbers in parentheses indicate the use of different quantization granularities: In case of Gb200 and B200 systems, 32×32 for both weights and activations. For H100 system, 128×128 for weights and 1×128 for activations, which match those used in the original DeepSeekV3 pre-training.
-- In token-dropless MoE trianing benchmarks, we force-balance the token distribution among experts.
->>>>>>> 2b8806b9
+- In token-dropless MoE trianing benchmarks, we force-balance the token distribution among experts.